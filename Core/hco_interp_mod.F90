!------------------------------------------------------------------------------
!                  Harvard-NASA Emissions Component (HEMCO)                   !
!------------------------------------------------------------------------------
!BOP
!
! !MODULE: hco_interp_mod.F90
!
! !DESCRIPTION: Module HCO\_INTERP\_MOD contains routines to interpolate
! input data onto the HEMCO grid. This module contains routine for 
! horizontal regridding between regular grids (MAP\_A2A), as well as
! vertical interpolation amongst GEOS model levels (full <--> reduced).
!\\
!\\
! Regridding is supported for concentration quantities (default) and 
! index-based values. For the latter, the values in the regridded grid 
! boxes correspond to the value of the original grid that contrbutes most
! to the given box.
!\\
!\\
! !INTERFACE: 
!
MODULE HCO_Interp_Mod
!
! !USES:
!
  USE HCO_Error_Mod
  USE HCO_State_Mod,       ONLY : Hco_State
  USE HCO_DataCont_Mod,    ONLY : ListCont

  IMPLICIT NONE
  PRIVATE
!
! !PUBLIC MEMBER FUNCTIONS:
!
  PUBLIC  :: ModelLev_Check
  PUBLIC  :: ModelLev_Interpolate
  PUBLIC  :: REGRID_MAPA2A
!
! !PUBLIC MEMBER FUNCTIONS:
!
  PRIVATE :: GEOS5_TO_GEOS4_LOWLEV
  PRIVATE :: COLLAPSE
  PRIVATE :: INFLATE
!
! !REVISION HISTORY:
!  30 Dec 2014 - C. Keller - Initialization
!  03 Feb 2015 - C. Keller   - Added REGRID_MAPA2A (from hcoio_dataread_mod.F90).
!EOP
!------------------------------------------------------------------------------
!BOC
!
! !PRIVATE VARIABLES:
!
  ! AP parameter of native GEOS-5 grid. Needed to remap GEOS-5 data from native
  ! onto the reduced vertical grid.
  REAL(hp), TARGET :: G5_EDGE_NATIVE(73) = (/                          &
              0.000000e+00_hp, 4.804826e-02_hp, 6.593752e+00_hp, 1.313480e+01_hp, &
              1.961311e+01_hp, 2.609201e+01_hp, 3.257081e+01_hp, 3.898201e+01_hp, &
              4.533901e+01_hp, 5.169611e+01_hp, 5.805321e+01_hp, 6.436264e+01_hp, &
              7.062198e+01_hp, 7.883422e+01_hp, 8.909992e+01_hp, 9.936521e+01_hp, &
              1.091817e+02_hp, 1.189586e+02_hp, 1.286959e+02_hp, 1.429100e+02_hp, &
              1.562600e+02_hp, 1.696090e+02_hp, 1.816190e+02_hp, 1.930970e+02_hp, &
              2.032590e+02_hp, 2.121500e+02_hp, 2.187760e+02_hp, 2.238980e+02_hp, &
              2.243630e+02_hp, 2.168650e+02_hp, 2.011920e+02_hp, 1.769300e+02_hp, &
              1.503930e+02_hp, 1.278370e+02_hp, 1.086630e+02_hp, 9.236572e+01_hp, &
              7.851231e+01_hp, 6.660341e+01_hp, 5.638791e+01_hp, 4.764391e+01_hp, &
              4.017541e+01_hp, 3.381001e+01_hp, 2.836781e+01_hp, 2.373041e+01_hp, &
              1.979160e+01_hp, 1.645710e+01_hp, 1.364340e+01_hp, 1.127690e+01_hp, &
              9.292942e+00_hp, 7.619842e+00_hp, 6.216801e+00_hp, 5.046801e+00_hp, &
              4.076571e+00_hp, 3.276431e+00_hp, 2.620211e+00_hp, 2.084970e+00_hp, &
              1.650790e+00_hp, 1.300510e+00_hp, 1.019440e+00_hp, 7.951341e-01_hp, &
              6.167791e-01_hp, 4.758061e-01_hp, 3.650411e-01_hp, 2.785261e-01_hp, &
              2.113490e-01_hp, 1.594950e-01_hp, 1.197030e-01_hp, 8.934502e-02_hp, &
              6.600001e-02_hp, 4.758501e-02_hp, 3.270000e-02_hp, 2.000000e-02_hp, &
              1.000000e-02_hp /)

  ! AP parameter of native GEOS-4 grid. Needed to remap GEOS-4 data from native
  ! onto the reduced vertical grid.
  REAL(hp), TARGET :: G4_EDGE_NATIVE(56) = (/       &
                    0.000000_hp,   0.000000_hp,  12.704939_hp, &
                   35.465965_hp,  66.098427_hp, 101.671654_hp, &
                  138.744400_hp, 173.403183_hp, 198.737839_hp, &
                  215.417526_hp, 223.884689_hp, 224.362869_hp, &
                  216.864929_hp, 201.192093_hp, 176.929993_hp, &
                  150.393005_hp, 127.837006_hp, 108.663429_hp, &
                   92.365662_hp,  78.512299_hp,  66.603378_hp, &
                   56.387939_hp,  47.643932_hp,  40.175419_hp, &
                   33.809956_hp,  28.367815_hp,  23.730362_hp, &
                   19.791553_hp,  16.457071_hp,  13.643393_hp, &
                   11.276889_hp,   9.292943_hp,   7.619839_hp, &
                    6.216800_hp,   5.046805_hp,   4.076567_hp, &
                    3.276433_hp,   2.620212_hp,   2.084972_hp, &
                    1.650792_hp,   1.300508_hp,   1.019442_hp, &
                    0.795134_hp,   0.616779_hp,   0.475806_hp, &
                    0.365041_hp,   0.278526_hp,   0.211349_hp, &
                    0.159495_hp,   0.119703_hp,   0.089345_hp, &
                    0.066000_hp,   0.047585_hp,   0.032700_hp, &
                    0.020000_hp,   0.010000_hp /)

CONTAINS
!EOC
!------------------------------------------------------------------------------
!                  Harvard-NASA Emissions Component (HEMCO)                   !
!------------------------------------------------------------------------------
!BOP
!
! !IROUTINE: Regrid_MAPA2A 
!
! !DESCRIPTION: Subroutine Regrid\_MAPA2A regrids input array NcArr onto
! the simulation grid and stores the data in list container Lct. Horizontal
! regridding is performed using MAP\_A2A algorithm. Vertical interpolation
! between GEOS levels (full vs. reduced, GEOS-5 vs. GEOS-4), is also
! supported.
!\\
!\\
! This routine can remap concentrations and index-based quantities. 
!\\
!\\
! !INTERFACE:
!
  SUBROUTINE REGRID_MAPA2A ( am_I_Root, HcoState, NcArr, LonE, LatE, Lct, RC )
!
! !USES:
!
    USE REGRID_A2A_Mod,     ONLY : MAP_A2A
    USE HCO_FileData_Mod,   ONLY : FileData_ArrCheck
    USE HCO_UNIT_MOD,       ONLY : HCO_IsIndexData
!
! !INPUT PARAMETERS:
!
    LOGICAL,          INTENT(IN   )  :: am_I_Root         ! Are we on the root CPU?
    TYPE(HCO_State),  POINTER        :: HcoState          ! HEMCO state object
    REAL(sp),         POINTER        :: NcArr(:,:,:,:)    ! 4D input data
    REAL(hp),         POINTER        :: LonE(:)           ! Input grid longitude edges 
    REAL(hp),         POINTER        :: LatE(:)           ! Input grid latitude edges 
!
! !INPUT/OUTPUT PARAMETERS:
!
    TYPE(ListCont),   POINTER        :: Lct               ! HEMCO list container
    INTEGER,          INTENT(INOUT)  :: RC                ! Success or failure?
!
! !REVISION HISTORY:
!  03 Feb 2015 - C. Keller   - Initial version
!EOP
!------------------------------------------------------------------------------
!BOC
!
! !LOCAL VARIABLES:
!
    INTEGER                 :: nLonEdge, nLatEdge
    INTEGER                 :: NX, NY, NZ, NLEV, NTIME, NCELLS
    INTEGER                 :: I, J, L, T, AS
    INTEGER                 :: nIndex
    REAL(sp), ALLOCATABLE   :: LonEdgeI(:)
    REAL(sp), ALLOCATABLE   :: LatEdgeI(:)
    REAL(sp)                :: LonEdgeO(HcoState%NX+1)
    REAL(sp)                :: LatEdgeO(HcoState%NY+1)

    REAL(sp), POINTER       :: ORIG_2D(:,:)     => NULL()
    REAL(sp), POINTER       :: REGR_2D(:,:)     => NULL()
    REAL(sp), POINTER       :: REGR_4D(:,:,:,:) => NULL()

    REAL(sp), ALLOCATABLE, TARGET :: FRACS(:,:,:,:)
    REAL(hp), ALLOCATABLE         :: REGFRACS(:,:,:,:) 
    REAL(hp), ALLOCATABLE         :: MAXFRACS(:,:,:,:)
    REAL(hp), ALLOCATABLE         :: INDECES(:,:,:,:)
    REAL(hp), ALLOCATABLE         :: UNIQVALS(:)
    REAL(hp)                      :: IVAL
    LOGICAL                       :: IsIndex

    LOGICAL                 :: VERB
    CHARACTER(LEN=255)      :: MSG
    CHARACTER(LEN=255)      :: LOC = 'ModelLev_Interpolate (hco_interp_mod.F90)'

    !=================================================================
    ! REGRID_MAPA2A begins here
    !=================================================================

    ! Check for verbose mode
    verb = HCO_IsVerb( 3 )

    ! get longitude / latitude sizes
    nLonEdge = SIZE(LonE,1)
    nLatEdge = SIZE(LatE,1)

    ! Write input grid edges to shadow variables so that map_a2a accepts them
    ! as argument.
    ! Also, for map_a2a, latitudes have to be sines...
    ALLOCATE(LonEdgeI(nlonEdge), LatEdgeI(nlatEdge), STAT=AS )
    IF ( AS /= 0 ) THEN
       CALL HCO_ERROR( 'alloc error LonEdgeI/LatEdgeI', RC, THISLOC=LOC )
       RETURN
    ENDIF
    LonEdgeI(:) = LonE
    LatEdgeI(:) = SIN( LatE * HcoState%Phys%PI_180 )
   
    ! Get output grid edges from HEMCO state
    LonEdgeO(:) = HcoState%Grid%XEDGE%Val(:,1)
    LatEdgeO(:) = HcoState%Grid%YSIN%Val(1,:) 
  
    ! Get input array sizes 
    NX     = size(ncArr,1)
    NY     = size(ncArr,2)
    NLEV   = size(ncArr,3)
    NTIME  = size(ncArr,4)
    NCELLS = NX * NY * NLEV * NTIME

    ! Are these index-based data? If so, need to remap the fraction (1 or 0) 
    ! of every value independently. For every grid box, the value with the
    ! highest overlap (closest to 1) is taken.
    IsIndex = HCO_IsIndexData(Lct%Dct%Dta%OrigUnit)

    IF ( IsIndex ) THEN

       ! Allocate working arrays:
       ! - FRACS contains the fractions on the original grid. These are 
       !   binary (1 or 0).
       ! - MAXFRACS stores the highest used fraction for each output grid
       !   box. Will be updated continously.
       ! - INDECES is the output array holding the index-based remapped 
       !   values. Will be updated continuously.
       ! - UNIQVALS is a vector holding all unique values of the input
       !   array (NINDEX is the number of unique values).
       ! 
       ! ckeller, 9/24/15: Extend vertical axis of MAXFRACS, REGFRACS, and 
       ! INDECES to HcoState%NZ+1 for fields that are on edges instead of
       ! mid-points.
       ALLOCATE( FRACS(NX,NY,NLEV,NTIME), STAT=AS ) 
       IF ( AS /= 0 ) THEN
          CALL HCO_ERROR( 'alloc error FRACS', RC, THISLOC=LOC )
          RETURN
       ENDIF
       ALLOCATE( MAXFRACS(HcoState%NX,HcoState%NY,HcoState%NZ+1,NTIME), STAT=AS ) 
       IF ( AS /= 0 ) THEN
          CALL HCO_ERROR( 'alloc error MAXFRACS', RC, THISLOC=LOC )
          RETURN
       ENDIF
       ALLOCATE( REGFRACS(HcoState%NX,HcoState%NY,HcoState%NZ+1,NTIME), STAT=AS ) 
       IF ( AS /= 0 ) THEN
          CALL HCO_ERROR( 'alloc error INDECES', RC, THISLOC=LOC )
          RETURN
       ENDIF
       ALLOCATE( INDECES(HcoState%NX,HcoState%NY,HcoState%NZ+1,NTIME), STAT=AS ) 
       IF ( AS /= 0 ) THEN
          CALL HCO_ERROR( 'alloc error INDECES', RC, THISLOC=LOC )
          RETURN
       ENDIF
       ALLOCATE( UNIQVALS(NCELLS), STAT=AS ) 
       IF ( AS /= 0 ) THEN
          CALL HCO_ERROR( 'alloc error INDECES', RC, THISLOC=LOC )
          RETURN
       ENDIF
       FRACS    = 0.0_sp
       REGFRACS = 0.0_hp
       MAXFRACS = 0.0_hp
       INDECES  = 0.0_hp
       UNIQVALS = 0.0_hp

       ! Get unique values. Loop over all input data values and add 
       ! them to UNIQVALS vector if UNIQVALS doesn't hold that same value
       ! yet. 
       NINDEX = 0
       DO T = 1, NTIME
       DO L = 1, NLEV
       DO J = 1, NY 
       DO I = 1, NX
          
          ! Current value
          IVAL = NcArr(I,J,L,T)

          ! Check if value already exists in UNIQVALS
          IF ( NINDEX > 0 ) THEN
             IF ( ANY(UNIQVALS(1:NINDEX) == IVAL) ) CYCLE 
          ENDIF

          ! Add to UNIQVALS
          NINDEX = NINDEX + 1 
          UNIQVALS(NINDEX) = IVAL
       ENDDO
       ENDDO
       ENDDO
       ENDDO

       ! Verbose mode
       IF ( verb ) THEN
          MSG = 'Do index based regridding for field ' // TRIM(Lct%Dct%cName)
          CALL HCO_MSG(MSG)
          WRITE(MSG,*) '   - Number of indeces: ', NINDEX
          CALL HCO_MSG(MSG)
       ENDIF

    ELSE
       NINDEX = 1
    ENDIF

    ! Define array to put horizontally regridded data onto. If this
    ! is 3D data, we first regrid all vertical levels horizontally
    ! and then pass these data to the list container. In this second
    ! step, levels may be deflated/collapsed.

    ! 2D data is directly passed to the data container 
    IF ( Lct%Dct%Dta%SpaceDim <= 2 ) THEN
       CALL FileData_ArrCheck( Lct%Dct%Dta, HcoState%NX, HcoState%NY, NTIME, RC ) 
       IF ( RC /= 0 ) RETURN
    ENDIF
   
    ! 3D data and index data is first written into a temporary array,
    ! REGR_4D.
    IF ( Lct%Dct%Dta%SpaceDim == 3 .OR. IsIndex ) THEN 
       ALLOCATE( REGR_4D(HcoState%NX,HcoState%NY,NLEV,NTIME), STAT=AS )
       IF ( AS /= 0 ) THEN
          CALL HCO_ERROR( 'alloc error REGR_4D', RC, THISLOC=LOC )
          RETURN
       ENDIF
       REGR_4D = 0.0_hp
    ENDIF

    ! Do regridding for every index value. If it's not index data, this loop
    ! is executed only once (NINDEX=1).
    DO I = 1, NINDEX

       ! For index based data, create fractions array for the given index.
       IF ( IsIndex ) THEN
          IVAL = UNIQVALS(I)
          WHERE( ncArr == IVAL )
             FRACS = 1.0_sp
          ELSEWHERE
             FRACS = 0.0_sp
          END WHERE
       ENDIF

       ! Regrid horizontally
       DO T = 1, NTIME
       DO L = 1, NLEV 
   
          ! Point to 2D slices to be regridded:
          ! - Original 2D array
          IF ( IsIndex ) THEN
            ORIG_2D => FRACS(:,:,L,T)
          ELSE 
            ORIG_2D => ncArr(:,:,L,T)
          ENDIF

          ! - Regridded 2D array
          IF ( Lct%Dct%Dta%SpaceDim <= 2 .AND. .NOT. IsIndex ) THEN
             REGR_2D => Lct%Dct%Dta%V2(T)%Val(:,:)
          ELSE
             REGR_2D => REGR_4D(:,:,L,T)
          ENDIF
   
          ! Do the regridding
          CALL MAP_A2A( NX,      NY, LonEdgeI,    LatEdgeI, ORIG_2D,  &
                        HcoState%NX, HcoState%NY, LonEdgeO, LatEdgeO, &
                        REGR_2D, 0, 0 )
          ORIG_2D => NULL()
          REGR_2D => NULL()
 
       ENDDO !L
       ENDDO !T
     
       ! Eventually inflate/collapse levels onto simulation levels.
       IF ( Lct%Dct%Dta%SpaceDim == 3 ) THEN
          CALL ModelLev_Interpolate ( am_I_Root, HcoState, REGR_4D, Lct, RC )
          IF ( RC /= HCO_SUCCESS ) RETURN
       ENDIF

       ! For index based data, map fractions back to corresponding value.
       ! Array INDECES holds the index-based remapped values. Set INDECES
       ! to current index value in every grid box where the regridded 
       ! fraction of this index is higher than any previous fraction
       ! (array MAXFRACS stores the highest used fraction in each grid box).
       IF ( IsIndex ) THEN
   
          ! Reset 
          REGFRACS = 0.0_hp

          ! 3D data written to Lct needs to be mapped back onto REGR_4D.
          IF ( Lct%Dct%Dta%SpaceDim == 3 ) THEN
             DO T = 1, NTIME
                NZ = SIZE(Lct%Dct%Dta%V3(T)%Val,3)
                REGFRACS(:,:,1:NZ,T) = Lct%Dct%Dta%V3(T)%Val(:,:,:)
             ENDDO
          ELSE
             REGFRACS(:,:,1:NLEV,:) = REGR_4D(:,:,:,:)
          ENDIF

          ! REGR_4D are the remapped fractions.
          WHERE ( REGFRACS > MAXFRACS ) 
             MAXFRACS = REGR_4D
             INDECES  = IVAL
          END WHERE 
       ENDIF

    ENDDO !I

    ! For index values, pass index data to data container.
    IF ( IsIndex ) THEN
       IF ( Lct%Dct%Dta%SpaceDim == 3 ) THEN
          DO T = 1, NTIME
             NZ = SIZE(Lct%Dct%Dta%V3(T)%Val,3)
             Lct%Dct%Dta%V3(T)%Val(:,:,:) = INDECES(:,:,1:NZ,T)
          ENDDO
       ELSE
          DO T = 1, NTIME
             Lct%Dct%Dta%V2(T)%Val(:,:)   = INDECES(:,:,1,T)
          ENDDO
       ENDIF
    ENDIF

    ! Cleanup
    DEALLOCATE(LonEdgeI, LatEdgeI)
    IF ( ASSOCIATED( REGR_4D  ) ) DEALLOCATE( REGR_4D  )
    IF ( ALLOCATED ( FRACS    ) ) DEALLOCATE( FRACS    )
    IF ( ALLOCATED ( REGFRACS ) ) DEALLOCATE( REGFRACS )
    IF ( ALLOCATED ( MAXFRACS ) ) DEALLOCATE( MAXFRACS )
    IF ( ALLOCATED ( INDECES  ) ) DEALLOCATE( INDECES  )
    IF ( ALLOCATED ( UNIQVALS ) ) DEALLOCATE( UNIQVALS )

    ! Return w/ success
    RC = HCO_SUCCESS

  END SUBROUTINE REGRID_MAPA2A 
!EOC
!------------------------------------------------------------------------------
!                  Harvard-NASA Emissions Component (HEMCO)                   !
!------------------------------------------------------------------------------
!BOP
!
! !IROUTINE: ModelLev_Check
!
! !DESCRIPTION: Subroutine ModelLev\_Check checks if the passed number of
! vertical levels indicates that these are model levels or not.
!\\
!\\
! !INTERFACE:
!
  SUBROUTINE ModelLev_Check ( am_I_Root, HcoState, nLev, IsModelLev, RC ) 
!
! !USES:
!
    USE HCO_FileData_Mod,   ONLY : FileData_ArrCheck
!
! !INPUT PARAMETERS:
!
    LOGICAL,          INTENT(IN   )  :: am_I_Root         ! Are we on the root CPU?
    TYPE(HCO_State),  POINTER        :: HcoState          ! HEMCO state object
    INTEGER,          INTENT(IN   )  :: nlev              ! number of levels 
!
! !INPUT/OUTPUT PARAMETERS:
!
    LOGICAL,          INTENT(INOUT)  :: IsModelLev        ! Are these model levels? 
    INTEGER,          INTENT(INOUT)  :: RC                ! Success or failure?
!
! !REVISION HISTORY:
!  29 Sep 2015 - C. Keller   - Initial version
!EOP
!------------------------------------------------------------------------------
!BOC
!
! !LOCAL VARIABLES:
!
    INTEGER                 :: nz

    !=================================================================
    ! ModelLev_Check begins here
    !=================================================================

    ! Assume success until otherwise
    RC = HCO_SUCCESS

    ! If IsModelLev is already TRUE, nothing to do
    IF ( IsModelLev ) RETURN

    ! Shadow number of vertical levels on grid
    nz = HcoState%NZ

    ! Assume model levels if input data levels correspond to # of grid
    ! levels or levels + 1 (edges)
    IF ( nlev == nz .OR. nlev == nz + 1 ) THEN
       IsModelLev = .TRUE.
       RETURN
    ENDIF 

    ! Other supported levels that depend on compiler flags
#if defined( GEOS_4 )
       ! Full grid
       IF ( nz == 55 ) THEN
          IF ( nlev == 72 .OR. & 
               nlev == 73 .OR. &
               nlev <= 48       ) THEN
             IsModelLev = .TRUE.
          ENDIF

       ! Reduced grid
       ELSEIF ( nz == 30 ) THEN
          IF ( nlev == 72 .OR. & 
               nlev == 73 .OR. &
               nlev == 55 .OR. &
               nlev == 56 .OR. &
               nlev <= 48       ) THEN
             IsModelLev = .TRUE.
          ENDIF
       ENDIF

#elif defined( GEOS_5 ) || defined( MERRA ) || defined( GEOS_FP )
       ! Full grid
       IF ( nz == 72 ) THEN
          IF ( nlev <= 73 ) THEN
             IsModelLev = .TRUE.
          ENDIF

       ! Reduced grid
       ELSEIF ( nz == 47 ) THEN
          IF ( nlev == 72 .OR. & 
               nlev == 73 .OR. &
               nlev <= 47       ) THEN 
             IsModelLev = .TRUE.
          ENDIF
       ENDIF
#endif
   

  END SUBROUTINE ModelLev_Check 
!EOC
!------------------------------------------------------------------------------
!                  Harvard-NASA Emissions Component (HEMCO)                   !
!------------------------------------------------------------------------------
!BOP
!
! !IROUTINE: ModelLev_Interpolate
!
! !DESCRIPTION: Subroutine ModelLev\_Interpolate puts 3D data from an
! arbitrary number of model levels onto the vertical levels of the simulation
! grid. Since the input data is already on model levels, this is only to
! inflate/collapse fields between native/reduced vertical levels, e.g. from
! 72 native GEOS-5 levels onto the reduced 47 levels. The vertical
! interpolation scheme depends on compiler switches. If none of the compiler
! switches listed below is used, no vertical interpolation is performed, 
! e.g. the vertical levels of the input grid are retained.
!\\
!\\
! The input data (REGR\_4D) is expected to be already regridded horizontally. 
! The 4th dimension of REGR\_4D denotes time.
!\\
!\\
! The 3rd dimension of REGR\_3D holds the vertical levels. It is assumed that
! these are model levels, starting at the surface (level 1). If the input
! data holds 72 input levels, this is interpreted as native data and will
! be collapsed onto the reduced grid. If the input data holds X <=47 levels,
! these levels are interpreted as levels 1-X of the reduced grid. In other
! words, input data with 33 levels will be interpreted as 33 levels on the
! reduced grid, and the data is accordingly mapped onto the simulation grid.
! If data becomes inflated or collapsed, the output data will always extent
! over all vertical levels of the simulation grid. If necessary, the unused
! upper levels will be filled with zeros. If no data interpolation is needed,
! the vertical extent of the output data is limited to the number of used
! levels. For instance, if the input data has 5 vertical levels, the output
! array will only extent over those 5 (bottom) levels.
!\\
!\\
! Currently, this routine can remap the following combinations:
!\begin{itemize}
! \item Native  GEOS-5 onto reduced GEOS-5 (72 --> 47 levels)
! \item Reduced GEOS-5 onto native  GEOS-5 (47 --> 72 levels)
! \item Native  GEOS-4 onto reduced GEOS-4 (55 --> 30 levels)
! \item Reduced GEOS-4 onto native  GEOS-4 (30 --> 55 levels)
! \item Native  GEOS-5 onto native  GEOS-4 (72 --> 55 levels)
! \item Reduced GEOS-5 onto native  GEOS-4 (47 --> 55 levels)
! \item Native  GEOS-5 onto reduced GEOS-4 (72 --> 30 levels)
! \item Reduced GEOS-5 onto reduced GEOS-4 (47 --> 30 levels)
!\end{itemize}
! Interpolation from GEOS-5 onto GEOS-4 levels is currently not supported.
!\\
!\\
! !INTERFACE:
!
  SUBROUTINE ModelLev_Interpolate ( am_I_Root, HcoState, REGR_4D, Lct, RC )
!
! !USES:
!
    USE HCO_FileData_Mod,   ONLY : FileData_ArrCheck
!
! !INPUT PARAMETERS:
!
    LOGICAL,          INTENT(IN   )  :: am_I_Root         ! Are we on the root CPU?
    TYPE(HCO_State),  POINTER        :: HcoState          ! HEMCO state object
    REAL(sp),         POINTER        :: REGR_4D(:,:,:,:)  ! 4D input data
!
! !INPUT/OUTPUT PARAMETERS:
!
    TYPE(ListCont),   POINTER        :: Lct               ! HEMCO list container
    INTEGER,          INTENT(INOUT)  :: RC                ! Success or failure?
!
! !REVISION HISTORY:
!  30 Dec 2014 - C. Keller   - Initial version
!  24 Feb 2015 - R. Yantosca - Now exit if vertical interpolation isn't needed
<<<<<<< HEAD
!  24 Sep 2015 - C. Keller   - Added interpolation on edges.
=======
!  12 Aug 2015 - R. Yantosca - Vertically remap MERRA2 as we do for GEOS-FP
>>>>>>> 13c53c8e
!EOP
!------------------------------------------------------------------------------
!BOC
!
! !LOCAL VARIABLES:
!
    INTEGER                 :: nx, ny, nz, nt
    INTEGER                 :: minlev, nlev, nout
    INTEGER                 :: L, T, NL
    INTEGER                 :: OS 
    LOGICAL                 :: verb, infl, clps
    LOGICAL                 :: DONE
    CHARACTER(LEN=255)      :: MSG

    !=================================================================
    ! ModelLev_Interpolate begins here
    !=================================================================

    ! Enter
    CALL HCO_ENTER ('ModelLev_Interpolate (hco_interp_mod.F90)' , RC )
    IF ( RC /= HCO_SUCCESS ) RETURN

    ! Check for verbose mode
    verb = HCO_IsVerb( 3 ) 
    IF ( verb ) THEN
       MSG = 'Vertically interpolate model levels: '//TRIM(Lct%Dct%cName)
       CALL HCO_MSG(MSG)
    ENDIF

    ! Get HEMCO grid dimensions
    nx = HcoState%NX
    ny = HcoState%NY
    nz = HcoState%NZ

    ! Input data must be on horizontal HEMCO grid
    IF ( SIZE(REGR_4D,1) /= nx ) THEN
       WRITE(MSG,*) 'x dimension mismatch ', TRIM(Lct%Dct%cName), &
          ': ', nx, SIZE(REGR_4D,1)
       CALL HCO_ERROR( MSG, RC )
       RETURN
    ENDIF
    IF ( SIZE(REGR_4D,2) /= ny ) THEN
       WRITE(MSG,*) 'y dimension mismatch ', TRIM(Lct%Dct%cName), &
          ': ', ny, SIZE(REGR_4D,2)
       CALL HCO_ERROR( MSG, RC )
       RETURN
    ENDIF

    ! Get vertical and time dimension of input data
    nlev = SIZE(REGR_4D,3)
    nt   = SIZE(REGR_4D,4)

    ! Vertical interpolation done?
    DONE = .FALSE.
 
    !===================================================================
    ! If no vertical interpolation is needed, then (1) save the 4D
    ! input data array to to the HEMCO list container object and
    ! (2) exit this subroutine.
    !===================================================================
    IF ( ( nlev == nz ) .OR. ( nlev == nz+1 ) ) THEN

       CALL FileData_ArrCheck( Lct%Dct%Dta, nx, ny, nlev, nt, RC )
       IF ( RC /= HCO_SUCCESS ) RETURN

       DO T = 1, nt
          Lct%Dct%Dta%V3(T)%Val(:,:,:) = REGR_4D(:,:,:,T)
       ENDDO

       ! Verbose
       IF ( HCO_IsVerb(3) ) THEN
          MSG = '# of input levels = # of output levels - passed as is.'
          CALL HCO_MSG(MSG)
       ENDIF

       ! Done!
       DONE = .TRUE.
    ENDIF

    !===================================================================
    ! Do vertical regridding:
    !===================================================================
    IF ( .NOT. DONE ) THEN

    !===================================================================
    ! GEOS-4 mapping
    !===================================================================
#if defined( GEOS_4 )

       !----------------------------------------------------------------
       ! Native GEOS-4
       !----------------------------------------------------------------
       IF ( nz == 55 ) THEN

          ! Determine number of output levels:

          ! Input data has 30 levels --> assume to be reduced GEOS-4 levels.
          IF ( nlev == 30 ) THEN
             nout = nz
             NL   = 20

          ! Input data has 31 levels --> assume to be reduced GEOS-4 levels
          ! on edges
          ELSEIF ( nlev == 31 ) THEN
             nz   = nz + 1
             nout = nz
             NL   = 21

          ! Input data has 55 levels --> assume to be native GEOS-4 levels.
          ELSEIF ( nlev == 55 ) THEN 
             nout = nz
             NL   = nout

          ! Input data has 56 levels --> assume to be native GEOS-4 levels
          ! on edges
          ELSEIF ( nlev == 56 ) THEN 
             nz   = nz + 1
             nout = nz
             NL   = nout

          ! Input data has 72 levels --> assume to be native GEOS-5 levels
          ELSEIF ( nlev == 72 ) THEN
             nout = nz
             NL   = 0

          ! Input data has 73 levels --> assume to be native GEOS-5 levels
          ! on edges
          ELSEIF ( nlev == 73 ) THEN
             nz   = nz + 1
             nout = nz
             NL   = 0

          ! 48 levels or less: assume to be reduced GEOS-5 levels (mid-points)
          ELSEIF ( nlev <= 48 ) THEN
             IF ( nlev == 48 ) nz = nz + 1
             nout = nz
             NL   = 0

          ! Don't know what to do otherwise:
          ELSE
             WRITE(MSG,*) 'Cannot remap onto native GEOS-4 grid: ', &
                TRIM(Lct%Dct%cName), ' - No. of input data levels: ', nlev
             CALL HCO_ERROR( MSG, RC )
             RETURN
          ENDIF

          ! Make sure output array is allocated
          CALL FileData_ArrCheck( Lct%Dct%Dta, nx, ny, nout, nt, RC )

          ! Do for every time slice
          DO T = 1, nt

             ! Levels that are passed level-by-level.
             IF ( NL > 0 ) THEN
                DO L = 1, NL
                   Lct%Dct%Dta%V3(T)%Val(:,:,L) = REGR_4D(:,:,L,T)
                ENDDO !L

             ! For GEOS-5 to GEOS-4 conversion, need to remap lowest
             ! 29 GEOS-5 levels onto lowest 12 GEOS-4 levels.
             ELSE
                CALL GEOS5_TO_GEOS4_LOWLEV( Lct, REGR_4D, T, RC )
                IF ( RC /= HCO_SUCCESS ) RETURN
             ENDIF

             ! Inflate from reduced GEOS-4 onto native GEOS-4
             IF ( ( NL == 20 .AND. nlev == 30 ) .OR. & 
                  ( NL == 21 .AND. nlev == 31 )       ) THEN

                ! two levels:
                CALL INFLATE( Lct, REGR_4D, NL   , NL   , 2, T )
                CALL INFLATE( Lct, REGR_4D, NL+1 , NL+2 , 2, T )
                CALL INFLATE( Lct, REGR_4D, NL+2 , NL+4 , 2, T )
                CALL INFLATE( Lct, REGR_4D, NL+3 , NL+6 , 2, T )
                ! four levels:
                CALL INFLATE( Lct, REGR_4D, NL+4 , NL+8 , 4, T )
                CALL INFLATE( Lct, REGR_4D, NL+5 , NL+12, 4, T )
                CALL INFLATE( Lct, REGR_4D, NL+6 , NL+16, 4, T )
                CALL INFLATE( Lct, REGR_4D, NL+7 , NL+20, 4, T )
                CALL INFLATE( Lct, REGR_4D, NL+8 , NL+24, 4, T )
                CALL INFLATE( Lct, REGR_4D, NL+9 , NL+28, 4, T )
                CALL INFLATE( Lct, REGR_4D, NL+10, NL+31, 4, T )

             ! Native GEOS-5 onto native GEOS-4
             ! Above level 11, the native GEOS-4 levels are the same as GEOS-5
             ELSEIF ( NL == 0 .AND. nlev == 72 ) THEN
                DO L = 12, 55
                   Lct%Dct%Dta%V3(T)%Val(:,:,L) = REGR_4D(:,:,L+17,T)
                ENDDO

             ELSEIF ( NL == 0 .AND. nlev == 73 ) THEN
                DO L = 13, 56
                   Lct%Dct%Dta%V3(T)%Val(:,:,L) = REGR_4D(:,:,L+17,T)

             ! Reduced GEOS-5 onto native GEOS-4
             ! Use the same mappings as for reduced GEOS-5 to native GEOS-5,
             ! but start at appropriate levels
             ELSEIF ( NL == 0 .AND. nlev == 47 ) THEN

                ! Levels 12-19 in GEOS-4 correspond to levels 29-36 in GEOS-5.
                DO L = 12, 19
                   Lct%Dct%Dta%V3(T)%Val(:,:,L) = REGR_4D(:,:,L+17,T)
                ENDDO

                ! Distribute over 2 levels (e.g. level 38 into 22-23):
                CALL INFLATE( Lct, REGR_4D, 37, 20, 2, T )
                CALL INFLATE( Lct, REGR_4D, 38, 22, 2, T )
                CALL INFLATE( Lct, REGR_4D, 39, 24, 2, T )
                CALL INFLATE( Lct, REGR_4D, 40, 26, 2, T )
                ! Distribute over 4 levels:
                CALL INFLATE( Lct, REGR_4D, 41, 28, 4, T )
                CALL INFLATE( Lct, REGR_4D, 42, 32, 4, T )
                CALL INFLATE( Lct, REGR_4D, 43, 36, 4, T )
                CALL INFLATE( Lct, REGR_4D, 44, 40, 4, T )
                CALL INFLATE( Lct, REGR_4D, 45, 44, 4, T )
                CALL INFLATE( Lct, REGR_4D, 46, 48, 4, T )
                CALL INFLATE( Lct, REGR_4D, 47, 52, 4, T )

             ! Reduced GEOS-5 onto native GEOS-4 (edges)
             ! Use the same mappings as for reduced GEOS-5 to native GEOS-5,
             ! but start at appropriate levels
             ELSEIF ( NL == 0 .AND. nlev == 48 ) THEN

                ! Levels 13-20 in GEOS-4 correspond to levels 30-37 in GEOS-5.
                DO L = 13, 20
                   Lct%Dct%Dta%V3(T)%Val(:,:,L) = REGR_4D(:,:,L+17,T)
                ENDDO

                ! Distribute over 2 levels (e.g. level 39 into 23-24):
                CALL INFLATE( Lct, REGR_4D, 38, 21, 2, T )
                CALL INFLATE( Lct, REGR_4D, 39, 23, 2, T )
                CALL INFLATE( Lct, REGR_4D, 40, 25, 2, T )
                CALL INFLATE( Lct, REGR_4D, 41, 27, 2, T )
                ! Distribute over 4 levels:
                CALL INFLATE( Lct, REGR_4D, 42, 29, 4, T )
                CALL INFLATE( Lct, REGR_4D, 43, 33, 4, T )
                CALL INFLATE( Lct, REGR_4D, 44, 37, 4, T )
                CALL INFLATE( Lct, REGR_4D, 45, 41, 4, T )
                CALL INFLATE( Lct, REGR_4D, 46, 45, 4, T )
                CALL INFLATE( Lct, REGR_4D, 47, 49, 4, T )
                CALL INFLATE( Lct, REGR_4D, 48, 53, 4, T )
             ENDIF

          ENDDO !T

          ! Verbose
          IF ( HCO_IsVerb(3) ) THEN
             WRITE(MSG,*) 'Mapped ', nlev, ' levels onto native GEOS-4 levels.'
             CALL HCO_MSG(MSG)
          ENDIF

          ! Done!
          DONE = .TRUE.

       !----------------------------------------------------------------
       ! Reduced GEOS-4
       !----------------------------------------------------------------
       ELSEIF ( nz == 30 ) THEN

          ! Determine number of output levels:

          ! Input data has 30 levels --> assume to be reduced GEOS-4 levels.
          IF ( nlev == 30 ) THEN
             nout = nlev
             NL   = nout

          ! Input data has 31 levels --> assume to be native GEOS-4 edges.
          ELSEIF ( nlev == 31 ) THEN
             nout = nlev
             NL   = nout

          ! Input data has 55 levels --> assume to be native GEOS-4 levels.
          ELSEIF ( nlev == 55 ) THEN
             nout = nz
             NL   = 20

          ! Input data has 56 levels --> assume to be native GEOS-4 levels.
          ELSEIF ( nlev == 56 ) THEN
             nz   = nz + 1
             nout = nz
             NL   = 21

          ! Input data has 72 levels --> assume to be native GEOS-5 levels
          ELSEIF ( nlev == 72 ) THEN
             nout = nz
             NL   = 0

          ! Input data has 73 levels --> assume to be native GEOS-5 edges 
          ELSEIF ( nlev == 73 ) THEN
             nz   = nz + 1
             nout = nz
             NL   = 0

          ! 47 levels or less: assume to be reduced GEOS-5 levels
          ELSEIF ( nlev <= 48 ) THEN
             IF ( nlev == 48 ) nz = nz + 1
             nout = nz
             NL   = 0

          ! Don't know what to do otherwise:
          ELSE
             WRITE(MSG,*) 'Cannot remap onto reduced GEOS-4 grid: ', &
                TRIM(Lct%Dct%cName), ' - No. of input data levels: ', nlev
             CALL HCO_ERROR( MSG, RC )
             RETURN
          ENDIF

          ! Make sure output array is allocated
          CALL FileData_ArrCheck( Lct%Dct%Dta, nx, ny, nout, nt, RC )

          ! Do for every time slice
          DO T = 1, nt

             ! Levels that are passed level-by-level.
             IF ( NL > 0 ) THEN
                DO L = 1, NL
                   Lct%Dct%Dta%V3(T)%Val(:,:,L) = REGR_4D(:,:,L,T)
                ENDDO !L

             ! For GEOS-5 to GEOS-4 conversion, need to remap lowest
             ! 29 GEOS-5 levels onto lowest 12 GEOS-4 levels.
             ELSE
                CALL GEOS5_TO_GEOS4_LOWLEV( Lct, REGR_4D, T, RC )
                IF ( RC /= HCO_SUCCESS ) RETURN
             ENDIF

            ! Collapse from native GEOS-4 onto reduced GEOS-4
             IF ( ( NL == 20 .AND. nlev == 55 ) .OR. & 
                  ( NL == 21 .AND. nlev == 56 )       ) THEN
                ! two levels:
                CALL COLLAPSE( Lct, REGR_4D, NL,    NL   , 2, T, 4 )
                CALL COLLAPSE( Lct, REGR_4D, NL+ 1, NL+2 , 2, T, 4 )
                CALL COLLAPSE( Lct, REGR_4D, NL+ 2, NL+4 , 2, T, 4 )
                CALL COLLAPSE( Lct, REGR_4D, NL+ 3, NL+6 , 2, T, 4 )
                ! four levels:
                CALL COLLAPSE( Lct, REGR_4D, NL+ 4, NL+8 , 4, T, 4 )
                CALL COLLAPSE( Lct, REGR_4D, NL+ 5, NL+12, 4, T, 4 )
                CALL COLLAPSE( Lct, REGR_4D, NL+ 6, NL+16, 4, T, 4 )
                CALL COLLAPSE( Lct, REGR_4D, NL+ 7, NL+20, 4, T, 4 )
                CALL COLLAPSE( Lct, REGR_4D, NL+ 8, NL+24, 4, T, 4 )
                CALL COLLAPSE( Lct, REGR_4D, NL+ 9, NL+28, 4, T, 4 )
                CALL COLLAPSE( Lct, REGR_4D, NL+10, NL+32, 4, T, 4 )

             ! Reduced GEOS-5 onto reduced GEOS-4.
             ! Above level 11, the reduced GEOS-4 are the same as the reduced
             ! GEOS-5.
             ELSEIF ( NL == 0 .AND. nlev == 47 ) THEN
                DO L = 12, 30
                   Lct%Dct%Dta%V3(T)%Val(:,:,L) = REGR_4D(:,:,L+17,T)
                ENDDO

             ! Reduced GEOS-5 onto reduced GEOS-4.
             ! Above level 11, the reduced GEOS-4 are the same as the reduced
             ! GEOS-5.
             ELSEIF ( NL == 0 .AND. nlev == 48 ) THEN
                DO L = 13, 31
                   Lct%Dct%Dta%V3(T)%Val(:,:,L) = REGR_4D(:,:,L+17,T)
                ENDDO

             ! Native GEOS-5 onto reduced GEOS-4
             ! Can use same mapping as for native GEOS-5 onto reduced GEOS-5,
             ! but starting at level 13 instead of 30.
             ELSEIF ( NL == 0 .AND. nlev == 72 ) THEN

                ! Map levels 12 to 19 level by level
                DO L = 12, 19
                   Lct%Dct%Dta%V3(T)%Val(:,:,L) = REGR_4D(:,:,L+17,T)
                ENDDO

                ! Collapse two levels (e.g. levels 39-40 into level 38):
                CALL COLLAPSE( Lct, REGR_4D, 20, 37, 2, T, 5 )
                CALL COLLAPSE( Lct, REGR_4D, 21, 39, 2, T, 5 )
                CALL COLLAPSE( Lct, REGR_4D, 22, 41, 2, T, 5 )
                CALL COLLAPSE( Lct, REGR_4D, 23, 43, 2, T, 5 )
                ! Collapse four levels:
                CALL COLLAPSE( Lct, REGR_4D, 24, 45, 4, T, 5 )
                CALL COLLAPSE( Lct, REGR_4D, 25, 49, 4, T, 5 )
                CALL COLLAPSE( Lct, REGR_4D, 26, 53, 4, T, 5 )
                CALL COLLAPSE( Lct, REGR_4D, 27, 57, 4, T, 5 )
                CALL COLLAPSE( Lct, REGR_4D, 28, 61, 4, T, 5 )
                CALL COLLAPSE( Lct, REGR_4D, 29, 65, 4, T, 5 )
                CALL COLLAPSE( Lct, REGR_4D, 30, 69, 4, T, 5 )
             ENDIF

             ! Native GEOS-5 onto reduced GEOS-4
             ! Can use same mapping as for native GEOS-5 onto reduced GEOS-5,
             ! but starting at level 13 instead of 30.
             ELSEIF ( NL == 0 .AND. nlev == 73 ) THEN

                ! Map levels 13 to 20 level by level
                DO L = 13, 20
                   Lct%Dct%Dta%V3(T)%Val(:,:,L) = REGR_4D(:,:,L+17,T)
                ENDDO

                ! Collapse two levels (e.g. levels 38-39 into level 21):
                CALL COLLAPSE( Lct, REGR_4D, 21, 38, 2, T, 5 )
                CALL COLLAPSE( Lct, REGR_4D, 22, 40, 2, T, 5 )
                CALL COLLAPSE( Lct, REGR_4D, 23, 42, 2, T, 5 )
                CALL COLLAPSE( Lct, REGR_4D, 24, 44, 2, T, 5 )
                ! Collapse four levels:
                CALL COLLAPSE( Lct, REGR_4D, 25, 46, 4, T, 5 )
                CALL COLLAPSE( Lct, REGR_4D, 26, 50, 4, T, 5 )
                CALL COLLAPSE( Lct, REGR_4D, 27, 54, 4, T, 5 )
                CALL COLLAPSE( Lct, REGR_4D, 28, 58, 4, T, 5 )
                CALL COLLAPSE( Lct, REGR_4D, 29, 62, 4, T, 5 )
                CALL COLLAPSE( Lct, REGR_4D, 30, 66, 4, T, 5 )
                CALL COLLAPSE( Lct, REGR_4D, 31, 70, 4, T, 5 )
             ENDIF

          ENDDO ! T

          ! Verbose
          IF ( HCO_IsVerb(3) ) THEN
             WRITE(MSG,*) 'Mapped ', nlev, ' levels onto reduced GEOS-4 levels.'
             CALL HCO_MSG(MSG)
          ENDIF

          ! Done!
          DONE = .TRUE.

       ENDIF

    !===================================================================
    ! GEOS-5 / GEOS-FP / MERRA / MERRA2 mapping
    ! These all use the same vertical grid, 72 native vertical layers
    !===================================================================
#elif defined( GEOS_5 ) || defined( MERRA ) || defined( GEOS_FP ) || defined( MERRA2 )

       !----------------------------------------------------------------
       ! Native GEOS-5
       !----------------------------------------------------------------
       IF ( nz == 72 ) THEN

          ! Determine number of output levels. If the input data has
          ! 47 or less levels, it is assumed to represent reduced
          ! GEOS-5 levels and data is mapped accordingly. If input data
          ! has more than 47 levels, it cannot be on the reduced grid
          ! and mapping is done 1:1
          IF ( nlev > 36 .AND. nlev <= 48 ) THEN
             IF ( nlev == 48 ) THEN
                nz   = nz + 1
                nout = nz
                NL   = 37
             ELSE
                nout = nz
                NL   = 36
             ENDIF
          ELSE
             nout = nlev
             NL   = nout
          ENDIF

          ! Make sure output array is allocated
          CALL FileData_ArrCheck( Lct%Dct%Dta, nx, ny, nout, nt, RC )

          ! Do for every time slice
          DO T = 1, nt

             ! Levels that are passed level-by-level.
             DO L = 1, NL
                Lct%Dct%Dta%V3(T)%Val(:,:,L) = REGR_4D(:,:,L,T)
             ENDDO !L

             ! If needed, inflate from reduced GEOS-5 grid onto native GEOS-5
             IF ( ( NL == 36 .AND. nz == 72 ) .OR. & 
                  ( NL == 37 .AND. nz == 73 )       ) THEN
                ! Distribute over 2 levels (e.g. level 38 into 39-40):
                CALL INFLATE( Lct, REGR_4D, NL+1 , NL+1, 2, T )
                CALL INFLATE( Lct, REGR_4D, NL+2 , NL+3, 2, T )
                CALL INFLATE( Lct, REGR_4D, NL+3 , NL+5, 2, T )
                CALL INFLATE( Lct, REGR_4D, NL+4 , NL+7, 2, T )
                ! Distribute over 4 levels:
                CALL INFLATE( Lct, REGR_4D, NL+5 , NL+9, 4, T )
                CALL INFLATE( Lct, REGR_4D, NL+6 , NL+13, 4, T )
                CALL INFLATE( Lct, REGR_4D, NL+7 , NL+17, 4, T )
                CALL INFLATE( Lct, REGR_4D, NL+8 , NL+21, 4, T )
                CALL INFLATE( Lct, REGR_4D, NL+9 , NL+25, 4, T )
                CALL INFLATE( Lct, REGR_4D, NL+10, NL+29, 4, T )
                CALL INFLATE( Lct, REGR_4D, NL+11, NL+33, 4, T )
             ENDIF

          ENDDO ! T

          ! Verbose
          IF ( HCO_IsVerb(3) ) THEN
             WRITE(MSG,*) 'Mapped ', nlev, ' levels onto native GEOS-5 levels.'
             CALL HCO_MSG(MSG)
          ENDIF

          ! Done!
          DONE = .TRUE.

       !----------------------------------------------------------------
       ! Reduced GEOS-5
       !----------------------------------------------------------------
       ELSEIF ( nz == 47 ) THEN

          ! Determine number of output levels. If input data is on the
          ! native grid, we collapse them onto the reduced GEOS-5 grid.
          ! In all other cases, we assume the input data is already on
          ! the reduced levels and mappings occurs 1:1.
          IF ( nlev == 72 ) THEN
             nout = nz
             NL   = 36
          ELSEIF ( nlev == 73 ) THEN
             nz   = nz + 1
             nout = nz
             NL   = 37
          ELSEIF ( nlev > 47 ) THEN
             MSG = 'Can only remap from native onto reduced GEOS-5 if '// &
                   'input data has exactly 72 or 73 levels: '//TRIM(Lct%Dct%cName)
             CALL HCO_ERROR( MSG, RC )
             RETURN
          ELSE
             nout = nlev
             NL   = nout
          ENDIF

          ! Make sure output array is allocated
          CALL FileData_ArrCheck( Lct%Dct%Dta, nx, ny, nout, nt, RC )

          ! Do for every time slice
          DO T = 1, nt

             ! Levels that are passed level-by-level.
             DO L = 1, NL
                Lct%Dct%Dta%V3(T)%Val(:,:,L) = REGR_4D(:,:,L,T)
             ENDDO !L

             ! If needed, collapse from native GEOS-5 onto reduced GEOS-5
             IF ( nlev == 72 .OR. nlev == 73 ) THEN
 
                ! Add one level offset if these are edges
                IF ( nlev == 73 ) THEN
                   OS = 1
                ELSE
                   OS = 0
                ENDIF

                ! Collapse two levels (e.g. levels 39-40 into level 38):
                CALL COLLAPSE( Lct, REGR_4D, 37+OS, 37+OS, 2, T, 5 )
                CALL COLLAPSE( Lct, REGR_4D, 38+OS, 39+OS, 2, T, 5 )
                CALL COLLAPSE( Lct, REGR_4D, 39+OS, 41+OS, 2, T, 5 )
                CALL COLLAPSE( Lct, REGR_4D, 40+OS, 43+OS, 2, T, 5 )
                ! Collapse four levels:
                CALL COLLAPSE( Lct, REGR_4D, 41+OS, 45+OS, 4, T, 5 )
                CALL COLLAPSE( Lct, REGR_4D, 42+OS, 49+OS, 4, T, 5 )
                CALL COLLAPSE( Lct, REGR_4D, 43+OS, 53+OS, 4, T, 5 )
                CALL COLLAPSE( Lct, REGR_4D, 44+OS, 57+OS, 4, T, 5 )
                CALL COLLAPSE( Lct, REGR_4D, 45+OS, 61+OS, 4, T, 5 )
                CALL COLLAPSE( Lct, REGR_4D, 46+OS, 65+OS, 4, T, 5 )
                CALL COLLAPSE( Lct, REGR_4D, 47+OS, 69+OS, 4, T, 5 )

             ENDIF
          ENDDO ! T

          ! Verbose
          IF ( HCO_IsVerb(3) ) THEN
             WRITE(MSG,*) 'Mapped ', nlev, ' levels onto reduced GEOS-5 levels.'
             CALL HCO_MSG(MSG)
          ENDIF

          ! Done!
          DONE = .TRUE.
       ENDIF
#endif
    ENDIF ! Vertical regridding required

    !===================================================================
    ! For all other cases, do not do any vertical regridding 
    !===================================================================
    IF ( .NOT. DONE ) THEN
       CALL FileData_ArrCheck( Lct%Dct%Dta, nx, ny, nlev, nt, RC )
       IF ( RC /= HCO_SUCCESS ) RETURN

       DO T = 1, nt
          Lct%Dct%Dta%V3(T)%Val(:,:,:) = REGR_4D(:,:,:,T)
       ENDDO

       ! Verbose
       IF ( HCO_IsVerb(3) ) THEN
          WRITE(MSG,*) 'Could not find vertical interpolation key - ', &
                       'kept the original ', nlev, ' levels.'
          CALL HCO_MSG(MSG)
       ENDIF

       ! Done!
       DONE = .TRUE.
    ENDIF

    !===================================================================
    ! Error check / verbose mode
    !===================================================================
    IF ( DONE ) THEN
      IF ( HCO_IsVerb(2) ) THEN
          WRITE(MSG,*) 'Did vertical regridding for ',TRIM(Lct%Dct%cName),':'
          CALL HCO_MSG(MSG)
          WRITE(MSG,*) 'Number of original levels: ', nlev 
          CALL HCO_MSG(MSG)
          WRITE(MSG,*) 'Number of output levels: ', SIZE(Lct%Dct%Dta%V3(1)%Val,3) 
          CALL HCO_MSG(MSG,SEP2='-')
       ENDIF
    ELSE
       WRITE(MSG,*) 'Vertical regridding failed: ',TRIM(Lct%Dct%cName)
       CALL HCO_ERROR( MSG, RC )
       RETURN
    ENDIF

    ! Return w/ success
    CALL HCO_LEAVE ( RC )

  END SUBROUTINE ModelLev_Interpolate
!EOC
!------------------------------------------------------------------------------
!                  Harvard-NASA Emissions Component (HEMCO)                   !
!------------------------------------------------------------------------------
!BOP
!
! !IROUTINE: GEOS5_TO_GEOS4_LOWLEV
!
! !DESCRIPTION: Helper routine to map the lowest 28 GEOS-5 levels onto the
! lowest 11 GEOS-4 levels. The individual level weights were calculated
! offline and are hard-coded here.
! These are the edge pressure values on the lowest 28 GEOS-5 levels:
! 1013.25, 998.05, 982.76, 967.47, 952.19, 936.91
!  921.62, 906.34, 891.05, 875.77, 860.49, 845.21,
!  829.92, 809.55, 784.08, 758.62, 733.15, 707.69,
!  682.23, 644.05, 605.87, 567.70, 529.54, 491.40,
!  453.26, 415.15, 377.07, 339.00, 288.92
!
! And these are the edge pressure values on the lowest 12 GEOS-4 levels:
! 1013.25, 998.16, 968.49, 914.79, 841.15, 752.89,
!  655.96, 556.85, 472.64, 401.14, 340.43, 288.92
!
! The value at every given GEOS-4 level is determined from the GEOS-5 values
! by multiplying the (GEOS-5) input data by the normalized level weights. For
! instance, the first GEOS-5 level is the only level contributing to the 1st
! GEOS-4 level. For the 2nd GEOS-4 level, contributions from GEOS-5 levels
! 1-3 are used. Of GEOS-5 level 1, only 0.7% lies in level 2 of GEOS-4 (99.3%
! is in GEOS-4 level 1), whereas 100% of GEOS-5 level 2 and 93.3% of GEOS-5
! level 3 contribute to GEOS-4 level 2. The corresponding normalized weights
! become 0.00378,0.515, and 0.481, respectively.
!\\
!\\
! The weights don't always add up to exactly 1.00 due to rounding errors.
!\\
!\\
! !INTERFACE:
!
  SUBROUTINE GEOS5_TO_GEOS4_LOWLEV( Lct, REGR_4D, T, RC )
!
! !INPUT PARAMETERS:
!
    REAL(sp),         POINTER        :: REGR_4D(:,:,:,:)  ! 4D input data
    INTEGER,          INTENT(IN)     :: T
!
! !INPUT/OUTPUT PARAMETERS:
!
    TYPE(ListCont),   POINTER        :: Lct               ! HEMCO list container
    INTEGER,          INTENT(INOUT)  :: RC                ! Return code
!
! !REVISION HISTORY:
!  07 Jan 2015 - C. Keller   - Initial version.
!  24 Sep 2015 - C. Keller   - Added option to interpolate edges. 
!EOP
!------------------------------------------------------------------------------
!BOC
    INTEGER  :: NZ
    REAL(hp) :: WGHT
    CHARACTER(LEN=255) :: MSG
    CHARACTER(LEN=255) :: LOC = 'GEOS5_TO_GEOS4_LOWLEV (hco_interp_mod.F90)'

    !=================================================================
    ! GEOS5_TO_GEOS4_LOWLEV begins here
    !=================================================================

    ! Number of levels in output array
    NZ = SIZE(REGR_4D,3)
    IF ( NZ < 28 ) THEN
       MSG = 'This GEOS-5 field has less than 28 levels: '//TRIM(Lct%Dct%cName)
       CALL HCO_ERROR ( MSG, RC, THISLOC=LOC )
       RETURN
    ENDIF

    ! Map 28 GEOS-5 levels onto 11 GEOS-4 levels (grid midpoints):
    IF ( NZ == 28 ) THEN 

       ! Reset
       Lct%Dct%Dta%V3(T)%Val(:,:,1:11) = 0.0_sp

       ! Level 1:
       Lct%Dct%Dta%V3(T)%Val(:,:, 1) = REGR_4D(:,:,1,T)

       ! Level 2:
       Lct%Dct%Dta%V3(T)%Val(:,:, 2) = 3.78e-3_sp * REGR_4D(:,:, 1,T) &
                                     + 0.515_sp   * REGR_4D(:,:, 2,T) &
                                     + 0.481_sp   * REGR_4D(:,:, 3,T)
   
       ! Level 3:
       Lct%Dct%Dta%V3(T)%Val(:,:, 3) = 1.88e-2_sp * REGR_4D(:,:, 3,T) &
                                     + 0.285_sp   * REGR_4D(:,:, 4,T) &
                                     + 0.285_sp   * REGR_4D(:,:, 5,T) &
                                     + 0.285_sp   * REGR_4D(:,:, 6,T) &
                                     + 0.127_sp   * REGR_4D(:,:, 7,T)
   
       ! Level 4:
       Lct%Dct%Dta%V3(T)%Val(:,:, 4) = 0.115_sp   * REGR_4D(:,:, 7,T) &
                                     + 0.208_sp   * REGR_4D(:,:, 8,T) &
                                     + 0.208_sp   * REGR_4D(:,:, 9,T) &
                                     + 0.208_sp   * REGR_4D(:,:,10,T) &
                                     + 0.208_sp   * REGR_4D(:,:,11,T) &
                                     + 5.51e-2_sp * REGR_4D(:,:,12,T)
   
       ! Level 5:
       Lct%Dct%Dta%V3(T)%Val(:,:, 5) = 0.189_sp   * REGR_4D(:,:,12,T) &
                                     + 0.253_sp   * REGR_4D(:,:,13,T) &
                                     + 0.253_sp   * REGR_4D(:,:,14,T) &
                                     + 0.253_sp   * REGR_4D(:,:,15,T) &
                                     + 5.68e-2_sp * REGR_4D(:,:,16,T)

       ! Level 6:
       Lct%Dct%Dta%V3(T)%Val(:,:, 6) = 0.224_sp   * REGR_4D(:,:,16,T) &
                                     + 0.289_sp   * REGR_4D(:,:,17,T) &
                                     + 0.289_sp   * REGR_4D(:,:,18,T) &
                                     + 0.199_sp   * REGR_4D(:,:,19,T)
   
       ! Level 7:
       Lct%Dct%Dta%V3(T)%Val(:,:, 7) = 0.120_sp   * REGR_4D(:,:,19,T) &
                                     + 0.385_sp   * REGR_4D(:,:,20,T) &
                                     + 0.385_sp   * REGR_4D(:,:,21,T) &
                                     + 0.110_sp   * REGR_4D(:,:,22,T)
   
       ! Level 8:
       Lct%Dct%Dta%V3(T)%Val(:,:, 8) = 0.324_sp   * REGR_4D(:,:,22,T) &
                                     + 0.453_sp   * REGR_4D(:,:,23,T) &
                                     + 0.223_sp   * REGR_4D(:,:,24,T)
   
       ! Level 9:
       Lct%Dct%Dta%V3(T)%Val(:,:, 9) = 0.271_sp   * REGR_4D(:,:,24,T) &
                                     + 0.533_sp   * REGR_4D(:,:,25,T) &
                                     + 0.196_sp   * REGR_4D(:,:,26,T)
   
       ! Level 10:
       Lct%Dct%Dta%V3(T)%Val(:,:,10) = 0.396_sp   * REGR_4D(:,:,26,T) &
                                     + 0.604_sp   * REGR_4D(:,:,27,T)
   
       ! Level 11:
       Lct%Dct%Dta%V3(T)%Val(:,:,11) = 3.63e-2_sp * REGR_4D(:,:,27,T) &
                                     + 0.964_sp   * REGR_4D(:,:,28,T)

    ! Map 29 GEOS-5 levels onto 12 GEOS-4 levels (grid edges):
    ELSEIF ( NZ == 29 ) THEN

       ! Reset
       Lct%Dct%Dta%V3(T)%Val(:,:,1:12) = 0.0_sp

       ! Level 1
       Lct%Dct%Dta%V3(T)%Val(:,:, 1) = REGR_4D(:,:,1,T)

       ! Level 2:
       Lct%Dct%Dta%V3(T)%Val(:,:, 2) = 5.01e-3_sp * REGR_4D(:,:, 1,T) &
                                     + 0.680_sp   * REGR_4D(:,:, 2,T) &
                                     + 0.314_sp   * REGR_4D(:,:, 3,T)
   
       ! Level 3:
       Lct%Dct%Dta%V3(T)%Val(:,:, 3) = 0.197_sp   * REGR_4D(:,:, 3,T) &
                                     + 0.366_sp   * REGR_4D(:,:, 4,T) &
                                     + 0.366_sp   * REGR_4D(:,:, 5,T) &
                                     + 6.98e-2_sp * REGR_4D(:,:, 6,T)
   
       ! Level 4:
       Lct%Dct%Dta%V3(T)%Val(:,:, 4) = 0.194_sp   * REGR_4D(:,:, 6,T) &
                                     + 0.240_sp   * REGR_4D(:,:, 7,T) &
                                     + 0.240_sp   * REGR_4D(:,:, 8,T) &
                                     + 0.240_sp   * REGR_4D(:,:, 9,T) &
                                     + 8.55e-2_sp * REGR_4D(:,:,10,T)
   
       ! Level 5:
       Lct%Dct%Dta%V3(T)%Val(:,:, 5) = 0.139_sp   * REGR_4D(:,:,10,T) &
                                     + 0.216_sp   * REGR_4D(:,:,11,T) &
                                     + 0.216_sp   * REGR_4D(:,:,12,T) &
                                     + 0.216_sp   * REGR_4D(:,:,13,T) &
                                     + 0.214_sp   * REGR_4D(:,:,14,T)

       ! Level 6:
       Lct%Dct%Dta%V3(T)%Val(:,:, 6) = 2.20e-2_sp * REGR_4D(:,:,14,T) &
                                     + 0.275_sp   * REGR_4D(:,:,15,T) &
                                     + 0.275_sp   * REGR_4D(:,:,16,T) &
                                     + 0.275_sp   * REGR_4D(:,:,17,T) &
                                     + 0.173_sp   * REGR_4D(:,:,18,T)
   
       ! Level 7:
       Lct%Dct%Dta%V3(T)%Val(:,:, 7) = 0.130_sp   * REGR_4D(:,:,18,T) &
                                     + 0.345_sp   * REGR_4D(:,:,19,T) &
                                     + 0.345_sp   * REGR_4D(:,:,20,T) &
                                     + 0.170_sp   * REGR_4D(:,:,21,T)
   
       ! Level 8:
       Lct%Dct%Dta%V3(T)%Val(:,:, 8) = 0.214_sp   * REGR_4D(:,:,21,T) &
                                     + 0.416_sp   * REGR_4D(:,:,22,T) &
                                     + 0.370_sp   * REGR_4D(:,:,23,T)
   
       ! Level 9:
       Lct%Dct%Dta%V3(T)%Val(:,:, 9) = 5.49e-2_sp * REGR_4D(:,:,23,T) &
                                     + 0.490_sp   * REGR_4D(:,:,24,T) &
                                     + 0.455_sp   * REGR_4D(:,:,25,T)
   
       ! Level 10:
       Lct%Dct%Dta%V3(T)%Val(:,:,10) = 4.06e-2_sp * REGR_4D(:,:,25,T) &
                                     + 0.576_sp   * REGR_4D(:,:,26,T) &
                                     + 0.383_sp   * REGR_4D(:,:,27,T)
   
       ! Level 11:
       Lct%Dct%Dta%V3(T)%Val(:,:,11) = 0.254_sp   * REGR_4D(:,:,27,T) &
                                     + 0.746_sp   * REGR_4D(:,:,28,T)

       ! Level 12:
       Lct%Dct%Dta%V3(T)%Val(:,:,12) = 1.60e-2_sp * REGR_4D(:,:,28,T) &
                                     + 0.984_sp   * REGR_4D(:,:,29,T)

    ENDIF

    ! Return with success
    RC = HCO_SUCCESS

  END SUBROUTINE GEOS5_TO_GEOS4_LOWLEV
!EOC
!------------------------------------------------------------------------------
!                  Harvard-NASA Emissions Component (HEMCO)                   !
!------------------------------------------------------------------------------
!BOP
!
! !IROUTINE: COLLAPSE
!
! !DESCRIPTION: Helper routine to collapse input levels onto the output grid.
! The input data is weighted by the grid box thicknesses defined on top of
! this module. The input parameter T determines the time slice to be considered,
! and MET denotes the met field type of the input data (4 = GEOS-4 levels, GEOS-5
! otherwise).
!\\
!\\
! !INTERFACE:
!
  SUBROUTINE COLLAPSE ( Lct, REGR_4D, OutLev, InLev1, NLEV, T, MET )
!
! !INPUT PARAMETERS:
!
    REAL(sp),         POINTER        :: REGR_4D(:,:,:,:)  ! 4D input data
    INTEGER,          INTENT(IN)     :: OutLev
    INTEGER,          INTENT(IN)     :: InLev1
    INTEGER,          INTENT(IN)     :: NLEV
    INTEGER,          INTENT(IN)     :: T
    INTEGER,          INTENT(IN)     :: MET               ! 4=GEOS-4, else GEOS-5
!
! !INPUT/OUTPUT PARAMETERS:
!
    TYPE(ListCont),   POINTER        :: Lct               ! HEMCO list container
!
! !REVISION HISTORY:
!  30 Dec 2014 - C. Keller   - Initial version
!EOP
!------------------------------------------------------------------------------
!BOC
    INTEGER               :: I, NZ, ILEV, TOPLEV
    REAL(hp)              :: THICK
    REAL(hp), POINTER     :: EDG(:) => NULL()
    REAL(hp), ALLOCATABLE :: WGT(:)

    !=================================================================
    ! COLLAPSE begins here
    !=================================================================

    ! Reset
    Lct%Dct%Dta%V3(T)%Val(:,:,OutLev) = 0.0_hp

    ! Don't do anything if there are not enough levels in REGR_4D
    NZ = SIZE(REGR_4D,3)
    IF ( NZ < InLev1 ) RETURN

    ! Get maximum level to be used for pressure thickness calculations.
    ! This is one more than the number of levels to be used.
    TOPLEV = InLev1 + NLEV

    ! Get pointer to grid edges on the native input grid
    IF ( Met == 4 ) THEN
       EDG => G4_EDGE_NATIVE(InLev1:TOPLEV)
    ELSE
       EDG => G5_EDGE_NATIVE(InLev1:TOPLEV)
    ENDIF

    ! Thickness of output level
    THICK = EDG(1) - EDG(1+NLEV)

    ! Get level weights
    ALLOCATE(WGT(NLEV))
    WGT = 0.0
    DO I = 1, NLEV
       WGT(I) = ( EDG(I) - EDG(I+1) ) / THICK
    ENDDO

    ! Pass levels to output data, one after each other
    Lct%Dct%Dta%V3(T)%Val(:,:,OutLev) = REGR_4D(:,:,InLev1,T) * WGT(1)
    DO I = 1, NLEV-1
       ILEV = InLev1 + I
       IF ( NZ < ILEV ) EXIT
       Lct%Dct%Dta%V3(T)%Val(:,:,OutLev) = Lct%Dct%Dta%V3(T)%Val(:,:,OutLev) &
                                         + ( REGR_4D(:,:,ILEV,T) * WGT(I+1) )
    ENDDO

    ! Cleanup
    DEALLOCATE(WGT)
    EDG => NULL()

  END SUBROUTINE COLLAPSE
!EOC
!------------------------------------------------------------------------------
!                  Harvard-NASA Emissions Component (HEMCO)                   !
!------------------------------------------------------------------------------
!BOP
!
! !IROUTINE: INFLATE
!
! !DESCRIPTION: Helper routine to inflate input levels onto the output grid.
! The values on the input data are evenly distributed amongst all output
! levels.
!\\
!\\
! !INTERFACE:
!
  SUBROUTINE INFLATE ( Lct, REGR_4D, InLev, OutLev1, NLEV, T )
!
! !INPUT PARAMETERS:
!
    REAL(sp),         POINTER        :: REGR_4D(:,:,:,:)  ! 4D input data
    INTEGER,          INTENT(IN)     :: InLev
    INTEGER,          INTENT(IN)     :: OutLev1
    INTEGER,          INTENT(IN)     :: NLEV
    INTEGER,          INTENT(IN)     :: T
!
! !INPUT/OUTPUT PARAMETERS:
!
    TYPE(ListCont),   POINTER        :: Lct               ! HEMCO list container
!
! !REVISION HISTORY:
!  30 Dec 2014 - C. Keller   - Initial version
!EOP
!------------------------------------------------------------------------------
!BOC
    INTEGER :: I, NZ, ILEV

    !=================================================================
    ! INFLATE begins here
    !=================================================================

    ! Get input data array
    NZ = SIZE(REGR_4D,3)

    ! Do for every output level
    DO I = 1, NLEV

       ! Current output level
       ILEV = OutLev1 + I - 1

       ! If input level is beyond vert. extent of input data, set output
       ! data to zero.
       IF ( InLev > NZ ) THEN
          Lct%Dct%Dta%V3(T)%Val(:,:,ILEV) = 0.0_hp

       ! Otherwise, evenly distribute input data
       ELSE
          Lct%Dct%Dta%V3(T)%Val(:,:,ILEV) = REGR_4D(:,:,InLev,T)
       ENDIF
    ENDDO

  END SUBROUTINE INFLATE
!EOC
END MODULE HCO_Interp_Mod
<|MERGE_RESOLUTION|>--- conflicted
+++ resolved
@@ -594,11 +594,8 @@
 ! !REVISION HISTORY:
 !  30 Dec 2014 - C. Keller   - Initial version
 !  24 Feb 2015 - R. Yantosca - Now exit if vertical interpolation isn't needed
-<<<<<<< HEAD
+!  12 Aug 2015 - R. Yantosca - Vertically remap MERRA2 as we do for GEOS-FP
 !  24 Sep 2015 - C. Keller   - Added interpolation on edges.
-=======
-!  12 Aug 2015 - R. Yantosca - Vertically remap MERRA2 as we do for GEOS-FP
->>>>>>> 13c53c8e
 !EOP
 !------------------------------------------------------------------------------
 !BOC
