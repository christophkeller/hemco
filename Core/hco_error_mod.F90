!------------------------------------------------------------------------------
!                  Harvard-NASA Emissions Component (HEMCO)                   !
!------------------------------------------------------------------------------
!BOP
!
! !MODULE: hco_error_mod.F90
!
! !DESCRIPTION: Module HCO\_Error\_Mod contains routines and variables 
! for error handling and logfile messages in HEMCO. It also contains 
! definitions of some globally used parameter, such as the single/double 
! precision as well as the HEMCO precision definitions. The HEMCO precision 
! is used for almost all HEMCO internal data arrays and can be changed below 
! if required. 
!\\
!\\
! The error settings are specified in the HEMCO configuration file and
! error handling is performed according to these settings. They include: 
!
! \begin{enumerate}
! \item HEMCO logfile: all HEMCO information is written into the specified
!     logfile. The logfile can be set to the wildcard character, in which
!     case the standard output will be used (this may be another opened
!     logfile).
! \item Verbose: Number indicating the verbose level to be used. 
!     0 = no verbose, 3 = very verbose. The verbose level can be set in
!     the HEMCO configuration file. The default value is 0.
! \item Show warnings: if TRUE, prompt all warnings to the HEMCO logfile.
!     Otherwise, no warnings will be prompted but the total number of
!     warnings occurred will still be shown at the end of the run.
! \end{enumerate}
! 
! The error settings are set via subroutine HCO\_ERROR\_SET, called when
! reading section 'settings' of the HEMCO configuration file (subroutine
! Config\_ReadFile in hco\_config\_mod.F90). The currently active verbose
! settings can be checked using subroutines HCO\_IsVerb and
! HCO\_VERBOSE\_INQ. Messages can be written into the logfile using 
! subroutine HCO\_MSG. Note that the logfile actively need to be opened 
! (HCO\_LOGFILE\_OPEN) before writing to it.
!\\
!\\
! The verbose and warning settings are all set to false if it's not the 
! root CPU. 
!\\
!\\
! !INTERFACE: 
!
MODULE HCO_Error_Mod
!
! !USES:
!
  IMPLICIT NONE
  PRIVATE
!
! !PUBLIC MEMBER FUNCTIONS:
!
  PUBLIC           :: HCO_ERROR
  PUBLIC           :: HCO_WARNING 
  PUBLIC           :: HCO_MSG
  PUBLIC           :: HCO_ENTER
  PUBLIC           :: HCO_LEAVE
  PUBLIC           :: HCO_ERROR_SET
  PUBLIC           :: HCO_ERROR_FINAL
  PUBLIC           :: HCO_IsVerb
  PUBLIC           :: HCO_VERBOSE_INQ
  PUBLIC           :: HCO_LOGFILE_OPEN
  PUBLIC           :: HCO_LOGFILE_CLOSE
!
! !MODULE VARIABLES:
!
  ! Double and single precision definitions
  INTEGER, PARAMETER, PUBLIC  :: dp = kind(0.d0)     ! double precision
  INTEGER, PARAMETER, PUBLIC  :: sp = kind(0.0)      ! single precision
#if defined( USE_REAL8 )
  INTEGER, PARAMETER, PUBLIC  :: hp = kind(0.d0)     ! HEMCO precision r8
#else
  INTEGER, PARAMETER, PUBLIC  :: hp = kind(0.0)      ! HEMCO precision r4
#endif
  INTEGER, PARAMETER, PUBLIC  :: i4 = 4              ! FourByteInt 
  INTEGER, PARAMETER, PUBLIC  :: i8 = 8              ! EightByteInt

  ! Error success/failure definitions
  INTEGER, PARAMETER, PUBLIC  :: HCO_SUCCESS = 0
  INTEGER, PARAMETER, PUBLIC  :: HCO_FAIL    = -999

  ! Tiny value for math operations: 
  ! --> deprecated. Use TINY(1.0_hp) instead!
  REAL(hp), PARAMETER, PUBLIC :: HCO_TINY    = 1.0e-32_hp

  ! Missing value
  ! Note: define missing value as single precision because all data arrays
  ! are read/stored in single precision.
  REAL(sp), PARAMETER, PUBLIC :: HCO_MISSVAL = -1.e-31_sp

  ! Cycle flags. Used to determine the temporal behavior of data
  ! fields. For example, data set to 'cycle' will be recycled if
  ! the simulation date is outside of the datetime range of the
  ! source data. See data reading routine (hcoio_dataread_mod.F90)
  ! for more details. 
  INTEGER, PARAMETER, PUBLIC  :: HCO_CFLAG_CYCLE = 1
  INTEGER, PARAMETER, PUBLIC  :: HCO_CFLAG_RANGE = 2
  INTEGER, PARAMETER, PUBLIC  :: HCO_CFLAG_EXACT = 3
  INTEGER, PARAMETER, PUBLIC  :: HCO_CFLAG_INTER = 4

  ! Data container update flags. At the moment, those only indicate
  ! if a container gets updated every time step or based upon the 
  ! details specifications ('srcTime') in the HEMCO configuration file.
  INTEGER, PARAMETER, PUBLIC  :: HCO_UFLAG_FROMFILE = 1
  INTEGER, PARAMETER, PUBLIC  :: HCO_UFLAG_ALWAYS   = 2

  ! Data container types. These are used to distinguish between
  ! base emissions, scale factors and masks.
  INTEGER, PARAMETER, PUBLIC  :: HCO_DCTTYPE_BASE = 1
  INTEGER, PARAMETER, PUBLIC  :: HCO_DCTTYPE_SCAL = 2
  INTEGER, PARAMETER, PUBLIC  :: HCO_DCTTYPE_MASK = 3

  ! HEMCO version number.
<<<<<<< HEAD
  CHARACTER(LEN=12), PARAMETER, PUBLIC :: HCO_VERSION = 'v1.1.008'
=======
  CHARACTER(LEN=12), PARAMETER, PUBLIC :: HCO_VERSION = 'v1.1.009'
>>>>>>> 6eda7d69
!
! !REVISION HISTORY:
!  23 Sep 2013 - C. Keller   - Initialization
!  12 Jun 2014 - R. Yantosca - Cosmetic changes in ProTeX headers
!  12 Jun 2014 - R. Yantosca - Now use F90 freeform indentation
!  03 Mar 2015 - C. Keller   - Added HCO_CFLAG_* and HCO_DCTTYPE_*
!EOP
!------------------------------------------------------------------------------
!BOC
!
! !PRIVATE VARIABLES:
!
  TYPE :: HcoErr
     LOGICAL                     :: IsRoot    =  .FALSE.
     LOGICAL                     :: LogIsOpen =  .FALSE.
     INTEGER                     :: Warnings  =  0
     INTEGER                     :: Verbose   =  0
     INTEGER                     :: nWarnings =  0
     INTEGER                     :: CurrLoc   =  -1
     CHARACTER(LEN=255), POINTER :: Loc(:)    => NULL()
     CHARACTER(LEN=255)          :: LogFile   =  ''
     INTEGER                     :: Lun       =  -1
  END TYPE HcoErr

  ! MAXNEST is the maximum accepted subroutines nesting level.
  ! This only applies to routines with activated error tracking,
  ! i.e. which use HCO_ENTER/HCO_LEAVE statements.
  INTEGER, PARAMETER       :: MAXNEST =  10

  ! Err is the (internal) error type holding information on the
  ! logfile and which part of the code is executed. 
  TYPE(HcoErr), POINTER    :: Err     => NULL()

CONTAINS
!EOC
!------------------------------------------------------------------------------
!                  Harvard-NASA Emissions Component (HEMCO)                   !
!------------------------------------------------------------------------------
!BOP
!
! !IROUTINE: HCO_Error
!
! !DESCRIPTION: Subroutine HCO\_Error promts an error message and sets RC to 
! HCO\_FAIL. Note that this routine does not stop a run, but it will cause a 
! stop at higher level (when RC gets evaluated). 
!\\
!\\
! !INTERFACE:
!
  SUBROUTINE HCO_Error( ErrMsg, RC, THISLOC )
!
! !INPUT PARAMETERS:
!
    CHARACTER(LEN=*), INTENT(IN   )            :: ErrMsg 
    CHARACTER(LEN=*), INTENT(IN   ), OPTIONAL  :: THISLOC 
!
! !INPUT/OUTPUT PARAMETERS:
!
    INTEGER,          INTENT(INOUT)            :: RC 
!
! !REVISION HISTORY:
!  23 Sep 2013 - C. Keller - Initialization
!EOP
!------------------------------------------------------------------------------
!BOC
    INTEGER :: I, J
    CHARACTER(LEN=255) :: MSG

    !======================================================================
    ! HCO_ERROR begins here 
    !======================================================================

    ! Print error message
    MSG =  'HEMCO ERROR: ' // TRIM(ErrMsg)
    CALL HCO_MSG ( MSG, SEP1='!' ) 

    ! Print error location
    IF ( PRESENT(THISLOC) ) THEN
       MSG = 'ERROR LOCATION: ' // TRIM( THISLOC )
       CALL HCO_MSG ( MSG )

    ! Traceback
    ELSE
       DO I = 0, Err%CurrLoc-1
          J = Err%CurrLoc-I
          MSG =  'ERROR LOCATION: ' // TRIM( Err%Loc(J) )
          CALL HCO_MSG ( MSG ) 
       ENDDO
    ENDIF

    MSG = ''
    CALL HCO_MSG ( MSG, SEP2='!' ) 

    ! Return w/ error
    RC = HCO_FAIL 

  END SUBROUTINE HCO_Error
!EOC
!------------------------------------------------------------------------------
!                  Harvard-NASA Emissions Component (HEMCO)                   !
!------------------------------------------------------------------------------
!BOP
!
! !IROUTINE: HCO_Warning
!
! !DESCRIPTION: Subroutine HCO\_Warning promts a warning message without 
! forcing HEMCO to stop, i.e. return code is set to HCO\_SUCCESS. 
!\\
!\\
! !INTERFACE:
!
  SUBROUTINE HCO_Warning( ErrMsg, RC, WARNLEV, THISLOC )
!
! !INPUT PARAMETERS"
!
    CHARACTER(LEN=*), INTENT(IN   )            :: ErrMsg 
    INTEGER         , INTENT(IN   ), OPTIONAL  :: WARNLEV 
    CHARACTER(LEN=*), INTENT(IN   ), OPTIONAL  :: THISLOC 
!
! !INPUT/OUTPUT PARAMETERS:
!
    INTEGER,          INTENT(INOUT)            :: RC 
!
! !REVISION HISTORY:
!  23 Sep 2013 - C. Keller - Initialization
!  26 Mar 2015 - C. Keller - Added warning levels
!EOP
!------------------------------------------------------------------------------
!BOC
    INTEGER            :: WLEV
    CHARACTER(LEN=255) :: MSG

    !======================================================================
    ! HCO_WARNING begins here 
    !======================================================================

    IF ( PRESENT(WARNLEV) ) THEN
       WLEV = WARNLEV
    ELSE
       WLEV = 3
    ENDIF

    IF ( Err%Warnings >= WLEV ) THEN

       ! Print warning
       MSG = 'HEMCO WARNING: ' // TRIM( ErrMsg )
       CALL HCO_MSG ( MSG ) 

       ! Print location
       IF ( PRESENT(THISLOC) ) THEN
          MSG = '--> LOCATION: ' // TRIM(THISLOC)
          CALL HCO_MSG ( MSG ) 
       ELSEIF ( Err%CurrLoc > 0 ) THEN
          MSG = '--> LOCATION: ' // TRIM(Err%Loc(Err%CurrLoc))
          CALL HCO_MSG ( MSG ) 
       ENDIF

       ! Increase # of warnings
       Err%nWarnings = Err%nWarnings + 1
    ENDIF

    ! Return w/ success
    RC = HCO_SUCCESS

  END SUBROUTINE HCO_Warning
!EOC
!------------------------------------------------------------------------------
!                  Harvard-NASA Emissions Component (HEMCO)                   !
!------------------------------------------------------------------------------
!BOP
!
! !IROUTINE: HCO_MSG
!
! !DESCRIPTION: Subroutine HCO\_MSG passes message msg to the HEMCO
! logfile (or to standard output if the logfile is not open).
! Sep1 and Sep2 denote line delimiters before and after the message,
! respectively.
! The optional argument Verb denotes the minimum verbose level associated
! with this message. The message will only be prompted if the verbose level
! on this CPU (e.g. of this Err object) is at least as high as Verb.
!\\
!\\
! !INTERFACE:
!
  SUBROUTINE HCO_MSG( Msg, Sep1, Sep2, Verb )
!
! !INPUT PARAMETERS:
!
    CHARACTER(LEN=*), INTENT(IN   ), OPTIONAL  :: Msg
    CHARACTER(LEN=1), INTENT(IN   ), OPTIONAL  :: Sep1
    CHARACTER(LEN=1), INTENT(IN   ), OPTIONAL  :: Sep2
    INTEGER,          INTENT(IN   ), OPTIONAL  :: Verb
!
! !REVISION HISTORY:
!  23 Sep 2013 - C. Keller   - Initialization
!  20 May 2015 - R. Yantosca - Minor formatting fix: use '(a)' instead of *
!                              to avoid line wrapping around at 80 columns.
!EOP
!------------------------------------------------------------------------------
!BOC
    LOGICAL  :: IsOpen
    INTEGER  :: LUN

    !======================================================================
    ! HCO_MSG begins here 
    !======================================================================

    ! Check if Err object is indeed defined
    IF ( .NOT. ASSOCIATED(Err) ) THEN
       IsOpen = .FALSE.
    ELSE
       IsOpen = Err%LogIsOpen
      
       ! Don't print if this is not the root CPU
       IF ( .NOT. Err%IsRoot ) RETURN

       ! Don't print if verbose level is smaller than verbose level of this
       ! CPU.
       IF ( PRESENT( Verb ) ) THEN
          IF ( Verb < Err%Verbose ) RETURN
       ENDIF
    ENDIF

    ! Use standard output if file not open
    IF ( .NOT. IsOpen ) THEN
       IF ( PRESENT(MSG) ) PRINT *, TRIM(MSG)

    ! Print message to error file 
    ELSE
       LUN = Err%LUN

       IF (LUN > 0 ) THEN
          IF ( PRESENT(SEP1) ) THEN
             WRITE(LUN,'(a)') REPEAT( SEP1, 79) 
          ENDIF
          IF ( PRESENT(MSG) ) THEN
!             WRITE(LUN,*) TRIM(MSG)
             WRITE(LUN,'(a)') TRIM(MSG)
          ENDIF
          IF ( PRESENT(SEP2) ) THEN
             WRITE(LUN,'(a)') REPEAT( SEP2, 79) 
          ENDIF
       ELSE
          IF ( PRESENT(SEP1) ) THEN
             WRITE(*,'(a)') REPEAT( SEP1, 79) 
          ENDIF
          IF ( PRESENT(MSG) ) THEN
!             WRITE(*,*) TRIM(MSG)
             WRITE(*,'(a)') TRIM(MSG)
          ENDIF
          IF ( PRESENT(SEP2) ) THEN
             WRITE(*,'(a)') REPEAT( SEP2, 79) 
          ENDIF
       ENDIF
    ENDIF

  END SUBROUTINE HCO_Msg
!EOC
!------------------------------------------------------------------------------
!                  Harvard-NASA Emissions Component (HEMCO)                   !
!------------------------------------------------------------------------------
!BOP
!
! !IROUTINE: HCO_Enter
!
! !DESCRIPTION: Subroutine HCO\_Enter is called upon entering a routine. 
! It organizes the traceback handling. It is recommended to call this
! routine for 'big' routines but NOT for routines/functions that are 
! frequently called, e.g. inside of loops!
!\\
!\\
! Note that all subroutines calling HCO\_Enter must also call HCO\_Leave!
!\\
!\\
! !INTERFACE:
!
  SUBROUTINE HCO_Enter( thisLoc, RC )
!
! !INPUT PARAMETERS:
!
    CHARACTER(LEN=*), INTENT(IN   ) :: thisLoc 
!
! !INPUT/OUTPUT PARAMETERS:
!
    INTEGER,          INTENT(INOUT) :: RC 
!
! !REVISION HISTORY:
!  23 Sep 2013 - C. Keller - Initialization
!
!EOP
!------------------------------------------------------------------------------
!BOC
    CHARACTER(LEN=255)  :: Msg, Loc

    !======================================================================
    ! HCO_ENTER begins here 
    !======================================================================

    IF ( .NOT. ASSOCIATED(Err) ) RETURN 

    ! Increment position 
    Err%CurrLoc = Err%CurrLoc + 1
    IF ( Err%CurrLoc > MaxNest ) THEN 
       Msg = 'MaxNest too low, cannot enter ' // TRIM(thisLoc)
       CALL HCO_Error( Msg, RC )
       RETURN 
    ENDIF

    ! Error trap
    IF ( Err%CurrLoc <= 0 ) THEN
       Msg = 'CurrLoc is zero, cannot enter: ' // TRIM(thisLoc)
       CALL HCO_Error( Msg, RC )
       RETURN 
    ENDIF

    ! Register current routine
    Err%Loc(Err%CurrLoc) = thisLoc

    ! Track location if enabled 
    IF ( Err%Verbose >= 3 ) THEN
       WRITE(MSG,100) TRIM(thisLoc), Err%CurrLoc
       CALL HCO_Msg( MSG )
    ENDIF

    ! Set RC to success
    RC = HCO_SUCCESS

100 FORMAT( 'HEMCO: Entering ', a, ' (', i2, ')' )  

  END SUBROUTINE HCO_Enter
!EOC
!------------------------------------------------------------------------------
!                  Harvard-NASA Emissions Component (HEMCO)                   !
!------------------------------------------------------------------------------
!BOP
!
! !IROUTINE: HCO_Leave
!
! !DESCRIPTION: Subroutine HCO\_Leave is called upon leaving a routine. 
! It organizes the traceback handling. It is recommended to call this
! routine for 'big' routines but NOT for routines/functions that are 
! frequently called, e.g. inside of loops!
!\\
!\\
! Note that all subroutines calling HCO\_Leave must also call HCO\_Enter!
!\\
!\\
! !INTERFACE:
!
  SUBROUTINE HCO_Leave( RC )
!
! !INPUT/OUTPUT PARAMETERS:
!
    INTEGER, INTENT(INOUT) :: RC 
!
! !REVISION HISTORY:
!  23 Sep 2013 - C. Keller - Initialization
!EOP
!------------------------------------------------------------------------------
!BOC
    CHARACTER(LEN=255)  :: MSG, LOC

    !======================================================================
    ! HCO_LEAVE begins here 
    !======================================================================

    IF ( .NOT. ASSOCIATED(Err) ) RETURN 
    
    ! Track location if enabled 
    IF ( Err%Verbose >= 3 ) THEN
       WRITE(MSG,110) TRIM(Err%Loc(Err%CurrLoc)), Err%CurrLoc
       CALL HCO_MSG( MSG )
    ENDIF

    ! Remove from list 
    Err%Loc(Err%CurrLoc) = ''

    ! Remove current position
    Err%CurrLoc = Err%CurrLoc - 1

    ! Error trap
    IF ( Err%CurrLoc < 0 ) THEN
       Msg = 'CurrLoc is below zero, this should never happen!!' 
       CALL HCO_ERROR ( Msg, RC )
       RETURN 
    ENDIF

    ! Return w/ success 
    RC = HCO_SUCCESS

110 FORMAT( 'HEMCO: Leaving ', a, ' (', i2, ')' )  

  END SUBROUTINE HCO_Leave
!EOC
!------------------------------------------------------------------------------
!                  Harvard-NASA Emissions Component (HEMCO)                   !
!------------------------------------------------------------------------------
!BOP
!
! !IROUTINE: HCO_Error_Set
!
! !DESCRIPTION: Subroutine HCO\_Error\_Set defines the HEMCO error
! settings. This routine is called at the beginning of a HEMCO
! simulation. Its input parameter are directly taken from the
! HEMCO configuration file. If LogFile is set to '*' (asterik), 
! all output is directed to the standard output.
!\\
!\\
! !INTERFACE:
!
  SUBROUTINE HCO_ERROR_SET( am_I_Root, LogFile,      & 
                            Verbose,   WarningLevel, RC )
!
!  !INPUT PARAMETERS:
!
    LOGICAL,          INTENT(IN)     :: am_I_Root      ! Root CPU? 
    CHARACTER(LEN=*), INTENT(IN)     :: LogFile        ! logfile path+name
!
! !INPUT/OUTPUT PARAMETERS:
!
    INTEGER,          INTENT(INOUT)  :: Verbose        ! verbose level 
    INTEGER,          INTENT(INOUT)  :: WarningLevel   ! warning level 
    INTEGER,          INTENT(INOUT)  :: RC 
!
! !REVISION HISTORY:
!  23 Sep 2013 - C. Keller - Initialization
!
!EOP
!------------------------------------------------------------------------------
!BOC

    INTEGER :: Lun

    !======================================================================
    ! HCO_ERROR_SET begins here 
    !======================================================================

    ! Nothing to do if already defined
    RC = HCO_SUCCESS
    IF ( ASSOCIATED(Err) ) RETURN 

    ! Allocate error type
    ALLOCATE(Err)
    ALLOCATE(Err%Loc(MAXNEST))
    Err%Loc(:) = ''

    ! Set verbose to -1 if this is not the root CPU. This will disable any
    ! log-file messages 
    IF ( .NOT. am_I_Root ) THEN
       Verbose      = -1
       WarningLevel =  0
    ENDIF

    ! Pass values
    Err%IsRoot       = am_I_Root
    Err%LogFile      = TRIM(LogFile)
    Err%Verbose      = Verbose
    Err%Warnings     = WarningLevel

    ! Init misc. values
    Err%LogIsOpen = .FALSE.
    Err%nWarnings = 0
    Err%CurrLoc   = 0

    ! If Logfile is set to '*', set lun to -1 (--> write into default file). 
    ! Otherwise, set lun to 0 (--> write into specified logfile)
    IF ( TRIM(Err%LogFile) == '*' ) THEN
       LUN = -1
    ELSE
       LUN = 0
    ENDIF
    Err%Lun = LUN

    ! Return w/ success
    RC = HCO_SUCCESS

  END SUBROUTINE HCO_ERROR_SET
!EOC
!------------------------------------------------------------------------------
!                  Harvard-NASA Emissions Component (HEMCO)                   !
!------------------------------------------------------------------------------
!BOP
!
! !IROUTINE: HCO_Error_Final
!
! !DESCRIPTION: Subroutine HCO\_Error\_Final finalizes the error type.
!\\
!\\
! !INTERFACE:
!
  SUBROUTINE HCO_Error_Final 
!
! !REVISION HISTORY:
!  23 Sep 2013 - C. Keller - Initialization
!
!EOP
!------------------------------------------------------------------------------
!BOC

    INTEGER :: STAT 

    !======================================================================
    ! HCO_ERROR_FINAL begins here 
    !======================================================================

    ! Eventually close logfile
    CALL HCO_Logfile_Close( ShowSummary=.TRUE. ) 

    IF ( ASSOCIATED(Err) ) THEN
       IF ( ASSOCIATED(Err%Loc) ) DEALLOCATE(Err%Loc)
       DEALLOCATE(Err)
    ENDIF
    Err => NULL()

  END SUBROUTINE HCO_Error_Final
!EOC
!------------------------------------------------------------------------------
!                  Harvard-NASA Emissions Component (HEMCO)                   !
!------------------------------------------------------------------------------
!BOP
!
! !IROUTINE: HCO_Verbose_Inq
!
! !DESCRIPTION: Function HCO\_Verbose\_Inq returns the HEMCO verbose number. 
!\\
!\\
! !INTERFACE:
!
  FUNCTION HCO_VERBOSE_INQ ( ) RESULT ( VerbNr )
!
! !OUTPUT PARAMETERS:
!  
    INTEGER :: VerbNr 
!
! !REVISION HISTORY:
!  15 Mar 2015 - C. Keller - Initialization
!EOP
!------------------------------------------------------------------------------
!BOC

    !======================================================================
    ! HCO_VERBOSE_INQ begins here 
    !======================================================================

    IF ( .NOT. ASSOCIATED(Err) ) THEN
       VerbNr = -1
    ELSE
       VerbNr = Err%Verbose
    ENDIF

  END FUNCTION HCO_VERBOSE_INQ
!EOC
!------------------------------------------------------------------------------
!                  Harvard-NASA Emissions Component (HEMCO)                   !
!------------------------------------------------------------------------------
!BOP
!
! !IROUTINE: HCO_IsVerb
!
! !DESCRIPTION: Function HCO\_IsVerb returns true if the HEMCO verbose number
!  is equal to or larger than the passed number. 
!\\
!\\
! !INTERFACE:
!
  FUNCTION HCO_IsVerb ( VerbNr ) RESULT ( IsVerb )
!
! !INPUT PARAMETERS:
!
    INTEGER, INTENT(IN) :: VerbNr 
!
! !OUTPUT PARAMETERS:
!  
    LOGICAL             :: IsVerb
!
! !REVISION HISTORY:
!  15 Mar 2015 - C. Keller - Initialization
!EOP
!------------------------------------------------------------------------------
!BOC

    !======================================================================
    ! HCO_IsVerb begins here 
    !======================================================================

    IF ( .NOT. ASSOCIATED(Err) ) THEN
       IsVerb = .FALSE. 
    ELSE
       IsVerb = ( Err%Verbose >= VerbNr ) 
    ENDIF

  END FUNCTION HCO_IsVerb
!EOC
!------------------------------------------------------------------------------
!                  Harvard-NASA Emissions Component (HEMCO)                   !
!------------------------------------------------------------------------------
!BOP
!
! !ROUTINE: HCO_LOGFILE_OPEN
!
! !DESCRIPTION: Subroutine HCO\_LOGFILE\_OPEN opens the HEMCO logfile
! (if not yet open). 
!\\
!\\
! !INTERFACE:
!
  SUBROUTINE HCO_LogFile_Open( RC )
!
! !USES:
! 
    USE inquireMod,   ONLY : findFreeLUN
!
! !INPUT/OUTPUT PARAMETERS:
!
    INTEGER,   INTENT(INOUT)  :: RC 
!
! !REVISION HISTORY:
!  23 Sep 2013 - C. Keller   - Initialization
!  14 Aug 2014 - R. Yantosca - Add FORM='FORMATTED' to the OPEN statement
!                              so that the HEMCO log will be a text file
!EOP
!------------------------------------------------------------------------------
!BOC
    CHARACTER(LEN=255) :: MSG
    INTEGER            :: IOS, LUN, FREELUN
    LOGICAL            :: isopen, exists
    LOGICAL, SAVE      :: FIRST = .TRUE.

    !======================================================================
    ! HCO_LOGFILE_OPEN begins here 
    !======================================================================

    ! Init
    RC = HCO_SUCCESS

    ! Check if object exists
    IF ( .NOT. ASSOCIATED(Err)) THEN
       PRINT *, 'Cannot open logfile - Err object not defined!'
       RC = HCO_FAIL
       RETURN
    ENDIF

    ! Never open if we are not on the root CPU
    IF ( .NOT. Err%IsRoot ) RETURN

    ! Don't do anything if we write into standard output!
    IF ( Err%LUN < 0 ) THEN
       Err%LogIsOpen = .TRUE.

    ! Explicit HEMCO logfile:
    ELSE
    
       ! Find free LUN just in case we need it!
       FREELUN = findFreeLun()
   
       ! Inquire if file is already open
       INQUIRE( FILE=TRIM(Err%LogFile), OPENED=isOpen, EXIST=exists, NUMBER=LUN )
  
       
 
       ! File exists and is opened ==> nothing to do
       IF ( exists .AND. isOpen ) THEN
          Err%LUN       = LUN
          Err%LogIsOpen = .TRUE.
   
       ! File exists but not opened ==> reopen
       ELSEIF (exists .AND. .NOT. isOpen ) THEN

          ! Replace existing file on first call
          IF ( FIRST ) THEN
             OPEN ( UNIT=FREELUN,   FILE=TRIM(Err%LogFile), STATUS='REPLACE', &
                    ACTION='WRITE', FORM='FORMATTED',       IOSTAT=IOS         )
             IF ( IOS /= 0 ) THEN
                PRINT *, 'Cannot create logfile: ' // TRIM(Err%LogFile)
                RC = HCO_FAIL
                RETURN
             ENDIF

          ! Reopen otherwise
          ELSE
             OPEN ( UNIT=FREELUN,   FILE=TRIM(Err%LogFile), STATUS='OLD',     &
                    ACTION='WRITE', ACCESS='APPEND',        FORM='FORMATTED', &
                    IOSTAT=IOS   )
             IF ( IOS /= 0 ) THEN
                PRINT *, 'Cannot reopen logfile: ' // TRIM(Err%LogFile)
                RC = HCO_FAIL
                RETURN
             ENDIF
          ENDIF

          Err%LUN       = FREELUN
          Err%LogIsOpen = .TRUE.

       ! File does not yet exist ==> open new file
       ELSE
          OPEN ( UNIT=FREELUN,    FILE=TRIM(Err%LogFile),      & 
                 STATUS='NEW',    ACTION='WRITE', IOSTAT=IOS,  &
                 FORM='FORMATTED'                             )
          IF ( IOS /= 0 ) THEN
             PRINT *, 'Cannot create logfile: ' // TRIM(Err%LogFile)
             RC = HCO_FAIL
             RETURN
          ENDIF
          Err%LUN       = FREELUN
          Err%LogIsOpen = .TRUE.
       ENDIF
    ENDIF

    ! Write header on first call
    IF ( FIRST ) THEN
       IF ( Err%LUN < 0 ) THEN
          WRITE(*,'(a)') REPEAT( '-', 79) 
          WRITE(*,'(A12,A12)') 'Using HEMCO ', HCO_VERSION
          WRITE(*,'(a)') REPEAT( '-', 79) 
       ELSE
          LUN = Err%LUN
          WRITE(LUN,'(a)') REPEAT( '-', 79) 
          WRITE(LUN,'(A12,A12)') 'Using HEMCO ', HCO_VERSION
          WRITE(LUN,'(a)') REPEAT( '-', 79) 
       ENDIF

       FIRST = .FALSE.
    ENDIF

    ! Return w/ success
    RC = HCO_SUCCESS

  END SUBROUTINE HCO_Logfile_Open
!EOC
!------------------------------------------------------------------------------
!                  Harvard-NASA Emissions Component (HEMCO)                   !
!------------------------------------------------------------------------------
!BOP
!
! !IROUTINE: HCO_LogFile_Close
!
! !DESCRIPTION: Subroutine HCO\_LOGFILE\_CLOSE closes the HEMCO logfile.
! If argument ShowSummary is enabled, it will prompt a summary of the 
! HEMCO run up to this point (number of warnings, etc.). 
!\\
!\\
! !INTERFACE:
!
  SUBROUTINE HCO_LogFile_Close( ShowSummary ) 
!
! !INPUT PARAMETERS:
!
    LOGICAL, INTENT(IN), OPTIONAL :: ShowSummary
!
! !REVISION HISTORY:
!  23 Sep 2013 - C. Keller - Initialization
!EOP
!------------------------------------------------------------------------------
!BOC
    INTEGER            :: IOS
    LOGICAL            :: Summary
    CHARACTER(LEN=255) :: MSG

    !======================================================================
    ! HCO_LOGFILE_CLOSE begins here 
    !======================================================================

    ! Check if object exists
    IF ( .NOT. ASSOCIATED(Err)) RETURN
    IF ( .NOT. Err%LogIsOpen  ) RETURN
    IF ( .NOT. Err%IsRoot     ) RETURN

    ! Show summary?
    IF ( PRESENT(ShowSummary) ) THEN
       Summary = ShowSummary 
    ELSE
       Summary = .FALSE.
    ENDIF

    ! Eventually print summary
    IF ( Summary ) THEN
       MSG = ' '
       CALL HCO_MSG ( MSG )
       MSG = 'HEMCO ' // TRIM(HCO_VERSION) // ' FINISHED.'
       CALL HCO_MSG ( MSG, SEP1='-' )
 
       WRITE(MSG,'(A16,I1,A12,I6)') &
          'Warnings (level ', Err%Warnings, ' or lower): ', Err%nWarnings
       CALL HCO_MSG ( MSG, SEP2='-' )
    ENDIF

    ! Close logfile only if lun is defined 
    IF ( Err%Lun>0 ) THEN
       CLOSE ( UNIT=Err%Lun, IOSTAT=IOS )
       IF ( IOS/= 0 ) THEN
          PRINT *, 'Cannot close logfile: ' // TRIM(Err%LogFile)
       ENDIF
    ENDIF
    Err%LogIsOpen = .FALSE.

  END SUBROUTINE HCO_LogFile_Close
!EOC
END MODULE HCO_Error_Mod
<|MERGE_RESOLUTION|>--- conflicted
+++ resolved
@@ -114,11 +114,7 @@
   INTEGER, PARAMETER, PUBLIC  :: HCO_DCTTYPE_MASK = 3
 
   ! HEMCO version number.
-<<<<<<< HEAD
-  CHARACTER(LEN=12), PARAMETER, PUBLIC :: HCO_VERSION = 'v1.1.008'
-=======
   CHARACTER(LEN=12), PARAMETER, PUBLIC :: HCO_VERSION = 'v1.1.009'
->>>>>>> 6eda7d69
 !
 ! !REVISION HISTORY:
 !  23 Sep 2013 - C. Keller   - Initialization
