!------------------------------------------------------------------------------
!                  Harvard-NASA Emissions Component (HEMCO)                   !
!------------------------------------------------------------------------------
!BOP
!
! !MODULE: hco_diagn_mod.F90
!
! !DESCRIPTION: Module HCO\_Diagn\_mod contains routines and 
! variables to handle the HEMCO diagnostics. The HEMCO diagnostics
! consist of a flexible suite of diagnostics container organized 
! in list DiagnList. Each diagnostics container contains information 
! about the diagnostics type (extension number, emission category / 
! hierarchy, species ID), data structure (Scalar, 2D, 3D), and output
! units (mass, area, time).
!\\
!\\
! The HEMCO diagnostics module can store multiple, independent 
! diagnostics `collections`, identifiable through the assigned 
! collection number. Each collection has an output frequency assigned
! to it, as well as an output file name (prefix). All containers of
! the same collection will have the same output frequency. Currently,
! the following output frequencies are defined: 'Hourly', 'Daily',
! 'Monthly', 'Annually', 'End', 'Manual'. 
!\\
!\\
! HEMCO has three default built-in diagnostic collections: default,
! manual, and restart. These three collections become automatically
! defined during initialization of HEMCO, and diagnostic containers
! can be added to them anytime afterwards.
! The output frequency of the default collection can be specified 
! in the HEMCO configuration file through argument 'DiagnFreq'.
! This can be a character indicating the output frequency (valid
! entries are 'Always', 'Hourly', 'Daily', 'Monthly', 'Annually',
! 'Manual', and 'End') or by two integer strings of format 
! '00000000 000000' denoting the year-month-day and hour-minute-
! second output interval, respectively. For example, setting 
! DiagnFreq to '00000001 000000' would be equivalent to setting
! it to 'Daily'. A value of '00000000 030000' indicates that the
! diagnostics shall be written out every 3 hours. 
!\\
!\\
! The restart collection always gets an output frequency of 'End', 
! but writing its content to disk can be forced at any given time 
! using routine HcoDiagn\_Write (see below). The manual diagnostics 
! has an output frequency of 'Manual', which means that its content 
! is never written to disk. Instead, its fields need to be fetched
! explicitly from other routines via routine Diagn\_Get. 
!\\
!\\ 
! The public module variables HcoDiagnIDDefault, HcoDiagnIDManual, 
! and HcoDiagnRestart can be used to refer to these collections. 
! The user can also define its own collections. It is recommended 
! to do this outside of this module, e.g. at the model - HEMCO 
! interface.
!\\
!\\
! Diagnostic collections are written to disk using the routines in
! module hcoio\_diagn\_mod.F90. Routine HcoDiagn\_Write will write
! out the three built-in HEMCO collections. Other collections need 
! be written out explicitly using routine HCOIO\_Diagn\_WriteOut.
! The HEMCO option 'HcoWritesDiagn' determines if the three HEMCO
! collections are automatically written out by the HEMCO driver 
! routines (hco\_driver\_mod.F90). If HcoWritesDiagn is set to 
! FALSE, the user can freely decide when to write out the 
! diagnostics. This is useful if the HEMCO diagnostics contain
! fields that are used/filled outside of HEMCO.
!\\
!\\
! Diagnostics container are created at the beginning of a simulation
! using subroutine Diagn\_Create. During the simulation, content is
! added to the individual containers via Diagn\_Update. Diagnostics
! data is fetched using Diagn\_Get. All emissions are stored in units
! of [kg/m2] and only converted to desired output units when returning 
! the data. The container variable IsOutFormat denotes whether data
! is currently stored in output units or internal units. Variable 
! nnGetCalls counts the number of times a diagnostics is called through 
! Diagn\_Get without updating its content. This is useful if you want to 
! make sure that data is only written once per time step.
!\\
!\\
! There are two types of emission diagnostics: automatic (`AutoFill`) 
! and manual diagnostics. AutoFill diagnostics become automatically 
! filled during execution of HEMCO. AutoFill diagnostics can be at 
! species level (level 1), ExtNr level (level 2), emission category level 
! (level 3), or hierarchy level (level 4). Level 1 diagnostics write out
! the collected emissions of the specified species, level 2 diagnostics
! write out emissions for the given ExtNr only (ignoring emissions from
! all other ExtNr's), etc. 
! Manual diagnostics can represent any content. They never become filled
! automatically and all update calls (Diagn\_Update) have to be set
! manually.
!\\
!\\!\\
! Individual diagnostics are identified by its name and/or container ID.
! Both are specified when creating the diagnostics (Diagn\_Create). 
!\\
!\\
! Before adding diagnostics to a collection, the collection needs to be 
! created using subroutine DiagnCollection\_Create. The collection number 
! argument (COL) should always be specified when creating, editing or 
! obtaining a diagnostics. If this argument is omitted, the default HEMCO
! collection (HcoDiagnIDDefault) is taken. 
!\\
!\\
! !INTERFACE: 
!
MODULE HCO_Diagn_Mod 
!
! !USES:
!
  USE HCO_Error_Mod
  USE HCO_Arr_Mod
  USE HCO_Clock_Mod  ! Contains all the reset flags

  IMPLICIT NONE
  PRIVATE
!
! !PUBLIC MEMBER FUNCTIONS:
!
  PUBLIC  :: HcoDiagn_AutoUpdate
  PUBLIC  :: HcoDiagn_Init
  PUBLIC  :: Diagn_Create
  PUBLIC  :: Diagn_Update 
  PUBLIC  :: Diagn_Get
  PUBLIC  :: Diagn_TotalGet
  PUBLIC  :: Diagn_AutoFillLevelDefined
  PUBLIC  :: Diagn_Print
  PUBLIC  :: Diagn_DefineFromConfig
  PUBLIC  :: DiagnCont_Find
  PUBLIC  :: DiagnCollection_Create
  PUBLIC  :: DiagnCollection_Cleanup
  PUBLIC  :: DiagnCollection_Get
  PUBLIC  :: DiagnCollection_Set
  PUBLIC  :: DiagnCollection_GetDefaultDelta
  PUBLIC  :: DiagnCollection_IsTimeToWrite
  PUBLIC  :: DiagnCollection_LastTimesSet
  PUBLIC  :: DiagnFileOpen
  PUBLIC  :: DiagnFileGetNext
  PUBLIC  :: DiagnFileClose
!
! !PRIVATE MEMBER FUNCTIONS:
!
  PRIVATE :: DiagnList_Cleanup 
  PRIVATE :: DiagnCont_Init
  PRIVATE :: DiagnCont_PrepareOutput
  PRIVATE :: DiagnCont_Link_2D
  PRIVATE :: DiagnCont_Link_3D
  PRIVATE :: DiagnCont_Cleanup
  PRIVATE :: DiagnCollection_DefineID 
  PRIVATE :: DiagnCollection_Find
  PRIVATE :: Diagn_UpdateDriver

  INTERFACE Diagn_Update
     MODULE PROCEDURE Diagn_UpdateSP 
     MODULE PROCEDURE Diagn_UpdateDP 
  END INTERFACE
!
! !REVISION HISTORY:
!  19 Dec 2013 - C. Keller   - Initialization
!  08 Jul 2014 - R. Yantosca - Now use F90 free-format indentation  
!  08 Jul 2014 - R. Yantosca - Cosmetic changes in ProTeX headers
!  01 Aug 2014 - C. Keller   - Added manual output frequency
!  12 Aug 2014 - C. Keller   - Added cumulative sum option
!  09 Jan 2015 - C. Keller   - Added diagnostics collections
!  03 Apr 2015 - C. Keller   - Now tie output frequency to collection instead
!                              of individual diagnostic containers.
!EOP
!------------------------------------------------------------------------------
!BOC
!
! !PRIVATE TYPES:
!
  !------------------------------------------------------------------------
  ! DiagnCont: Diagnostics container derived type declaration
  !------------------------------------------------------------------------
  TYPE, PUBLIC :: DiagnCont
     CHARACTER(LEN= 31)          :: cName          ! Cont. name
     CHARACTER(LEN=255)          :: long_name      ! ncdf long_name attribute 
     INTEGER                     :: cID            ! Cont. ID
     INTEGER                     :: ExtNr          ! Extension #
     INTEGER                     :: Cat            ! Category 
     INTEGER                     :: Hier           ! Hierarchy
     INTEGER                     :: HcoID          ! HEMCO species ID
     INTEGER                     :: AutoFill       ! fill automatically? 
     INTEGER                     :: SpaceDim       ! Space dimension (1-3) 
     REAL(sp)                    :: Scalar         ! 1D scalar 
     TYPE(Arr2D_SP),     POINTER :: Arr2D          ! 2D array
     TYPE(Arr3D_SP),     POINTER :: Arr3D          ! 3D array
     REAL(sp)                    :: Total          ! Diagnostics total 
     LOGICAL                     :: DtaIsPtr       ! Is data just a pointer?
     INTEGER                     :: LevIdx         ! Level index to be used 
     CHARACTER(LEN= 31)          :: OutUnit        ! Output unit 
     INTEGER                     :: AreaFlag       ! 2=per area, 3=per volume, 0 otherwise 
     REAL(hp)                    :: AreaScal       ! Scale factor for area
     REAL(hp)                    :: MassScal       ! Scale factor for mass
     REAL(hp)                    :: ScaleFact      ! Uniform scale factor 
     INTEGER                     :: TimeAvg        ! Scale flag for time unit 
     INTEGER                     :: Counter        ! time steps since 
                                                   ! last output
     CHARACTER(LEN= 31)          :: AvgName        ! Output averaging operation 
     INTEGER                     :: AvgFlag        ! Averaging flag for 
                                                   !  non-standard units
     INTEGER                     :: LastUpdateID   ! Last update time
     INTEGER                     :: nnGetCalls     ! # of Diagn_Get calls w/o update 
     LOGICAL                     :: IsOutFormat    ! Data is in output format?
     INTEGER                     :: CollectionID   ! Collection diagnostics belongs to
     TYPE(DiagnCont),    POINTER :: NextCont       ! Ptr to next item in list
  END TYPE DiagnCont

  !------------------------------------------------------------------------
  ! Diagnostcs collection derived type.
  ! DiagnList      : Linked list with all diagnostics container of
  !                  this collection.
  ! nnDiag         : Number of diagnostics in this collection.
  ! AF_LevelDefined: Set to true if there is at least one autofill 
  !                  diagnostics at the given level (1-4).
  ! PREFIX         : Prefix to be used for diagnostics output file name.
  ! WriteFreq      : Output write frequency
  ! ResetFlag      : Reset flag of this collection. Will be determined 
  !                  based on WriteFreq.
  ! NX, NY, NZ     : Grid dimensions.
  ! TS             : Time step. This is only of relevance for emission 
  !                  diagnostics that are internally converted from
  !                  kg/m2/s to kg/m2.
  ! AREA_M2        : Surface grid box areas. May be required for unit 
  !                  conversions.
  !------------------------------------------------------------------------
  TYPE DiagnCollection
     TYPE(DiagnCont),       POINTER :: DiagnList          => NULL()
     INTEGER                        :: nnDiagn            =  0
     LOGICAL                        :: AF_LevelDefined(4) =  .FALSE.
     INTEGER                        :: CollectionID       = -1
     CHARACTER(LEN=255)             :: PREFIX             =  ''
     CHARACTER(LEN=31)              :: WriteFreq          = ''
     INTEGER                        :: ResetFlag          =  ResetFlagManually 
     INTEGER                        :: NX                 =  0
     INTEGER                        :: NY                 =  0
     INTEGER                        :: NZ                 =  0
     INTEGER                        :: deltaYMD           =  0
     INTEGER                        :: deltaHMS           =  0
     INTEGER                        :: lastYMD            = -1
     INTEGER                        :: lastHMS            = -1
     REAL(sp)                       :: TS                 =  0       ! Time step
     REAL(hp),              POINTER :: AREA_M2(:,:)       => NULL()
     TYPE(DiagnCollection), POINTER :: NextCollection     => NULL()
  END TYPE DiagnCollection

  ! Pointer to beginning of collections linked list 
  TYPE(DiagnCollection),  POINTER :: Collections => NULL()

  ! HEMCO diagnostic collection IDs. Used to identify collections. Its values
  ! will be set upon creation of the collection. 
  INTEGER, PUBLIC     :: HcoDiagnIDDefault = -999 
  INTEGER, PUBLIC     :: HcoDiagnIDRestart = -999
  INTEGER, PUBLIC     :: HcoDiagnIDManual  = -999

  ! Total number of collections in collection linked list
  INTEGER             :: nnCollections     = 0
!
! !DEFINED PARAMETERS:
!
  ! Parameter for averaging and summing non-standard data
  ! AvgFlagMean    : calculates the arithmetic mean
  ! AvgFlagSum     : calculates the sum, resets after every writeout
  ! AvgFlagCumulSum: calculates the cumulative sum, never resets.
  ! AvgFlagInst    : uses the instantaneous value, overwrites existing 
  INTEGER, PARAMETER             :: AvgFlagMean     = 1
  INTEGER, PARAMETER             :: AvgFlagSum      = 2
  INTEGER, PARAMETER             :: AvgFlagCumulSum = 3
  INTEGER, PARAMETER             :: AvgFlagInst     = 4

CONTAINS
!EOC
!------------------------------------------------------------------------------
!                  Harvard-NASA Emissions Component (HEMCO)                   !
!------------------------------------------------------------------------------
!BOP
!
! !IROUTINE: HcoDiagn_autoupdate
!
! !DESCRIPTION: Subroutine HCODIAGN\_AUTOUPDATE updates the AutoFill
! diagnostics at species level. This routine should be called after
! running HEMCO core and all extensions. 
!\\
!\\
! !INTERFACE:
!
  SUBROUTINE HcoDiagn_AutoUpdate( am_I_Root, HcoState, RC ) 
!
! !USES:
!
    USE HCO_STATE_MOD, ONLY : HCO_GetHcoID
    USE HCO_STATE_MOD, ONLY : HCO_State
!
! !INPUT PARAMETERS:
!
    LOGICAL,          INTENT(IN   )  :: am_I_Root  ! root CPU?
!
! !INPUT/OUTPUT PARAMETERS:
!
    TYPE(HCO_State),  POINTER        :: HcoState   ! HEMCO state object 
    INTEGER,          INTENT(INOUT)  :: RC         ! Failure or success
!
! !REVISION HISTORY: 
!  19 Dec 2013 - C. Keller   - Initial version 
!  11 Jun 2014 - R. Yantosca - Cosmetic changes in ProTeX headers
!  11 Jun 2014 - R. Yantosca - Now use F90 freeform indentation
!EOP
!------------------------------------------------------------------------------
!BOC
!
! !LOCAL VARIABLES:
!
    CHARACTER(LEN=255)        :: MSG, LOC
    INTEGER                   :: I, tmpID
    REAL(hp), POINTER         :: Arr3D(:,:,:) => NULL()
    REAL(hp), POINTER         :: Arr2D(:,:)   => NULL()

    !=================================================================
    ! HCODIAGN_AUTOUPDATE begins here!
    !=================================================================
    
    ! Init 
    LOC = 'HCODIAGN_AUTOUPDATE (hco_diagn_mod.F90)'
    RC  = HCO_SUCCESS
    
    ! ================================================================
    ! AutoFill diagnostics: only write diagnostics at species level
    ! (level 1). Higher level diagnostics have been written in the
    ! respective subroutines (hco_calc & extension modules). 
    ! ================================================================
    DO I = 1, HcoState%nSpc
       IF ( ASSOCIATED(HcoState%Spc(I)%Emis) ) THEN
          IF ( ASSOCIATED(HcoState%Spc(I)%Emis%Val) ) THEN
             Arr3D => HcoState%Spc(I)%Emis%Val
             CALL Diagn_Update( am_I_Root,            &
                                ExtNr    = -1,        &
                                Cat      = -1,        &
                                Hier     = -1,        &
                                HcoID    = I,         &
                                AutoFill = 1,         &
                                Array3D  = Arr3D,     &
                                COL      = -1,        &
                                RC       = RC          ) 
             IF ( RC/= HCO_SUCCESS ) RETURN 
             Arr3D => NULL() 
          ENDIF
       ENDIF
    ENDDO
    
    ! Return
    RC = HCO_SUCCESS
    
  END SUBROUTINE HcoDiagn_AutoUpdate
!EOC
!------------------------------------------------------------------------------
!                  Harvard-NASA Emissions Component (HEMCO)                   !
!------------------------------------------------------------------------------
!BOP
!
! !IROUTINE: HcoDiagn_Init
!
! !DESCRIPTION: Subroutine HCODIAGN\_INIT initializes the three built-in 
! HEMCO diagnostic collections: default, restart, and manual. The
! identification ID of each collection is written into public variable
! HcoDiagnIDDefault, HcoDiagnIDRestart, and HcoDiagnIDManual, respectively.
! Those are used to easily refer to one of the diagnostics when adding
! fields ('containers') to a collection or fetching it's content. 
!\\
!\\
! !INTERFACE:
!
  SUBROUTINE HcoDiagn_Init( am_I_Root, HcoState, RC ) 
!
! !USES:
!
    USE HCO_STATE_MOD,   ONLY : HCO_GetHcoID
    USE HCO_STATE_MOD,   ONLY : HCO_State
    USE HCO_ExtList_Mod, ONLY : GetExtOpt
    USE HCO_ExtList_Mod, ONLY : CoreNr 
!
! !INPUT PARAMETERS:
!
    LOGICAL,          INTENT(IN   )  :: am_I_Root  ! root CPU?
!
! !INPUT/OUTPUT PARAMETERS:
!
    TYPE(HCO_State),  POINTER        :: HcoState   ! HEMCO state object 
    INTEGER,          INTENT(INOUT)  :: RC         ! Failure or success
!
! !REVISION HISTORY: 
!  03 Apr 2015 - C. Keller   - Initial version 
!  10 Apr 2015 - C. Keller   - Now create diagnostics based on entries 
!                              in the HEMCO diagnostics definition file.
!EOP
!-----------------------------------------------------------------------
!BOC
!
! !LOCAL VARIABLES:
!
    INTEGER             :: CollectionID
    INTEGER             :: deltaYMD, deltaHMS 
    LOGICAL             :: FOUND
    CHARACTER(LEN=255)  :: LOC, DiagnPrefix

    !=================================================================
    ! HCODIAGN_INIT begins here!
    !=================================================================
    
    ! Init 
    LOC = 'HCODIAGN_INIT (hco_diagn_mod.F90)'

    ! ------------------------------------------------------------------
    ! Default diagnostics
    ! ------------------------------------------------------------------
    CALL DiagnCollection_GetDefaultDelta ( am_I_Root, deltaYMD, deltaHMS, RC )
    IF ( RC /= HCO_SUCCESS ) RETURN

    ! Try to get prefix from configuration file
    CALL GetExtOpt ( CoreNr, 'DiagnPrefix', OptValChar=DiagnPrefix, &
                     FOUND=FOUND, RC=RC )
    IF ( RC /= HCO_SUCCESS ) RETURN
    IF ( .NOT. FOUND ) THEN
       DiagnPrefix = 'HEMCO_Diagnostics'
    ENDIF

    CALL DiagnCollection_Create( am_I_Root,                             &
                                 NX        = HcoState%NX,               &
                                 NY        = HcoState%NY,               &
                                 NZ        = HcoState%NZ,               &
                                 TS        = HcoState%TS_EMIS,          &
                                 AM2       = HcoState%Grid%AREA_M2%Val, &
                                 COL       = CollectionID,              & 
                                 PREFIX    = TRIM(DiagnPrefix),         &
                                 deltaYMD  = deltaYMD,                  & 
                                 deltaHMS  = deltaHMS,                  & 
                                 RC        = RC                          )
    IF ( RC /= HCO_SUCCESS ) RETURN

    ! Pass this collection ID to fixed variable for easy further 
    ! reference to this collection
    HcoDiagnIDDefault = CollectionID
 
    ! ------------------------------------------------------------------
    ! HEMCO restart 
    ! ------------------------------------------------------------------
#if defined ( ESMF_ )
    deltaYMD = 0 
    deltaHMS = 1
#else
    deltaYMD = 99999999
    deltaHMS = 999999
#endif
    CALL DiagnCollection_Create( am_I_Root,                             &
                                 NX        = HcoState%NX,               &
                                 NY        = HcoState%NY,               &
                                 NZ        = HcoState%NZ,               &
                                 TS        = HcoState%TS_EMIS,          &
                                 AM2       = HcoState%Grid%AREA_M2%Val, &
                                 COL       = CollectionID,              & 
                                 PREFIX    = 'HEMCO_restart',           &
                                 deltaYMD  = deltaYMD,                  & 
                                 deltaHMS  = deltaHMS,                  & 
                                 RC        = RC                          )
    IF ( RC /= HCO_SUCCESS ) RETURN

    ! Pass this collection ID to fixed variable for easy further 
    ! reference to this collection
    HcoDiagnIDRestart = CollectionID
 
    ! ------------------------------------------------------------------
    ! Manual diagnostics
    ! ------------------------------------------------------------------
#if defined ( ESMF_ )
    deltaYMD = 0 
    deltaHMS = 1
#else
    deltaYMD = -1
    deltaHMS = -1
#endif
    CALL DiagnCollection_Create( am_I_Root,                             &
                                 NX        = HcoState%NX,               &
                                 NY        = HcoState%NY,               &
                                 NZ        = HcoState%NZ,               &
                                 TS        = HcoState%TS_EMIS,          &
                                 AM2       = HcoState%Grid%AREA_M2%Val, &
                                 COL       = CollectionID,              & 
                                 PREFIX    = 'HEMCO_manual',            &
                                 deltaYMD  = deltaYMD,                  & 
                                 deltaHMS  = deltaHMS,                  & 
                                 RC        = RC                          )
    IF ( RC /= HCO_SUCCESS ) RETURN
 
    ! Pass this collection ID to fixed variable for easy further 
    ! reference to this collection
    HcoDiagnIDManual  = CollectionID

    ! ------------------------------------------------------------------
    ! Now that collections are defined, add diagnostics specified in the
    ! HEMCO diagnostics definition file. The latter can be specified in 
    ! the HEMCO configuration file. These diagnostics are all written
    ! into the default HEMCO collection.
    ! ------------------------------------------------------------------
    CALL Diagn_DefineFromConfig( am_I_Root, HcoState, RC ) 
    IF ( RC /= HCO_SUCCESS ) RETURN
 
    ! Return w/ success
    RC = HCO_SUCCESS
    
  END SUBROUTINE HcoDiagn_Init
!EOC
!------------------------------------------------------------------------------
!                  Harvard-NASA Emissions Component (HEMCO)                   !
!------------------------------------------------------------------------------
!BOP
!
! !IROUTINE: Diagn_DefineFromConfig
!
! !DESCRIPTION: Subroutine Diagn\_DefineFromConfig defines HEMCO 
! diagnostic containers as specified in the diagnostics input file.
!\\
!\\
! This routine reads information from a HEMCO diagnostics definition 
! file (specified in the main HEMCO configuration file) and creates
! HEMCO diagnostic containers for each entry of the diagnostics
! definition file. Each line of the diagnostics definition file 
! represents a diagnostics container and is expected to consist of
! 7 entries: container name (character), HEMCO species (character), 
! extension number (integer), emission category (integer), emission 
! hierarchy (integer), space dimension (2 or 3), output unit 
! (character).
!\\
!\\
! The HEMCO setting 'DiagnFile' can be used to specify a diagnostics
! file. This setting should be placed in the settings section of the
! HEMCO configuration file.
!\\
!\\
! If argument `Add2MaplExp` is set to true, the diagnostics field
! defined in the diagnostics definition file are not added to the
! HEMCO diagnostics collection (yet), but rather added to the MAPL
! export state. This is useful in an ESMF environment to automate
! the coupling of HEMCO diagnostics, e.g. subroutine 
! Diagn\_DefineFromConfig can be called during SetServices to make
! sure that all diagnostic fields defined in DiagnFile have a 
! corresponding Export state object (and can thus be written out
! via the MAPL History component).
!\\
!\\
! !INTERFACE:
!
  SUBROUTINE Diagn_DefineFromConfig( am_I_Root, HcoState, RC )
!
! !USES:
!
    USE HCO_CharTools_Mod
    USE CHARPAK_Mod,       ONLY : STRREPL, STRSPLIT
    USE inquireMod,        ONLY : findFreeLUN
    USE HCO_STATE_MOD,     ONLY : HCO_GetHcoID
    USE HCO_STATE_MOD,     ONLY : HCO_State
    USE HCO_ExtList_Mod,   ONLY : CoreNr, GetExtOpt
!
! !INPUT PARAMETERS:
!
    LOGICAL,          INTENT(IN   )           :: am_I_Root   ! root CPU?
!
! !INPUT/OUTPUT PARAMETERS:
!
    TYPE(HCO_State),  POINTER                 :: HcoState    ! HEMCO state object
    INTEGER,          INTENT(INOUT)           :: RC          ! Failure or success
!
! !REVISION HISTORY: 
!  10 Apr 2015 - C. Keller   - Initial version 
!EOP
!------------------------------------------------------------------------------
!BOC
!
! !LOCAL VARIABLES:
!
    INTEGER             :: N,      LUN
    LOGICAL             :: EOF
    CHARACTER(LEN=31)   :: cName,  SpcName, OutUnit
    INTEGER             :: HcoID,  ExtNr,   Cat, Hier, SpaceDim
    CHARACTER(LEN=255)  :: LOC,    MSG

    !=================================================================
    ! Diagn_DefineFromConfig begins here!
    !=================================================================
    
    ! Init 
    LOC = 'Diagn_DefineFromConfig (hco_diagn_mod.F90)'

    ! Load DiagnFile into buffer
    CALL DiagnFileOpen( am_I_Root, LUN, RC )
    IF ( RC /= HCO_SUCCESS ) RETURN

    ! If defined, sequentially get all entries 
    IF ( LUN > 0 ) THEN

       ! Do for every line
       DO

          ! Get next line
          CALL DiagnFileGetNext( am_I_Root, LUN, cName, &
             SpcName, ExtNr, Cat, Hier, SpaceDim, OutUnit, EOF, RC ) 
          IF ( RC /= HCO_SUCCESS ) RETURN

          ! Leave here if end of file
          IF ( EOF ) EXIT

          ! Get HEMCO species ID. Skip entry if HEMCO ID not
          ! defined for this species
          HcoID = HCO_GetHcoID( TRIM(SpcName), HcoState ) 
          IF ( HcoID <= 0 ) CYCLE
   
          ! ------------------------------------------------------------------
          ! Add it to the HEMCO diagnostics collection
          ! ------------------------------------------------------------------
          CALL Diagn_Create( am_I_Root,                     &
                             HcoState  = HcoState,          &
                             cName     = cName,             &
                             HcoID     = HcoID,             &  
                             ExtNr     = ExtNr,             &  
                             Cat       = Cat,               &  
                             Hier      = Hier,              &  
                             SpaceDim  = SpaceDim,          &  
                             OutUnit   = OutUnit,           &  
                             AutoFill  = 1,                 &  
                             COL       = HcoDiagnIDDefault, &
                             RC        = RC                  )
          IF ( RC /= HCO_SUCCESS ) RETURN
  
       ENDDO

       ! Close file
       CALL DiagnFileClose ( LUN )

    ENDIF ! LUN > 0
 
    ! Return w/ success
    RC = HCO_SUCCESS

  END SUBROUTINE Diagn_DefineFromConfig
!EOC
!------------------------------------------------------------------------------
!                  Harvard-NASA Emissions Component (HEMCO)                   !
!------------------------------------------------------------------------------
!BOP
!
! !IROUTINE: Diagn_Create
!
! !DESCRIPTION: Subroutine Diagn\_Create creates a new diagnostics. This
! routine takes the following input arguments:
!\begin{itemize} 
!\item am\_I\_Root: is this the root CPU?
!\item cName: distinct diagnostics (container) name. 
!\item long\_name: long\_name attribute used for netCDF output. 
!\item ExtNr: emissions extension number. 
!\item Cat: emissions category. 
!\item Hier: emissions  hierarchy.
!\item HcoID: HEMCO species ID of diagnostics species.
!\item SpaceDim: spatial dimension: 1 (scalar), 2 (lon-lat), 
!      or 3 (lon-lat-lev). 
!\item OutUnit: output unit. Emissions will be converted to this unit.
!      Conversion factors will be determined using the HEMCO unit
!      module (see HCO\_UNITS\_Mod.F90). No unit conversions will be
!      performed if the argument OutOper is set (see below). 
!\item HcoState: HEMCO state object. Used to determine the species
!      properties if any of arguments MW\_g, EmMW\_g or MolecRatio
!      is missing.
!\item OutOper: output operation for non-standard units. If this 
!      argument is used, the specified operation is performed and all
!      unit specifications are ignored. Can be one of 'Mean', 'Sum', 
!      'CumulSum', or 'Instantaneous'.
!\item AutoFill: containers with an AutoFill flag of 1 will be auto-
!      matically updated by the HEMCO standard diagnostics calls
!      (e.g. in hco\_calc\_mod.F90). If set to 0, the diagnostics 
!      updates have to be set manually.
!\item Trgt2D: 2D target array. If specified, the diagnostics array
!      will point to this data. This disables all time averaging, 
!      unit conversions, etc., and the data will be written to disk
!      as is.
!\item Trgt3D: as Trgt2D, but for 3D data. 
!\item MW\_g: species molecular weight. Used to determine unit
!      conversion factors. Not needed for target containers or if
!      argument OutOper is specified. Can be omitted if HcoState is
!      given.
!\item EmMW\_g: Molecular weight of emitted species. Used to determine
!      unit conversion factors. Not needed for target containers or if
!      argument OutOper is specified. Can be omitted if HcoState is
!      given.
!\item MolecRatio: Molecules of species per emitted molecule. Used to 
!      determine unit conversion factors. Not needed for target 
!      containers or if argument OutOper is specified. Can be omitted
!      if HcoState is given.
!\item ScaleFact: constant scale factor. If provided, the diagnostics
!      are scaled uniformly by this value before outputting. Will be
!      applied on top of any other unit conversions. Does not work on 
!      data pointers.
!\item cID: assigned container ID. Useful for later reference to this
!      diagnostics container.
!\item RC: HEMCO return code.
!\end{itemize} 
!
! !INTERFACE:
!
  SUBROUTINE Diagn_Create( am_I_Root, cName,      HcoState,   &
                           ExtNr,     Cat,        Hier,       &
                           HcoID,     SpaceDim,   OutUnit,    &  
                           OutOper,   LevIdx,     AutoFill,   &
                           Trgt2D,    Trgt3D,     MW_g,       &
                           EmMW_g,    MolecRatio, ScaleFact,  &
                           cID,       RC,    COL, OkIfExist,  &
                           long_name                           )
!
! !USES:
!
    USE HCO_State_Mod, ONLY : HCO_State
    USE HCO_Unit_Mod,  ONLY : HCO_Unit_GetMassScal
    USE HCO_Unit_Mod,  ONLY : HCO_Unit_GetAreaScal
    USE HCO_Unit_Mod,  ONLY : HCO_Unit_GetTimeScal
!
! !INPUT PARAMETERS:
!
    LOGICAL,          INTENT(IN   )           :: am_I_Root     ! Root CPU?
    CHARACTER(LEN=*), INTENT(IN   )           :: cName         ! Diagnostics name 
    CHARACTER(LEN=*), INTENT(IN   )           :: OutUnit       ! Output units
    INTEGER,          INTENT(IN   ), OPTIONAL :: SpaceDim      ! Spatial dimension 
    INTEGER,          INTENT(IN   ), OPTIONAL :: ExtNr         ! Extension #    
    INTEGER,          INTENT(IN   ), OPTIONAL :: Cat           ! Category 
    INTEGER,          INTENT(IN   ), OPTIONAL :: Hier          ! Hierarchy 
    INTEGER,          INTENT(IN   ), OPTIONAL :: HcoID         ! HEMCO species ID 
    TYPE(HCO_State),  POINTER,       OPTIONAL :: HcoState      ! HEMCO state obj.
    CHARACTER(LEN=*), INTENT(IN   ), OPTIONAL :: OutOper       ! Output operation 
    INTEGER,          INTENT(IN   ), OPTIONAL :: LevIdx        ! Level index to use 
    INTEGER,          INTENT(IN   ), OPTIONAL :: AutoFill      ! 1=fill auto.;0=don't
    REAL(sp),         INTENT(IN   ), OPTIONAL :: Trgt2D(:,:)   ! 2D target data
    REAL(sp),         INTENT(IN   ), OPTIONAL :: Trgt3D(:,:,:) ! 3D target data
    REAL(hp),         INTENT(IN   ), OPTIONAL :: MW_g          ! species MW (g/mol) 
    REAL(hp),         INTENT(IN   ), OPTIONAL :: EmMW_g        ! emission MW (g/mol)
    REAL(hp),         INTENT(IN   ), OPTIONAL :: MolecRatio    ! molec. emission ratio
    REAL(hp),         INTENT(IN   ), OPTIONAL :: ScaleFact     ! uniform scale factor 
    INTEGER,          INTENT(IN   ), OPTIONAL :: COL           ! Collection number 
    INTEGER,          INTENT(IN   ), OPTIONAL :: cID           ! Container ID 
    LOGICAL,          INTENT(IN   ), OPTIONAL :: OkIfExist     ! Is it ok if already exists? 
    CHARACTER(LEN=*), INTENT(IN   ), OPTIONAL :: long_name     ! long name attribute 
!
! !INPUT/OUTPUT PARAMETERS:
!
    INTEGER,          INTENT(INOUT)           :: RC            ! Return code 
!
! !REVISION HISTORY:
!  19 Dec 2013 - C. Keller - Initialization
!  05 Mar 2015 - C. Keller - container ID can now be set by the user
!  31 Mar 2015 - C. Keller - added argument OkIfExist
!EOP
!------------------------------------------------------------------------------
!BOC
!
! !LOCAL VARIABLES:
!
    ! Pointers
    TYPE(DiagnCont),       POINTER :: ThisDiagn => NULL()
    TYPE(DiagnCont),       POINTER :: TmpDiagn  => NULL()
    TYPE(DiagnCollection), POINTER :: ThisColl => NULL()

    ! Scalars
    CHARACTER(LEN=255)             :: LOC, MSG
    INTEGER                        :: PS, Flag
    REAL(hp)                       :: Scal
    REAL(hp)                       :: MWg, EmMWg, MolR 
    LOGICAL                        :: ForceMean, FOUND

    !======================================================================
    ! Diagn_Create begins here!
    !======================================================================

    ! Init
    LOC = 'Diagn_Create (hco_diagn_mod.F90)'
    CALL DiagnCollection_DefineID( PS, RC, COL=COL, &
                                   InUse=FOUND, ThisColl=ThisColl )
    IF ( RC /= HCO_SUCCESS ) RETURN

    ! Error if collection does not exist
    IF ( .NOT. FOUND ) THEN
       WRITE(MSG,*) 'Cannot create diagnostics ', TRIM(cName), &
                    ' - collection does not exist: ', PS
       CALL HCO_ERROR( MSG, RC, THISLOC=LOC )
    ENDIF

    !----------------------------------------------------------------------
    ! Check if diagnostics already exists 
    !----------------------------------------------------------------------
    IF ( PRESENT(OkIfExist) ) THEN
       IF ( OkIfExist ) THEN
          IF ( PRESENT(cID) ) THEN
             CALL DiagnCont_Find( cID, -1, -1, -1, -1, &
                           '', -1, FOUND, TmpDiagn, COL=PS )
          ELSE
             CALL DiagnCont_Find( -1, -1, -1, -1, -1, &
                           TRIM(cName), -1, FOUND, TmpDiagn, COL=PS )
          ENDIF
          TmpDiagn => NULL()

          ! Exit if found
          IF ( FOUND ) THEN
             IF ( HCO_IsVerb(2) ) THEN
                WRITE(MSG,*) 'Diagnostics already exists - ', &
                             'will not added again: ', TRIM(cName) 
                CALL HCO_MSG ( MSG )
             ENDIF
             RC = HCO_SUCCESS
             RETURN
          ENDIF
       ENDIF
    ENDIF

    !----------------------------------------------------------------------
    ! Initalize diagnostics container.
    !----------------------------------------------------------------------
    CALL DiagnCont_Init( ThisDiagn )

    !----------------------------------------------------------------------
    ! Pass input variables
    !----------------------------------------------------------------------
    ThisDiagn%cName   = cName
    ThisDiagn%OutUnit = TRIM(OutUnit)

    ! Optional arguments. If not provided, use default values set in
    ! DiagnCont_Init
    IF ( PRESENT(ExtNr)    ) ThisDiagn%ExtNr    = ExtNr
    IF ( PRESENT(Cat  )    ) ThisDiagn%Cat      = Cat
    IF ( PRESENT(Hier )    ) ThisDiagn%Hier     = Hier
    IF ( PRESENT(HcoID)    ) ThisDiagn%HcoID    = HcoID
    IF ( PRESENT(SpaceDim) ) ThisDiagn%SpaceDim = SpaceDim
    IF ( PRESENT(LevIdx)   ) ThisDiagn%LevIdx   = LevIdx
    IF ( PRESENT(AutoFill) ) ThisDiagn%AutoFill = AutoFill 

    ! long_name attribute. Defaults to container name
    IF ( PRESENT(long_name) ) THEN
       ThisDiagn%long_name = TRIM(long_name)
    ELSE
       ThisDiagn%long_name = TRIM(cName)
    ENDIF

    !----------------------------------------------------------------------
    ! Eventually link to data array. This will disable all time averaging,
    ! unit conversions, etc. (data will just be returned as is). 
    !----------------------------------------------------------------------
    IF ( PRESENT(Trgt2D) ) THEN
       CALL DiagnCont_Link_2D( am_I_Root, ThisDiagn, ThisColl, Trgt2D, RC )
       IF ( RC /= HCO_SUCCESS ) RETURN
    ENDIF
    IF ( PRESENT(Trgt3D) ) THEN
       CALL DiagnCont_Link_3D( am_I_Root, ThisDiagn, ThisColl, Trgt3D, RC ) 
       IF ( RC /= HCO_SUCCESS ) RETURN
    ENDIF

    ! Update module variable AF_LevelDefined. For all AutoFill diagnostics,
    ! we store whether or not there is (at least one) diagnostics container
    ! defined at species level, ExtNr level, etc. 
    IF ( ThisDiagn%AutoFill == 1 ) THEN

       ! At species level: no ExtNr defined
       IF ( ThisDiagn%ExtNr < 0 ) THEN
          ThisColl%AF_LevelDefined(1) = .TRUE.
     
       ! At ExtNr level: no category defined
       ELSEIF ( ThisDiagn%Cat < 0 ) THEN
          ThisColl%AF_LevelDefined(2) = .TRUE.

       ! At category level: no hierarchy defined
       ELSEIF ( ThisDiagn%Hier < 0 ) THEN
          ThisColl%AF_LevelDefined(3) = .TRUE.

       ! At hierarchy level: all defined
       ELSE
          ThisColl%AF_LevelDefined(4) = .TRUE.
       ENDIF

    ENDIF

    !----------------------------------------------------------------------
    ! Determine scale factors to be applied to data. These values are
    ! determined from the specified output unit, assuming that the original
    ! HEMCO data is in kg/m2/s. If the optional argument OutOper is set,
    ! the output unit is ignored and the specified operation ('mean' or 
    ! 'sum') is performed. This is particular useful for data with 
    ! non-standard units, e.g. unitless data. 
    ! Don't need to be done for pointer data, which ignores all time 
    ! averaging, unit conversions, etc.
    !----------------------------------------------------------------------

    ! Uniform scale factor
    IF ( PRESENT(ScaleFact) ) THEN
       IF ( ThisDiagn%DtaIsPtr ) THEN
          MSG = 'Cannot use scale factor on diagnostics that '// &
                'are pointers to other data: '//TRIM(cName)
          CALL HCO_ERROR( MSG, RC, THISLOC=LOC )
       ENDIF
       IF ( TRIM(OutOper) == 'CumulSum' ) THEN
          MSG = 'Cannot use scale factor on diagnostics that '// &
                'are cumulative sums: '//TRIM(cName)
          CALL HCO_ERROR( MSG, RC, THISLOC=LOC )
       ENDIF
       ThisDiagn%ScaleFact = ScaleFact
    ENDIF

    ! Unit conversion factors don't need be defined for pointers
    IF ( ThisDiagn%DtaIsPtr ) THEN

       ! Pointer diagnostics are always instantaneous
       ThisDiagn%AvgName = 'Instantaneous' 

    ! Unit conversion factors for containers that are not pointers 
    ELSE

       ! Enforce specified output operator 
       IF ( PRESENT(OutOper) ) THEN

          ! Pass to diagnostics
          ThisDiagn%AvgName = TRIM(OutOper)

          ! Set flag accordingly
          IF ( TRIM(OutOper) == 'Mean' ) THEN
             ThisDiagn%AvgFlag = AvgFlagMean
          ELSEIF ( TRIM(OutOper) == 'Sum' ) THEN
             ThisDiagn%AvgFlag = AvgFlagSum
          ELSEIF ( TRIM(OutOper) == 'CumulSum' ) THEN
             ThisDiagn%AvgFlag = AvgFlagCumulSum
          ELSEIF ( TRIM(OutOper) == 'Instantaneous' ) THEN
             ThisDiagn%AvgFlag = AvgFlagInst
          ELSE
             MSG = 'Illegal output operator: ' // TRIM(OutOper)
             MSG = TRIM(MSG) // '. Allowed are `Mean`, `Sum`, '// &
                   '`CumulSum`, `Instantaneous`.'
             MSG = TRIM(MSG) // ' (' // TRIM(cName) // ')'
             CALL HCO_ERROR( MSG, RC, THISLOC=LOC )
          ENDIF
 
       ! If OutOper is not set, determine scale factors from output unit:
       ELSE
  
          ! Will calculate the mean 
          ThisDiagn%AvgName = 'mean'

          !----------------------------------------------------------------
          ! Scale factor for mass. This determines the scale factor from 
          ! HEMCO mass unit (kg) to the desired output unit. 
          ! HCO_UNIT_MassCal returns the mass scale factor from OutUnit to
          ! HEMCO unit, hence need to invert this value!
          !----------------------------------------------------------------
          IF ( .NOT. PRESENT(MW_g)       .OR. &
               .NOT. PRESENT(EmMW_g)     .OR. &
               .NOT. PRESENT(MolecRatio)       ) THEN
             IF ( .NOT. PRESENT(HcoState) ) THEN
                MSG = 'Not all species properties (MW, EmMW, MolecRatio) '// &
                      'defined for diagnostics '//TRIM(cName)//'. Please '// &
                      'specify OutOper, HcoState or species properties!.'
                CALL HCO_ERROR( MSG, RC, THISLOC=LOC )
             ELSE
                MWg   = HcoState%Spc(HcoID)%MW_g
                EmMWg = HcoState%Spc(HcoID)%EmMW_g
                MolR  = HcoState%Spc(HcoID)%MolecRatio
             ENDIF
          ELSE
                MWg   = MW_g
                EmMWg = EmMW_g
                MolR  = MolecRatio
          ENDIF 

          CALL HCO_UNIT_GetMassScal(                              &
                    unt         = OutUnit,                        &
                    MW_IN       = MWg,                            &
                    MW_OUT      = EmMWg,                          &
                    MOLEC_RATIO = MolR,                           &
                    Scal        = Scal                             )
          IF ( Scal <= 0.0_hp ) THEN
             MSG = 'Cannot find mass scale factor for unit '//TRIM(OutUnit)
             CALL HCO_ERROR( MSG, RC, THISLOC=LOC )
             RETURN
          ENDIF
          ThisDiagn%MassScal = 1.0_hp / Scal
      
          !----------------------------------------------------------------
          ! Scale factor for area. This determines the scale factor from 
          ! HEMCO area unit (m2) to the desired output unit. 
          ! HCO_UNIT_AreaScal returns the area scale factor from OutUnit to
          ! HEMCO unit, hence need to invert this value!
          !----------------------------------------------------------------
          CALL HCO_UNIT_GetAreaScal( OutUnit, Scal, Flag )
          ThisDiagn%AreaFlag = Flag 
          IF ( Flag > 0 ) THEN
             ThisDiagn%AreaScal = 1.0_hp / Scal
          ENDIF
      
          !----------------------------------------------------------------
          ! Determine the normalization factors applied to the diagnostics 
          ! before they are written out. Diagnostics are always stored 
          ! internally in units of kg/m2, and the following flags make sure 
          ! that they are normalized by the desired time interval, e.g. to 
          ! get units of per second, per hour, etc.
          !----------------------------------------------------------------
      
          ! HCO_UNIT_GetTimeScal returns 1.0 for units of per second, 1/3600
          ! for per hour, etc. Returns -999.0 if no time unit could be found.
          CALL HCO_UNIT_GetTimeScal( OutUnit, 1, 2001, Scal, Flag )
          Scal = 1.0_dp / Scal
        
          ! No time unit found: don't enable any switch
          IF ( Scal < 0.0_dp ) THEN 
             ! Nothing to do
         
          ! Normalize by seconds
          ELSEIF ( Scal == 1.0_dp ) THEN
             ThisDiagn%TimeAvg = 1 
                  
          ! Normalize by hours 
          ELSEIF ( Scal == 3600.0_dp ) THEN
             ThisDiagn%TimeAvg = 2 
      
          ! Normalize by days 
          ELSEIF ( Scal == 86400.0_dp ) THEN
             ThisDiagn%TimeAvg = 3 
      
          ! Normalize by months 
          ELSEIF ( Scal == 2678400.0_dp ) THEN
             ThisDiagn%TimeAvg = 4 
      
          ! Normalize by years 
          ELSEIF ( Scal == 31536000.0_dp ) THEN
             ThisDiagn%TimeAvg = 5 
      
          ! Error otherwise
          ELSE
             MSG = 'Cannot determine time normalization: '//TRIM(OutUnit)
             CALL HCO_ERROR( MSG, RC, THISLOC=LOC )
             RETURN
          ENDIF  
       ENDIF ! OutOper not set
    ENDIF ! .NOT. DtaIsPtr
   
    !-----------------------------------------------------------------------
    ! Make sure that there is no other diagnostics with this name 
    !-----------------------------------------------------------------------
    CALL DiagnCont_Find( -1, -1, -1, -1, -1, &
                        Trim(cName), -1, FOUND, TmpDiagn, COL=PS )
    IF ( FOUND ) THEN
       MSG = 'There is already a diagnostics with this name: ' // TRIM(cName)
       CALL HCO_ERROR( MSG, RC, THISLOC=LOC )
       RETURN
    ENDIF

    !-----------------------------------------------------------------------
    ! Set container ID (if defined). There must not be two containers with
    ! the same container ID. 
    !-----------------------------------------------------------------------
    IF ( PRESENT(cID) ) THEN
       IF ( cID > 0 ) THEN

          ! Check if there is already a diagnostics with this container ID.
          TmpDiagn => NULL()
          CALL DiagnCont_Find( cID, -1, -1, -1, -1, '', -1, FOUND, TmpDiagn, COL=PS )
          IF ( FOUND ) THEN
             WRITE(MSG,*) 'Diagnostics ', TRIM(TmpDiagn%cName), ' already has ID ', &
                cID, ' - cannot create diagnostics ', TRIM(cName)
             
             CALL HCO_ERROR( MSG, RC, THISLOC=LOC )
             RETURN
          ENDIF

          ! Set container ID
          ThisDiagn%cID = cID 
       ENDIF
    ENDIF

    !-----------------------------------------------------------------------
    ! Add to diagnostics list of this collection. 
    ! Insert at the beginning of the list.
    !-----------------------------------------------------------------------
    IF ( ThisColl%nnDiagn > 0 ) THEN
       ThisDiagn%NextCont => ThisColl%DiagnList
    ENDIF
    ThisColl%DiagnList => ThisDiagn

    ! This diagnostics is now part of this collection
    ThisDiagn%CollectionID = PS

    ! Increase diagnostics counter and set container ID accordingly.
    ThisColl%nnDiagn = ThisColl%nnDiagn + 1

    ! Verbose mode
    IF ( HCO_IsVerb( 1 ) ) THEN
       WRITE(MSG,*) 'Successfully added diagnostics to collection ' , PS
       CALL HCO_MSG ( MSG )
       CALL Diagn_Print( ThisDiagn, 3 )
    ENDIF

    ! Cleanup
    ThisDiagn => NULL()
    ThisColl  => NULL()

    ! Return
    RC  = HCO_SUCCESS

  END SUBROUTINE Diagn_Create
!EOC
!------------------------------------------------------------------------------
!                  Harvard-NASA Emissions Component (HEMCO)                   !
!------------------------------------------------------------------------------
!BOP
!
! !ROUTINE: Diagn_UpdateSp
!
! !DESCRIPTION: Subroutine Diagn\_UpdateSp is the wrapper routine to update 
! the diagnostics for single precision arrays. It invokes the main diagnostics
! update routine with the appropriate arguments. 
!\\
!\\
! !INTERFACE:
!
  SUBROUTINE Diagn_UpdateSP( am_I_Root, cID,      cName,                   &
                           ExtNr,     Cat,        Hier,       HcoID,       &
                           AutoFill,  Scalar,     Array2D,    Array3D,     &
                           Total,     PosOnly,    COL,        MinDiagnLev, &
                           RC                                               )
!
! !INPUT PARAMETERS:
!
    LOGICAL,          INTENT(IN   )           :: am_I_Root         ! Root CPU?
    INTEGER,          INTENT(IN   ), OPTIONAL :: cID               ! Assigned 
                                                                   !  container ID
    CHARACTER(LEN=*), INTENT(IN   ), OPTIONAL :: cName             ! Diagnostics 
                                                                   !  name
    INTEGER,          INTENT(IN   ), OPTIONAL :: ExtNr             ! Extension #
    INTEGER,          INTENT(IN   ), OPTIONAL :: Cat               ! Category 
    INTEGER,          INTENT(IN   ), OPTIONAL :: Hier              ! Hierarchy 
    INTEGER,          INTENT(IN   ), OPTIONAL :: HcoID             ! HEMCO species
                                                                   !  ID number 
    INTEGER,          INTENT(IN   ), OPTIONAL :: AutoFill          ! 1=yes; 0=no; 
                                                                   ! -1=either 
    REAL(sp),         INTENT(IN   ), OPTIONAL :: Scalar            ! 1D scalar 
    REAL(sp),         INTENT(IN   ), OPTIONAL :: Array2D   (:,:)   ! 2D array 
    REAL(sp),         INTENT(IN   ), OPTIONAL :: Array3D   (:,:,:) ! 3D array 
    REAL(sp),         INTENT(IN   ), OPTIONAL :: Total             ! Total 
    LOGICAL,          INTENT(IN   ), OPTIONAL :: PosOnly           ! Use only vals
                                                                   !  >= 0?
    INTEGER,          INTENT(IN   ), OPTIONAL :: COL               ! Collection Nr.
    INTEGER,          INTENT(IN   ), OPTIONAL :: MinDiagnLev       ! minimum diagn level 
!
! !INPUT/OUTPUT PARAMETERS:
!
    INTEGER,          INTENT(INOUT)           :: RC                ! Return code 
!
! !REVISION HISTORY:
!  20 Apr 2015 - C. Keller - Initialization
!EOP
!------------------------------------------------------------------------------
!BOC

    ! Call down to driver routine
    CALL Diagn_UpdateDriver( am_I_Root, & 
                       cID = cID, & 
                       cName = cName, & 
                       ExtNr = ExtNr, & 
                       Cat = Cat, & 
                       Hier = Hier, & 
                       HcoID = HcoID, & 
                       AutoFill = AutoFill, & 
                       Scalar_SP = Scalar, & 
                       Array2D_SP = Array2D, & 
                       Array3D_SP = Array3D, & 
                       Total_SP   = Total,   & 
                       PosOnly = PosOnly, & 
                       COL = COL, & 
                       MinDiagnLev = MinDiagnLev, & 
                       RC = RC )

  END SUBROUTINE Diagn_UpdateSp
!EOC
!------------------------------------------------------------------------------
!                  Harvard-NASA Emissions Component (HEMCO)                   !
!------------------------------------------------------------------------------
!BOP
!
! !ROUTINE: Diagn_UpdateDp
!
! !DESCRIPTION: Subroutine Diagn\_UpdateDp is the wrapper routine to update 
! the diagnostics for double precision arrays. It invokes the main diagnostics
! update routine with the appropriate arguments. 
!\\
!\\
! !INTERFACE:
!
  SUBROUTINE Diagn_UpdateDP( am_I_Root, cID,      cName,                   &
                           ExtNr,     Cat,        Hier,       HcoID,       &
                           AutoFill,  Scalar,     Array2D,    Array3D,     &
                           Total,     PosOnly,    COL,        MinDiagnLev, &
                           RC                                               )
!
! !INPUT PARAMETERS:
!
    LOGICAL,          INTENT(IN   )           :: am_I_Root         ! Root CPU?
    INTEGER,          INTENT(IN   ), OPTIONAL :: cID               ! Assigned 
                                                                   !  container ID
    CHARACTER(LEN=*), INTENT(IN   ), OPTIONAL :: cName             ! Diagnostics 
                                                                   !  name
    INTEGER,          INTENT(IN   ), OPTIONAL :: ExtNr             ! Extension #
    INTEGER,          INTENT(IN   ), OPTIONAL :: Cat               ! Category 
    INTEGER,          INTENT(IN   ), OPTIONAL :: Hier              ! Hierarchy 
    INTEGER,          INTENT(IN   ), OPTIONAL :: HcoID             ! HEMCO species
                                                                   !  ID number 
    INTEGER,          INTENT(IN   ), OPTIONAL :: AutoFill          ! 1=yes; 0=no; 
                                                                   ! -1=either 
    REAL(dp),         INTENT(IN   ), OPTIONAL :: Scalar            ! 1D scalar 
    REAL(dp),         INTENT(IN   ), OPTIONAL :: Array2D   (:,:)   ! 2D array 
    REAL(dp),         INTENT(IN   ), OPTIONAL :: Array3D   (:,:,:) ! 3D array 
    REAL(dp),         INTENT(IN   ), OPTIONAL :: Total             ! Total 
    LOGICAL,          INTENT(IN   ), OPTIONAL :: PosOnly           ! Use only vals
                                                                   !  >= 0?
    INTEGER,          INTENT(IN   ), OPTIONAL :: COL               ! Collection Nr.
    INTEGER,          INTENT(IN   ), OPTIONAL :: MinDiagnLev       ! minimum diagn level 
!
! !INPUT/OUTPUT PARAMETERS:
!
    INTEGER,          INTENT(INOUT)           :: RC                ! Return code 
!
! !REVISION HISTORY:
!  20 Apr 2015 - C. Keller - Initialization
!EOP
!------------------------------------------------------------------------------
!BOC

    ! Call down to driver routine
    CALL Diagn_UpdateDriver( am_I_Root, & 
                       cID = cID, & 
                       cName = cName, & 
                       ExtNr = ExtNr, & 
                       Cat = Cat, & 
                       Hier = Hier, & 
                       HcoID = HcoID, & 
                       AutoFill = AutoFill, & 
                       Scalar = Scalar, & 
                       Array2D = Array2D, & 
                       Array3D = Array3D, & 
                       Total   = Total,   & 
                       PosOnly = PosOnly, & 
                       COL = COL, & 
                       MinDiagnLev = MinDiagnLev, & 
                       RC = RC )

  END SUBROUTINE Diagn_UpdateDp
!EOC
!------------------------------------------------------------------------------
!                  Harvard-NASA Emissions Component (HEMCO)                   !
!------------------------------------------------------------------------------
!BOP
!
! !ROUTINE: Diagn_UpdateDriver
!
! !DESCRIPTION: Subroutine Diagn\_UpdateDriver updates the content of a 
! diagnostics container. The container to be updated is determined
! from the passed variables. If a valid (i.e. positive) container 
! ID is provided, this container is used. Otherwise, if a valid 
! HEMCO species ID (HcoID) is provided, all containers with the same 
! combination of HcoID, extension number (ExtNr), emission category 
! (Cat) and hierarchy (Hier) are updated. If no valid HcoID and no 
! valid cID is given, the container name has to be provided. The passed 
! data array (Scalar, Array2D, or Array3D) needs to match the 
! spatial dimension of the given container. For 2D diagnostics, a 3D
! array can be passed, in which case the level index specified
! during initialization (`LevIdx`) is used. If LevIdx is set to -1,
! the column sum is used (default).
!\\
!\\
! If no matching container is found, the subroutine leaves with no 
! error. This allows automatic diagnostics generation, e.g. of 
! intermediate emission fields created in HCO\_CALC\_Mod.F90.
!\\
!\\
! The optional input argument `MinDiagnLev` determines how `deep` 
! this routine will search for diagnostics with matching HcoID, ExtNr, 
! etc. For example, if a HcoID, an ExtNr, and a category is provided,
! HEMCO by default will only update diagnostics containers with exactly
! the same HcoID, ExtNr, and category - but not diagnostics of `lower
! level`, e.g. with the same HcoID and ExtNr but no assigned category.
! This behavior can be changed by explicitly setting MinDiagnLev to the
! minimum diagnostics level. In the given example, setting MinDiagnLev
! to 1 would also update level 1 and level 2 diagnostics of the same 
! HcoID (e.g. diagnostics with the same HcoID and no assigned ExtNr and
! category; as well as diagnostics with the same HcoID and ExtNr and no
! assigned category). 
!\\
!\\
! Notes:
! \begin{itemize}
! \item For a given time step, the same diagnostics container can be 
!       updated multiple times. The field average is always defined as
!       temporal average, e.g. multiple updates on the same time step
!       will not increase the averaging weight of that time step.
!
! \item If the passed array is empty (i.e. not associated), it is 
!       treated as empty values (i.e. zeros).
!
! \item The collection number can be set to -1 to scan trough all 
!       existing diagnostic collections.
! \end{itemize}
!
! !INTERFACE:
!
  SUBROUTINE Diagn_UpdateDriver( am_I_Root, cID,        cName,                   &
                                 ExtNr,     Cat,        Hier,       HcoID,       &
                                 AutoFill,  Scalar,     Array2D,    Array3D,     &
                                 Total,     Scalar_SP,  Array2D_SP, Array3D_SP,  &
                                 Total_SP,  PosOnly,    COL,        MinDiagnLev, &
                                 RC                                               )
!
! !USES:
!
    USE HCO_State_Mod, ONLY : HCO_State
    USE HCO_Arr_Mod,   ONLY : HCO_ArrAssert
!
! !INPUT PARAMETERS:
!
    LOGICAL,          INTENT(IN   )                   :: am_I_Root         ! Root CPU?
    INTEGER,          INTENT(IN   ), OPTIONAL         :: cID               ! container ID 
    CHARACTER(LEN=*), INTENT(IN   ), OPTIONAL         :: cName             ! Dgn name
    INTEGER,          INTENT(IN   ), OPTIONAL         :: ExtNr             ! Extension #
    INTEGER,          INTENT(IN   ), OPTIONAL         :: Cat               ! Category 
    INTEGER,          INTENT(IN   ), OPTIONAL         :: Hier              ! Hierarchy 
    INTEGER,          INTENT(IN   ), OPTIONAL         :: HcoID             ! HEMCO species ID
    INTEGER,          INTENT(IN   ), OPTIONAL         :: AutoFill          ! 1=yes; 0=no; 
                                                                           ! -1=either 
    REAL(dp),         INTENT(IN   ), OPTIONAL         :: Scalar            ! 1D scalar 
    REAL(dp),         INTENT(IN   ), OPTIONAL, TARGET :: Array2D   (:,:)   ! 2D array 
    REAL(dp),         INTENT(IN   ), OPTIONAL, TARGET :: Array3D   (:,:,:) ! 3D array 
    REAL(dp),         INTENT(IN   ), OPTIONAL         :: Total             ! Total 
    REAL(sp),         INTENT(IN   ), OPTIONAL         :: Scalar_SP         ! 1D scalar 
    REAL(sp),         INTENT(IN   ), OPTIONAL, TARGET :: Array2D_SP(:,:)   ! 2D array 
    REAL(sp),         INTENT(IN   ), OPTIONAL, TARGET :: Array3D_SP(:,:,:) ! 3D array 
    REAL(sp),         INTENT(IN   ), OPTIONAL         :: Total_SP          ! Total 
    LOGICAL,          INTENT(IN   ), OPTIONAL         :: PosOnly           ! Use only vals
                                                                           ! >= 0?
    INTEGER,          INTENT(IN   ), OPTIONAL         :: COL               ! Collection Nr.
    INTEGER,          INTENT(IN   ), OPTIONAL         :: MinDiagnLev       ! Collection Nr.
!
! !INPUT/OUTPUT PARAMETERS:
!
    INTEGER,          INTENT(INOUT)                   :: RC                ! Return code 
!
! !REVISION HISTORY:
!  19 Dec 2013 - C. Keller - Initialization
!  25 Sep 2014 - C. Keller - Now allow updating multiple diagnostics
!  11 Mar 2015 - C. Keller - Now allow scanning of all diagnostic collections
!  13 Mar 2015 - C. Keller - Bug fix: only prompt warning if it's a new timestep
!  17 Jun 2015 - C. Keller - Added argument MinDiagnLev
!EOP
!------------------------------------------------------------------------------
!BOC
!
! !LOCAL VARIABLES:
!
    ! Pointers
    TYPE(DiagnCollection), POINTER :: ThisColl      => NULL()
    TYPE(DiagnCont),       POINTER :: ThisDiagn     => NULL()
    REAL(sp),              POINTER :: Arr2D (:,:)   => NULL()
    REAL(sp),              POINTER :: Tmp2D (:,:)   => NULL()
    REAL(sp),              POINTER :: Arr3D (:,:,:) => NULL()
    REAL(sp)                       :: TmpScalar

    ! Scalars
    CHARACTER(LEN=255)             :: LOC, MSG
    REAL(hp)                       :: Fact
    REAL(hp)                       :: Tmp
    CHARACTER(LEN=31)              :: DgnName
    INTEGER                        :: I, J, L, PS, AS
    INTEGER                        :: DgncID,  DgnExtNr, DgnCat
    INTEGER                        :: iHier,   iExt,     iCat
    INTEGER                        :: DgnHier, DgnHcoID
    INTEGER                        :: MinResetFlag, ThisUpdateID
    INTEGER                        :: AutoFlag
    INTEGER                        :: CNT
    INTEGER                        :: MnDgnLev, OrigDgnLev, ThisDgnLev 
    LOGICAL                        :: Found, OnlyPos, VertSum, IsAssoc, IsNewTS
    LOGICAL                        :: InUse, SearchAll

    !======================================================================
    ! Diagn_UpdateDriver begins here!
    !======================================================================

    ! Init
    LOC = 'Diagn_UpdateDriver (hco_diagn_mod.F90)'
    RC  = HCO_SUCCESS

    ! Get collection number. 
    CALL DiagnCollection_DefineID( PS, RC, COL=COL, DEF=-1, &
           OKIfAll=.TRUE., InUse=InUse, ThisColl=ThisColl )
    IF ( RC /= HCO_SUCCESS ) RETURN
 
    ! Check if we need to scan through all collections. This is only the
    ! case if PS is set to -1
    IF ( PS == -1 ) THEN
       SearchAll = .TRUE.
    ELSE
       SearchAll = .FALSE.
    ENDIF

    ! Nothing to do if this collection is empty
    IF ( .NOT. SearchAll .AND. .NOT. InUse ) THEN
       RETURN 
    ENDIF

    !----------------------------------------------------------------------
    ! Make sure all attributes are defined
    !----------------------------------------------------------------------
    DgnName  = ''
    DgncID   = -1
    DgnExtNr = -1
    DgnCat   = -1
    DgnHier  = -1
    DgnHcoID = -1
    OnlyPos  = .FALSE.
    AutoFlag = -1
    IF ( PRESENT(cName   ) ) DgnName  = cName
    IF ( PRESENT(cID     ) ) DgncID   = cID  
    IF ( PRESENT(ExtNr   ) ) DgnExtNr = ExtNr
    IF ( PRESENT(Cat     ) ) DgnCat   = Cat  
    IF ( PRESENT(Hier    ) ) DgnHier  = Hier 
    IF ( PRESENT(HcoID   ) ) DgnHcoID = HcoID
    IF ( PRESENT(PosOnly ) ) OnlyPos  = PosOnly
    IF ( PRESENT(AutoFill) ) AutoFlag = AutoFill

    ! Get current minimum reset flag as well as the update time ID.
    MinResetFlag = HcoClock_GetMinResetFlag()
    CALL HcoClock_Get( nSteps = ThisUpdateID, RC=RC )
    IF ( RC /= HCO_SUCCESS ) RETURN

    ! Count # of containers that are updated
    CNT = 0 

    !-----------------------------------------------------------------
    ! Diagnostics levels to be used. By default, use only diagnostics
    ! at the provided level. For instance, if a hierarchy number if 
    ! given do not update diagnostics with the same species and 
    ! extension number but a hierarchy number of -1. If a diagnostics
    ! level is given, update all diagnostics up to this diagnostics
    ! level.  
    !-----------------------------------------------------------------

    ! Get original diagnostics level
    OrigDgnLev = 999
    IF ( DgnHcoID > -1 ) THEN
       OrigDgnLev = 1
       IF ( DgnExtNr > -1 ) THEN
          OrigDgnLev = 2
          IF ( DgnCat > -1 ) THEN
             OrigDgnLev = 3
             IF ( DgnHier > -1 ) THEN
                OrigDgnLev = 4
             ENDIF
          ENDIF
       ENDIF
    ENDIF

    ! Get maximum reset flag
    IF ( PRESENT(MinDiagnLev) ) THEN
       MnDgnLev = MinDiagnLev
    ELSE
       MnDgnLev = OrigDgnLev
    ENDIF


    !-----------------------------------------------------------------
    ! Loop over collections
    !-----------------------------------------------------------------
    DO WHILE ( ASSOCIATED(ThisColl) ) 

       ! Reset Diagnostics
       ThisDiagn => NULL()

       ! Reset diagnostics level to use
       ThisDgnLev = OrigDgnLev

       !-----------------------------------------------------------------
       ! Do for every container in the diagnostics list that matches the 
       ! specified arguments (ID, ExtNr, etc.). This can be more than one
       ! container (ckeller, 09/25/2014).
       !-----------------------------------------------------------------
       DO
 
          ! Set ExtNr, Cat, Hier based on current diagnostics level.
          iExt  = -1
          iCat  = -1
          iHier = -1
          IF ( ThisDgnLev > 1 ) iExt  = DgnExtNr 
          IF ( ThisDgnLev > 2 ) iCat  = DgnCat
          IF ( ThisDgnLev > 3 ) iHier = DgnHier

          ! Search for diagnostics that matches the given arguments.
          ! If ThisDiagn is empty (first call), the search will start
          ! at the first diagnostics container. Otherwise, the search
          ! will resume from this diagnostics container.
          CALL DiagnCont_Find( DgncID,    iExt,     iCat,     iHier,   &
                               DgnHcoID,  DgnName,  AutoFlag, Found,   &
                               ThisDiagn, RESUME=.TRUE., COL=ThisColl%CollectionID )
   
          ! Exit while loop if no diagnostics found
          !IF ( .NOT. Found ) EXIT
          ! Now also check lower level diagnostics is specified so
          IF ( .NOT. Found ) THEN
             IF ( ThisDgnLev > MnDgnLev ) THEN
                ThisDgnLev =  ThisDgnLev - 1
                ThisDiagn  => NULL()
                CYCLE
             ELSE
                EXIT
             ENDIF 
          ENDIF   

          ! If container holds just a pointer to external data, don't do
          ! anything!
          IF ( ThisDiagn%DtaIsPtr ) THEN
             MSG = 'You try to update a container that holds a '  // &
                  'pointer to data - this should never happen! ' // &
                  TRIM(ThisDiagn%cName)
             CALL HCO_WARNING( MSG, RC, THISLOC=LOC )
             CYCLE 
          ENDIF
     
          ! Increase counter
          CNT = CNT + 1
    
          !----------------------------------------------------------------------
          ! Check if this is a new time step for this diagnostics. 
          !----------------------------------------------------------------------
          IsNewTS = .TRUE.
          IF ( ThisDiagn%LastUpdateID == ThisUpdateID ) IsNewTS = .FALSE. 
   
          !----------------------------------------------------------------------
          ! Sanity check: if data is beyond its averaging interval, it should
          ! be in output format. Otherwise, the content of this diagnostics has 
          ! never been passed to the output yet (via routine Diagn\_Get) and 
          ! will thus be lost!
          !----------------------------------------------------------------------
          !IF ( (ThisDiagn%ResetFlag >= MinResetFlag) &
          IF ( (ThisColl%ResetFlag >= MinResetFlag) &
               .AND. .NOT. ThisDiagn%IsOutFormat     &
               .AND.      (ThisDiagn%Counter > 0)    &
               .AND.       IsNewTS                    ) THEN
             MSG = 'Diagnostics is at end of its output interval '    // &
                   'but was not passed to output - data may be lost ' // &
                   'or diagnostics may be wrong: ' // TRIM(ThisDiagn%cName)
             CALL HCO_WARNING( MSG, RC, THISLOC=LOC )
          ENDIF
 
          !----------------------------------------------------------------------
          ! If data is in output format, set counter to zero. This will make
          ! sure that the new data is not added to the existing data.
          !----------------------------------------------------------------------
          IF ( ThisDiagn%IsOutFormat ) THEN
             ThisDiagn%Counter    = 0
          ENDIF
      
          !----------------------------------------------------------------------
          ! Determine scale factor to be applied to data. Diagnostics are
          ! stored in kg/m2, hence need to multiply HEMCO emissions, which
          ! are in kg/m2/s, by emission time step. Don't do anything for 
          ! data with non-standard units (e.g. unitless factors) or pointers.
          ! Note: conversion to final output units is done when writing out
          ! the diagnostics.
          !----------------------------------------------------------------------
          IF ( ThisDiagn%AvgFlag > 0 ) THEN
             Fact = 1.0_hp 
          ELSE
             Fact = ThisColl%TS
          ENDIF
          
          !----------------------------------------------------------------------
          ! Fill shadow arrays. Cast any input data to single precision, as this
          ! is the default diagnostics precision. 
          !----------------------------------------------------------------------
   
          ! Only need to do this on first container. Afterwards, arrays are
          ! already set!
          IF ( CNT == 1 ) THEN
   
             ! 3D array
             IF ( PRESENT(Array3D_SP) ) THEN
                Arr3D => Array3D_SP
             ELSEIF( PRESENT(Array3D) ) THEN
                ALLOCATE( Arr3D(ThisColl%NX,ThisColl%NY,ThisColl%NZ),STAT=AS)
                IF ( AS /= 0 ) THEN
                   CALL HCO_ERROR( 'Allocation error Arr3D', RC, THISLOC=LOC )
                   RETURN
                ENDIF
                Arr3D = Array3D
             ENDIF
     
             ! 2D array 
             IF ( PRESENT(Array2D_SP) ) THEN
                Arr2D => Array2D_SP
             ELSEIF( PRESENT(Array2D) ) THEN
                ALLOCATE( Arr2D(ThisColl%NX,ThisColl%NY),STAT=AS)
                IF ( AS /= 0 ) THEN
                   CALL HCO_ERROR( 'Allocation error Arr2D', RC, THISLOC=LOC )
                   RETURN
                ENDIF
                Arr2D = Array2D
             ENDIF
     
             ! Scalar
             IF ( PRESENT(Scalar_SP) ) THEN
                TmpScalar = Scalar_SP
             ELSEIF ( PRESENT(Scalar) ) THEN
                TmpScalar = Scalar
             ENDIF
   
          ENDIF ! Counter = 1
       
          !----------------------------------------------------------------------
          ! To add 3D array
          !----------------------------------------------------------------------
          IF ( ThisDiagn%SpaceDim == 3 ) THEN
      
             ! Make sure dimensions agree and diagnostics array is allocated
             IF ( PRESENT(Array3D_SP) .OR. PRESENT(Array3D) ) THEN
      
                ! By default, write into single precision array 
                CALL HCO_ArrAssert( ThisDiagn%Arr3D, ThisColl%NX,   &
                                    ThisColl%NY,     ThisColl%NZ, RC ) 
                IF ( RC /= HCO_SUCCESS ) RETURN 
                  
                ! Pass array to diagnostics: reset to zero if counter 
                ! is zero, add to it otherwise.
                ! Never reset containers with cumulative sums!
                IF ( ThisDiagn%Counter == 0 .AND. &
                     ThisDiagn%AvgFlag /= AvgFlagCumulSum ) ThisDiagn%Arr3D%Val = 0.0_sp
      
                ! Always reset containers with instantaneous values if it's a new
                ! time step.
                IF ( ThisDiagn%AvgFlag == AvgFlagInst .AND. IsNewTS ) ThisDiagn%Arr3D%Val = 0.0_sp
      
                ! Only if associated ...
                IF ( ASSOCIATED(Arr3D) ) THEN
                   IF ( OnlyPos ) THEN
                      WHERE ( Arr3D >= 0.0_sp )
                         ThisDiagn%Arr3D%Val = ThisDiagn%Arr3D%Val + ( Arr3D * Fact )
                      END WHERE
                   ELSE
                      ThisDiagn%Arr3D%Val = ThisDiagn%Arr3D%Val + ( Arr3D * Fact )
                   ENDIF
                ENDIF
             ENDIF    
 
          !----------------------------------------------------------------------
          ! To add 2D array
          !----------------------------------------------------------------------
          ELSEIF ( ThisDiagn%SpaceDim == 2 ) THEN
     
             IF ( PRESENT(Array3D_SP) .OR. PRESENT(Array3D) .OR. & 
                  PRESENT(Array2D_SP) .OR. PRESENT(Array2D)       ) THEN
 
                ! Make sure dimensions agree and diagnostics array is allocated
                CALL HCO_ArrAssert( ThisDiagn%Arr2D, ThisColl%NX, &
                                    ThisColl%NY,     RC            ) 
                IF ( RC /= HCO_SUCCESS ) RETURN 
                  
                ! Pass array to diagnostics: ignore existing data if counter 
                ! is zero, add to it otherwise.
                ! Never reset containers with cumulative sums!
                IF ( ThisDiagn%Counter == 0 .AND. &
                     ThisDiagn%AvgFlag /= AvgFlagCumulSum ) ThisDiagn%Arr2D%Val = 0.0_sp
         
                ! Always reset containers with instantaneous values if it's a new time step
                IF ( ThisDiagn%AvgFlag == AvgFlagInst .AND. IsNewTS ) ThisDiagn%Arr2D%Val = 0.0_sp
      
                ! Assume that we don't have to take the vertical sum
                VertSum = .FALSE.
         
                ! Assume data pointer is associated
                IsAssoc = .TRUE.
         
                ! Convert 3D array to 2D if necessary - only use first level!!
                IF ( PRESENT(Array2D) .OR. PRESENT(Array2D_SP) ) THEN
                   IF ( .NOT. ASSOCIATED(Arr2D) ) THEN
                      IsAssoc = .FALSE.
                   ELSE
                      Tmp2D => Arr2D
                   ENDIF
                ELSEIF ( PRESENT(Array3D) .OR. PRESENT(Array3D_SP) ) THEN
                   IF ( .NOT. ASSOCIATED(Arr3D) ) THEN
                      IsAssoc = .FALSE.
                   ELSE
                      IF ( ThisDiagn%LevIdx == -1 ) THEN
                         VertSum = .TRUE.
                      ELSE
                         Tmp2D => Arr3D(:,:,ThisDiagn%LevIdx)
                      ENDIF
                   ENDIF
                ELSE
                   MSG = 'No array passed for updating ' // TRIM(ThisDiagn%cName)
                   CALL HCO_ERROR ( MSG, RC, THISLOC=LOC )
                   RETURN
                ENDIF
         
                ! Do only if data pointer associated ...
                IF ( IsAssoc ) THEN
         
                   ! only positive values
                   IF ( OnlyPos ) THEN
            
                      ! need to do vertical summation
                      IF ( VertSum ) THEN
                         DO J=1,ThisColl%NY
                         DO I=1,ThisColl%NX
                            TMP = 0.0_hp
                            DO L=1,ThisColl%NZ
                               IF ( Arr3D(I,J,L) >= 0.0_sp ) &
                                  TMP = TMP + ( Arr3D(I,J,L) * Fact )
                            ENDDO
                            ThisDiagn%Arr2D%Val(I,J) = &
                               ThisDiagn%Arr2D%Val(I,J) + TMP
                         ENDDO
                         ENDDO
            
                      ! no vertical summation
                      ELSE
                         WHERE ( Tmp2D >= 0.0_sp )
                            ThisDiagn%Arr2D%Val = ThisDiagn%Arr2D%Val + ( Tmp2D * Fact )
                         END WHERE
                      ENDIF
            
                   ! all values
                   ELSE
             
                      ! need to do vertical summation
                      IF ( VertSum ) THEN
                         DO J=1,ThisColl%NY
                         DO I=1,ThisColl%NX
                            TMP = SUM(Arr3D(I,J,:)) * Fact
                            ThisDiagn%Arr2D%Val(I,J) = &
                               ThisDiagn%Arr2D%Val(I,J) + TMP
                         ENDDO
                         ENDDO
         
                      ! no vertical summation
                      ELSE
                         ThisDiagn%Arr2D%Val = ThisDiagn%Arr2D%Val + ( Tmp2D * Fact )
                      ENDIF
                   ENDIF
                ENDIF ! pointer is associated
             ENDIF ! Array present      

          !----------------------------------------------------------------------
          ! To add scalar (1D) 
          !----------------------------------------------------------------------
          ELSEIF ( ThisDiagn%SpaceDim == 1 ) THEN
      
             ! Make sure dimensions agree and diagnostics array is allocated
             IF ( PRESENT(Scalar_SP) .OR. PRESENT(Scalar) ) THEN
   
                ! Pass array to diagnostics: ignore existing data if counter 
                ! is zero, add to it otherwise.
                ! Never reset containers with cumulative sums!
                IF ( ThisDiagn%Counter == 0 .AND. &
                     ThisDiagn%AvgFlag /= AvgFlagCumulSum ) ThisDiagn%Scalar = 0.0_sp
      
                ! Always reset containers with instantaneous values if it's a new time step
                IF ( ThisDiagn%AvgFlag == AvgFlagInst .AND. IsNewTS ) ThisDiagn%Scalar = 0.0_sp
      
                ! Update scalar value
                IF ( OnlyPos ) THEN
                   IF ( TmpScalar >= 0.0_sp ) & 
                      ThisDiagn%Scalar = ThisDiagn%Scalar + ( TmpScalar * Fact )
                ELSE
                   ThisDiagn%Scalar = ThisDiagn%Scalar + ( TmpScalar * Fact )  
                ENDIF
             ENDIF      
          ENDIF

          !----------------------------------------------------------------------
          ! Eventually update total
          !----------------------------------------------------------------------
          IF ( PRESENT(Total) ) THEN
             ThisDiagn%Total = ThisDiagn%Total + Total
          ENDIF
          IF ( PRESENT(Total_SP) ) THEN
             ThisDiagn%Total = ThisDiagn%Total + Total_SP
          ENDIF
      
          !----------------------------------------------------------------------
          ! Update counter ==> Do only if last update time is not equal to 
          ! current one! This allows the same diagnostics to be updated
          ! multiple time on the same time step without increasing the
          ! time step counter.
          !----------------------------------------------------------------------
          IF ( IsNewTS ) THEN
             ThisDiagn%Counter      = ThisDiagn%Counter + 1
             ThisDiagn%LastUpdateID = ThisUpdateID
          ENDIF
      
          !----------------------------------------------------------------------
          ! Data is not in output format and hasn't been called yet by Diagn_Get.
          !----------------------------------------------------------------------
          ThisDiagn%IsOutFormat = .FALSE.
          ThisDiagn%nnGetCalls  = 0

          ! Verbose mode 
          IF ( HCO_IsVerb( 2 ) ) THEN
             WRITE(MSG,'(a,a,a,I3,a)') 'Successfully updated diagnostics: ', &
                TRIM(ThisDiagn%cName), ' (counter:', ThisDiagn%Counter, ')'
             CALL HCO_MSG ( MSG )
          ENDIF
       ENDDO ! loop over containers in collection
   
       ! Advance to next collection
       IF ( SearchAll ) THEN
          ThisColl => ThisColl%NextCollection
       ELSE
          ThisColl => NULL()
       ENDIF

    ENDDO ! loop over collections

    ! Cleanup
    IF (PRESENT(Array3D_SP) ) THEN
       Arr3D => NULL()
    ELSEIF (PRESENT(Array3D) ) THEN
       IF ( ASSOCIATED(Arr3D) ) DEALLOCATE(Arr3D)
    ENDIF
    IF (PRESENT(Array2D_SP) ) THEN
       Arr2D => NULL()
    ELSEIF (PRESENT(Array2D) ) THEN
       IF ( ASSOCIATED(Arr2D) ) DEALLOCATE(Arr2D)
    ENDIF

    ! Return
    Tmp2D     => NULL()
    ThisDiagn => NULL()
    ThisColl  => NULL()
    RC        =  HCO_SUCCESS

  END SUBROUTINE Diagn_UpdateDriver
!EOC
!------------------------------------------------------------------------------
!                  Harvard-NASA Emissions Component (HEMCO)                   !
!------------------------------------------------------------------------------
!BOP
!
! !ROUTINE: Diagn_Get
!
! !DESCRIPTION: Subroutine Diagn\_Get returns a diagnostics container from
! the diagnostics list, with the data converted to the output unit specified
! during initialization. Only diagnostics that contain data, i.e. with an
! update counter higher than zero, are returned. If EndOfIntvOnly is set to 
! TRUE, only containers at the end of their time averaging interval are 
! returned. The current HEMCO time will be used to determine which containers
! are at the end of their interval. The IsOutFormat flag of the container is 
! set to true, making sure that the currently saved data will be erased during 
! the next update (Diagn\_Update).
!\\
!\\
! If DgnCont is already associated, the search continues from the container 
! next to DgnCont. If DgnCont is empty (null), the search starts from the 
! first container of the diagnostics list ListDiagn. If the optional attribute 
! cName or cID is provided, this particular container is searched (through the 
! entire diagnostics list), but is only returned if it is at the end of it's 
! interval or if EndOfIntvOnly is disabled.
!\\
!\\
! The optional argument InclManual denotes whether or not containers with
! a manual update frequency shall be considered. This argument is only valid
! if EndOfIntvOnly is set to FALSE.
!\\
!\\ 
! The return flag FLAG is set to HCO\_SUCCESS if a container is found, and to 
! HCO\_FAIL otherwise.
!\\
!\\
! !INTERFACE:
!
  SUBROUTINE Diagn_Get( am_I_Root, EndOfIntvOnly, DgnCont, &
                        FLAG,      RC,            cName,   &
                        cID,       AutoFill,      COL,     &
                        SkipZeroCount                       )
!
! !INPUT PARAMETERS::
!
    LOGICAL,          INTENT(IN   )           :: am_I_Root       ! Root CPU?
    LOGICAL,          INTENT(IN   )           :: EndOfIntvOnly   ! End of 
                                                                 ! interval 
                                                                 ! only? 
    CHARACTER(LEN=*), INTENT(IN   ), OPTIONAL :: cName           ! container name
    INTEGER,          INTENT(IN   ), OPTIONAL :: cID             ! container ID
    INTEGER,          INTENT(IN   ), OPTIONAL :: AutoFill        ! 0=no; 1=yes; 
                                                                 ! -1=either
    INTEGER,          INTENT(IN   ), OPTIONAL :: COL             ! Collection Nr. 
    LOGICAL,          INTENT(IN   ), OPTIONAL :: SkipZeroCount   ! Skip if counter
                                                                 ! is zero 
!
! !OUTPUT PARAMETERS:
!

    TYPE(DiagnCont),  POINTER                 :: DgnCont         ! Return 
                                                                 ! container
!
! !INPUT/OUTPUT PARAMETERS:
!
    INTEGER,          INTENT(INOUT)           :: FLAG            ! Return flag
    INTEGER,          INTENT(INOUT)           :: RC              ! Return code 
!
! !REVISION HISTORY:
!  19 Dec 2013 - C. Keller: Initialization
!EOP
!------------------------------------------------------------------------------
!BOC
!
! !LOCAL VARIABLES:
!
    TYPE(DiagnCollection), POINTER :: ThisColl => NULL()
!    INTEGER                        :: MinResetFlag
    INTEGER                        :: PS, AF
    LOGICAL                        :: TimeToWrite
    LOGICAL                        :: FOUND, CF
    LOGICAL                        :: SKIPZERO 

    !======================================================================
    ! Diagn_Get begins here!
    !======================================================================

    ! Init
    FLAG   = HCO_FAIL
    RC     = HCO_SUCCESS
    CF     = .FALSE.

    ! Get collection number
    CALL DiagnCollection_DefineID( PS, RC, COL=COL, ThisColl=ThisColl )
    IF ( RC /= HCO_SUCCESS ) RETURN

    ! Set AutoFill flag
    AF = -1
    IF ( PRESENT(AutoFill  ) ) AF = AutoFill

    ! Check if diagnostics with counter = 0 shall be skipped
    SKIPZERO = .FALSE.
    IF ( PRESENT(SkipZeroCount) ) SKIPZERO = SkipZeroCount

!    ! Get minimum reset flag for current time. Set reset flag to -1 if
!    ! EndOFIntvOnly flag is disabled. This will make sure that all 
!    ! diagnostics are considered.
!    IF ( .NOT. EndOfIntvOnly ) THEN
!       MinResetFlag = ResetFlagManually
!    ELSE
!       MinResetFlag = HcoClock_GetMinResetFlag()
!    ENDIF
!
!    ! If current time stamp is not at the end of an interval - or if 
!    ! there is no diagnostics container in the list with a reset flag 
!    ! smaller or equal to MinResetFlag - there will be no matching 
!    ! container whatsoever. Can leave right here.
!    IF ( MinResetFlag > ThisColl%ResetFlag ) THEN
!       DgnCont => NULL()
!       RETURN
!    ENDIF

    IF ( EndOfIntvOnly ) THEN
       TimeToWrite =  DiagnCollection_IsTimeToWrite( PS )
       IF ( .NOT. TimeToWrite ) THEN
          DgnCont => NULL()
          RETURN
       ENDIF
    ENDIF

    ! If container name is given, search for diagnostics with 
    ! the given name. 
    IF ( PRESENT( cName ) ) THEN
       CALL DiagnCont_Find( -1, -1, -1, -1, -1, cName, &
                            AF, FOUND, DgnCont, COL=PS )

       IF ( .NOT. FOUND ) THEN
          DgnCont => NULL()
       ELSE
          ! Don't consider container if counter is zero. 
          IF ( SKIPZERO .AND. DgnCont%Counter == 0 ) THEN
             DgnCont => NULL()
          ENDIF
       ENDIF
       CF = .TRUE.

    ENDIF
   
    ! If container id is given, search for diagnostics with 
    ! the given container ID.
    IF ( PRESENT( cID ) .AND. .NOT. CF ) THEN
       CALL DiagnCont_Find( cID, -1, -1, -1, -1, '', &
                            AF, FOUND, DgnCont, COL=PS )
       IF ( .NOT. FOUND ) THEN
          DgnCont => NULL()
       ELSE
          ! Don't consider container if counter is zero. 
          IF ( SKIPZERO .AND. DgnCont%Counter == 0 ) THEN
             DgnCont => NULL()
          ENDIF
       ENDIF
       CF = .TRUE.
    ENDIF

    ! If no container selected yet, point to next container in 
    ! list (or to head of list if DgnCont is not yet associated). 
    ! Number of updates since last output must be larger than zero!
    IF ( .NOT. CF ) THEN 
       IF ( .NOT. ASSOCIATED( DgnCont ) ) THEN
          DgnCont => ThisColl%DiagnList
       ELSE
          DgnCont => DgnCont%NextCont
       ENDIF
       DO WHILE ( ASSOCIATED ( DgnCont ) )
          ! Skip zero counters
          IF ( SKIPZERO .AND. DgnCont%Counter <= 0 ) THEN
             DgnCont => DgnCont%NextCont
             CYCLE
          ENDIF

          ! Exit if we reach this loop here
          EXIT 
       ENDDO
    ENDIF

    ! Before returning container, make sure its data is ready for output.
    IF ( ASSOCIATED (DgnCont ) ) THEN
       CALL DiagnCont_PrepareOutput ( DgnCont, RC ) 
       IF ( RC /= HCO_SUCCESS ) RETURN
       FLAG = HCO_SUCCESS

       ! Increase number of times this container has been called by
       ! Diagn_Get
       DgnCont%nnGetCalls = DgnCont%nnGetCalls + 1
    ENDIF

    ! Cleanup
    ThisColl => NULL()

  END SUBROUTINE Diagn_Get
!EOC
!------------------------------------------------------------------------------
!                  Harvard-NASA Emissions Component (HEMCO)                   !
!------------------------------------------------------------------------------
!BOP
!
! !ROUTINE: Diagn_TotalGet
!
! !DESCRIPTION: Subroutine Diagn\_TotalGet returns the total of a given
! diagnostics container.
!\\
!\\ 
! !INTERFACE:
!
  SUBROUTINE Diagn_TotalGet( am_I_Root, cName, cID,   COL, &
                             FOUND,     Total, Reset, RC    ) 
!
! !INPUT PARAMETERS::
!
    LOGICAL,          INTENT(IN   )           :: am_I_Root      ! Root CPU?
    CHARACTER(LEN=*), INTENT(IN   ), OPTIONAL :: cName          ! container name
    INTEGER,          INTENT(IN   ), OPTIONAL :: cID            ! container ID
    INTEGER,          INTENT(IN   ), OPTIONAL :: COL            ! Collection Nr. 
    LOGICAL,          INTENT(IN   ), OPTIONAL :: Reset          ! Reset total? 
!
! !OUTPUT PARAMETERS:
!
    LOGICAL,          INTENT(  OUT), OPTIONAL :: FOUND          ! Container found 
    REAL(sp),         INTENT(  OUT)           :: Total          ! Container total 
!
! !INPUT/OUTPUT PARAMETERS:
!
    INTEGER,          INTENT(INOUT)           :: RC             ! Return code 
!
! !REVISION HISTORY:
!  15 Mar 2015 - C. Keller: Initialization
!EOP
!------------------------------------------------------------------------------
!BOC
!
! !LOCAL VARIABLES:
!
    TYPE(DiagnCont),  POINTER  :: DgnCont => NULL() 
    INTEGER                    :: PS
    LOGICAL                    :: FND

    !======================================================================
    ! Diagn_TotalGet begins here!
    !======================================================================

    ! Init
    RC    = HCO_FAIL
    Total = 0.0_sp
    FND   = .FALSE.
    IF ( PRESENT(FOUND) ) THEN
       FOUND = .FALSE.
    ENDIF

    ! Get collection number
    CALL DiagnCollection_DefineID( PS, RC, COL=COL )
    IF ( RC /= HCO_SUCCESS ) RETURN

    ! If container name is given, search for diagnostics with 
    ! the given name. 
    IF ( PRESENT( cName ) ) THEN
       CALL DiagnCont_Find( -1, -1, -1, -1, -1, cName, &
                            -1, FND, DgnCont, COL=PS )
    ENDIF
   
    ! If container id is given, search for diagnostics with 
    ! the given container ID.
    IF ( PRESENT( cID ) .AND. .NOT. FND ) THEN
       CALL DiagnCont_Find( cID, -1, -1, -1, -1, '', &
                            -1, FND, DgnCont, COL=PS )
    ENDIF

    ! Pass total to output
    IF ( FND .AND. ASSOCIATED ( DgnCont ) ) THEN
       Total = DgnCont%Total

       ! Eventually reset
       IF ( PRESENT(Reset) ) THEN
          IF ( Reset ) THEN
             DgnCont%Total = 0.0_sp
          ENDIF
       ENDIF

       ! Eventually update FOUND argument
       IF ( PRESENT(FOUND) ) THEN
          FOUND = .TRUE.
       ENDIF
    ENDIF

    ! Return w/ success
    RC = HCO_SUCCESS

  END SUBROUTINE Diagn_TotalGet
!EOC
!------------------------------------------------------------------------------
!                  Harvard-NASA Emissions Component (HEMCO)                   !
!------------------------------------------------------------------------------
!BOP
!
! !ROUTINE: DiagnList_Cleanup
!
! !DESCRIPTION: Subroutine DiagnList\_Cleanup cleans up all the diagnostics
! containers of the given diagnostics list.
!\\
! !INTERFACE:
!
  SUBROUTINE DiagnList_Cleanup ( DiagnList )
! !INPUT ARGUMENTS:
!
    TYPE(DiagnCont), POINTER  :: DiagnList   ! List to be removed 
!
! !REVISION HISTORY:
!  19 Dec 2013 - C. Keller: Initialization
!EOP
!------------------------------------------------------------------------------
!BOC
!
! !LOCAL VARIABLES:
!
    ! Pointers
    TYPE(DiagnCont), POINTER  :: TmpCont => NULL()
    TYPE(DiagnCont), POINTER  :: NxtCont => NULL()

    !======================================================================
    ! Diagn_Cleanup begins here!
    !======================================================================

    ! Walk through entire list and remove all containers
    TmpCont => DiagnList
    DO WHILE ( ASSOCIATED( TmpCont ) ) 

       ! Detach from list
       NxtCont => TmpCont%NextCont 

       ! Clean up this container 
       CALL DiagnCont_Cleanup( TmpCont )
       DEALLOCATE ( TmpCont )

       ! Advance
       TmpCont => NxtCont
    ENDDO

    ! Nullify DiagnList pointer
    DiagnList => NULL()

  END SUBROUTINE DiagnList_Cleanup
!EOC
!------------------------------------------------------------------------------
!                  Harvard-NASA Emissions Component (HEMCO)                   !
!------------------------------------------------------------------------------
!BOP
!
! !ROUTINE: Diagn_AutoFillLevelDefined
!
! !DESCRIPTION: Function Diagn\_AutoFillLevelDefined returns .TRUE. if there
! is at least one AutoFill diagnostics container defined for the given level
! (1=Species level, 2=ExtNr level, 3=Category level, 4=Hierarchy level).
!\\
!\\
! !INTERFACE:
!
  FUNCTION Diagn_AutoFillLevelDefined( Level, COL ) RESULT ( IsDefined )
!
! !INPUT PARAMETERS:
!
    INTEGER, INTENT(IN)           :: Level     ! Level of interest
    INTEGER, INTENT(IN), OPTIONAL :: COL       ! Collection Nr.
!
! !RETURN VALUE:
! 
    LOGICAL                       :: IsDefined ! Return argument 
!
! !REVISION HISTORY:
!  19 Dec 2013 - C. Keller: Initialization
!EOP
!------------------------------------------------------------------------------
!BOC
!
! !LOCAL VARIABLES:
!
    TYPE(DiagnCollection), POINTER :: ThisColl => NULL()
    INTEGER                        :: I, RC, PS
    LOGICAL                        :: InUse

    !======================================================================
    ! Diagn_AutoFillLevelDefined begins here!
    !======================================================================

    ! Initialize
    IsDefined = .FALSE.

    ! Get collection number
    CALL DiagnCollection_DefineID( PS, RC, COL=COL, DEF=-1, &
            OKIfAll=.TRUE., InUse=InUse, ThisColl=ThisColl )
    IF ( RC /= HCO_SUCCESS ) RETURN 

    ! Nothing to do if collection is not in use
    IF ( .NOT. InUse ) RETURN

    ! Do for every collection to be searched
    DO WHILE ( ASSOCIATED(ThisColl) )

       ! Check if autofill level is defined for this collection.
       ! If so, can leave here 
       IsDefined = ThisColl%AF_LevelDefined( Level )
       IF ( IsDefined ) EXIT
      
       ! Eventually go to next collection
       IF ( PS == -1 ) THEN
          ThisColl => ThisColl%NextCollection
       ELSE
          ThisColl => NULL()
       ENDIF
    ENDDO

    ! Cleanup
    ThisColl => NULL()
 
  END FUNCTION Diagn_AutoFillLevelDefined
!EOC
!------------------------------------------------------------------------------
!                  Harvard-NASA Emissions Component (HEMCO)                   !
!------------------------------------------------------------------------------
!BOP
!
! !ROUTINE: DiagnCollection_Get
!
! !DESCRIPTION: Subroutine DiagnCollection\_Get returns variables assigned to
! a given diagnostics collection. 
!\\
!\\
! !INTERFACE:
!
  SUBROUTINE DiagnCollection_Get( COL,         InUse,     Prefix, WriteFreq, &
                                  ResetFlag,   nnDiagn,   DeltaYMD,       &
                                  LastYMD, DeltaHMS, LastHMS,         &
                                  RC )
!
! !INPUT ARGUMENTS:
!
    INTEGER,          INTENT(IN), OPTIONAL :: COL       ! Collection Nr.
!
! !OUTPUT PARAMETERS:
!
    LOGICAL,          INTENT(OUT), OPTIONAL :: InUse 
    CHARACTER(LEN=*), INTENT(OUT), OPTIONAL :: Prefix
    CHARACTER(LEN=*), INTENT(OUT), OPTIONAL :: WriteFreq 
    INTEGER,          INTENT(OUT), OPTIONAL :: ResetFlag 
    INTEGER,          INTENT(OUT), OPTIONAL :: nnDiagn 
    INTEGER,          INTENT(OUT), OPTIONAL :: DeltaYMD 
    INTEGER,          INTENT(OUT), OPTIONAL :: LastYMD 
    INTEGER,          INTENT(OUT), OPTIONAL :: DeltaHMS
    INTEGER,          INTENT(OUT), OPTIONAL :: LastHMS
!
! !INPUT/OUTPUT PARAMETERS:
!
    INTEGER,          INTENT(INOUT)           :: RC
!
! !REVISION HISTORY:
!  19 Dec 2013 - C. Keller: Initialization
!EOP
!------------------------------------------------------------------------------
!BOC
!
! LOCAL VARIABLES:
!
    TYPE(DiagnCollection), POINTER :: ThisColl => NULL()
    INTEGER                        :: PS
    LOGICAL                        :: FOUND

    !======================================================================
    ! DiagnCollection_Get begins here!
    !======================================================================

    ! Init
    IF ( PRESENT(Prefix   ) ) Prefix    = ''
    IF ( PRESENT(WriteFreq) ) WriteFreq = ''
    IF ( PRESENT(ResetFlag) ) ResetFlag = -999
    IF ( PRESENT(InUse    ) ) InUse     = .FALSE. 
    IF ( PRESENT(nnDiagn  ) ) nnDiagn   = 0 
    IF ( PRESENT(DeltaYMD) ) DeltaYMD = 0 
    IF ( PRESENT(LastYMD) ) LastYMD = -1 
    IF ( PRESENT(DeltaHMS) ) DeltaHMS = 0 
    IF ( PRESENT(LastHMS) ) LastHMS = -1 

    ! Get collection number
    CALL DiagnCollection_DefineID( PS, RC, COL=COL, InUse=FOUND, ThisColl=ThisColl )
    IF ( RC /= HCO_SUCCESS ) RETURN

    IF ( PRESENT(InUse) ) THEN
       InUse = FOUND
    ENDIF   

    ! Get variables from collection 
    IF ( FOUND ) THEN
       IF ( PRESENT(Prefix) ) THEN
          Prefix = ThisColl%PREFIX
       ENDIF
   
       IF ( PRESENT(WriteFreq) ) THEN
          WriteFreq = ThisColl%WriteFreq
       ENDIF
   
       IF ( PRESENT(ResetFlag) ) THEN
          ResetFlag = ThisColl%ResetFlag
       ENDIF

       IF ( PRESENT(nnDiagn) ) THEN
          nnDiagn = ThisColl%nnDiagn
       ENDIF

       IF ( PRESENT(DeltaYMD) ) DeltaYMD = ThisColl%DeltaYMD
       IF ( PRESENT(LastYMD) ) LastYMD = ThisColl%LastYMD
       IF ( PRESENT(DeltaHMS  ) ) DeltaHMS   = ThisColl%DeltaHMS  
       IF ( PRESENT(LastHMS  ) ) LastHMS   = ThisColl%LastHMS  
          
    ENDIF
   
    ! Cleanup
    ThisColl => NULL()
    
    ! Return w/ success
    RC = HCO_SUCCESS
 
  END SUBROUTINE DiagnCollection_Get
!EOC
!------------------------------------------------------------------------------
!                  Harvard-NASA Emissions Component (HEMCO)                   !
!------------------------------------------------------------------------------
!BOP
!
! !ROUTINE: DiagnCollection_Set
!
! !DESCRIPTION: Subroutine DiagnCollection\_Set sets variables assigned to
! a given diagnostics collection. 
!\\
!\\
! !INTERFACE:
!
  SUBROUTINE DiagnCollection_Set( COL, InUse, LastYMD, LastHMS, RC )
!
! !INPUT ARGUMENTS:
!
    INTEGER,          INTENT(IN), OPTIONAL :: COL       ! Collection Nr.
!
! !OUTPUT PARAMETERS:
!
    LOGICAL,          INTENT(OUT), OPTIONAL :: InUse 
    INTEGER,          INTENT(IN ), OPTIONAL :: LastYMD 
    INTEGER,          INTENT(IN ), OPTIONAL :: LastHMS
!
! !INPUT/OUTPUT PARAMETERS:
!
    INTEGER,          INTENT(INOUT)           :: RC
!
! !REVISION HISTORY:
!  19 Dec 2013 - C. Keller: Initialization
!EOP
!------------------------------------------------------------------------------
!BOC
!
! LOCAL VARIABLES:
!
    TYPE(DiagnCollection), POINTER :: ThisColl => NULL()
    INTEGER                        :: PS
    LOGICAL                        :: FOUND

    !======================================================================
    ! DiagnCollection_Set begins here!
    !======================================================================

    ! Init
    IF ( PRESENT(InUse    ) ) InUse     = .FALSE. 

    ! Get collection number
    CALL DiagnCollection_DefineID( PS, RC, COL=COL, InUse=FOUND, ThisColl=ThisColl )
    IF ( RC /= HCO_SUCCESS ) RETURN

    IF ( PRESENT(InUse) ) THEN
       InUse = FOUND
    ENDIF   

    ! Get variables from collection 
    IF ( FOUND ) THEN
       IF ( PRESENT(LastYMD ) ) ThisColl%LastYMD = LastYMD
       IF ( PRESENT(LastHMS ) ) ThisColl%LastHMS = LastHMS
    ENDIF
   
    ! Cleanup
    ThisColl => NULL()
    
    ! Return w/ success
    RC = HCO_SUCCESS
 
  END SUBROUTINE DiagnCollection_Set
!EOC
!------------------------------------------------------------------------------
!                  Harvard-NASA Emissions Component (HEMCO)                   !
!------------------------------------------------------------------------------
!BOP
!
! !ROUTINE: DiagnCont_Init
!
! !DESCRIPTION: Subroutine DiagnCont\_Init initializes a new (blank) 
! diagnostics container DgnCont. 
!\\
!\\
! !INTERFACE:
!
  SUBROUTINE DiagnCont_Init( OutCont )
!
! !OUTPUT PARAMETERS:
!
    TYPE(DiagnCont),       POINTER      :: OutCont    ! Created container
!
! !REVISION HISTORY:
!  19 Dec 2013 - C. Keller: Initialization
!EOP
!------------------------------------------------------------------------------
!BOC
!
! !LOCAL VARIABLES:
!
    ! Pointers
    TYPE(DiagnCont), POINTER :: DgnCont => NULL()

    !======================================================================
    ! DiagnCont_Init begins here!
    !======================================================================

    ! Allocate the new container
    ALLOCATE( DgnCont )

    ! Initialize ponters and scalar value 
    DgnCont%NextCont => NULL()
    DgnCont%Arr2D    => NULL()
    DgnCont%Arr3D    => NULL()
    DgnCont%DtaIsPtr = .FALSE.
    DgnCont%Scalar   =  0.0_sp
    DgnCont%Total    =  0.0_sp
    DgnCont%LevIdx   = -1
    DgnCont%AutoFill =  0
    DgnCont%SpaceDim =  2

    ! Default values for unit conversion factors 
    DgnCont%MassScal  = 1.0_hp
    DgnCont%AreaScal  = 1.0_hp
    DgnCont%ScaleFact = 1.0_hp
    DgnCont%AreaFlag  = 2
    DgnCont%Counter   = 0
    DgnCont%TimeAvg   = -1   
    DgnCont%AvgFlag   = -1
    DgnCont%AvgName   = 'mean'

    ! Set last update time to -1 to start with
    DgnCont%LastUpdateID = -1

    ! By default, data is not in output format
    DgnCont%IsOutFormat = .FALSE.
    DgnCont%nnGetCalls  = 0

    ! Default container ID and collection 
    DgnCont%cID          = -1
    DgnCont%CollectionID = -1

    ! Initialize other varaibles
    DgnCont%HcoID        = -1
    DgnCont%ExtNr        = -1
    DgnCont%Cat          = -1
    DgnCont%Hier         = -1

    ! Pass to output container
    OutCont => DgnCont

  END SUBROUTINE DiagnCont_Init
!EOC
!------------------------------------------------------------------------------
!                  Harvard-NASA Emissions Component (HEMCO)                   !
!------------------------------------------------------------------------------
!BOP
!
! !ROUTINE: DiagnCont_Cleanup
!
! !DESCRIPTION: Subroutine DiagnCont\_Cleanup cleans up diagnostics 
! container DgnCont.
!\\
!\\
! !INTERFACE:
!
  SUBROUTINE DiagnCont_Cleanup( DgnCont )
!
! !USES:
!
    USE HCO_ARR_Mod, ONLY : HCO_ArrCleanup 
!
! !INPUT/OUTPUT PARAMETERS:
!
    TYPE(DiagnCont), POINTER :: DgnCont  ! Container to be cleaned
!
! !REVISION HISTORY:
!  19 Dec 2013 - C. Keller: Initialization
!EOP
!------------------------------------------------------------------------------
!BOC

    LOGICAL :: DeepClean

    !======================================================================
    ! DiagnCont_Cleanup begins here!
    !======================================================================

    ! Only if associated... 
    IF ( ASSOCIATED( DgnCont ) ) THEN
       IF ( DgnCont%DtaIsPtr ) THEN
          DeepClean = .FALSE.
       ELSE
          DeepClean = .TRUE.
       ENDIF
       CALL HCO_ArrCleanup( DgnCont%Arr2D, DeepClean )
       CALL HCO_ArrCleanup( DgnCont%Arr3D, DeepClean )
       DgnCont%NextCont => NULL()
       DEALLOCATE ( DgnCont )
    ENDIF

  END SUBROUTINE DiagnCont_Cleanup
!EOC
!------------------------------------------------------------------------------
!                  Harvard-NASA Emissions Component (HEMCO)                   !
!------------------------------------------------------------------------------
!BOP
!
! !ROUTINE: DiagnCont_PrepareOutput 
!
! !DESCRIPTION: Subroutine DiagnCont\_PrepareOutput converts the data of
! the given diagnostics container to proper output units.
!\\
!\\
! !INTERFACE:
!
  SUBROUTINE DiagnCont_PrepareOutput ( DgnCont, RC )
!
! !USES:
!
    USE HCO_State_Mod, ONLY : HCO_State
    USE HCO_Arr_Mod,   ONLY : HCO_ArrAssert
!
! !INPUT/OUTPUT PARAMETERS:
!
    TYPE(DiagnCont),   POINTER       :: DgnCont  ! diagnostics container 
    INTEGER,           INTENT(INOUT) :: RC       ! Return code 
!
! !REVISION HISTORY:
!  19 Dec 2013 - C. Keller: Initialization
!EOP
!------------------------------------------------------------------------------
!BOC
!
! !LOCAL VARIABLES:
!
    TYPE(DiagnCollection), POINTER :: ThisColl => NULL()
    LOGICAL                        :: FOUND
    INTEGER                        :: I, J, YYYY, MM
    REAL(hp)                       :: norm1, mult1, DPY, totscal
    CHARACTER(LEN=255)             :: MSG, LOC
    INTEGER                        :: DPM(12) = (/ 31, 28, 31, 30, 31, 30, &
                                                   31, 31, 30, 31, 30, 31   /)

    !======================================================================
    ! DiagnCont_PrepareOutput begins here!
    !======================================================================

    ! Init
    RC  = HCO_SUCCESS
    LOC = 'DiagnCont_PrepareOutput (hco_diagn_mod.F90) '
    
    !-----------------------------------------------------------------------
    ! Don't do anything for pointer data and/or if data is already in 
    ! output format
    !-----------------------------------------------------------------------
    IF ( DgnCont%IsOutFormat ) RETURN
    IF ( DgnCont%DtaIsPtr    ) RETURN

    !-----------------------------------------------------------------------
    ! Get pointer to this collection
    !-----------------------------------------------------------------------
    CALL DiagnCollection_Find( DgnCont%CollectionID, FOUND, RC, ThisColl=ThisColl )
    IF ( RC /= HCO_SUCCESS ) RETURN

    ! This should never happen
    IF ( .NOT. FOUND .OR. .NOT. ASSOCIATED(ThisColl) ) THEN
       WRITE(MSG,*) 'Diagnostics ', TRIM(DgnCont%cName), ' has invalid ', &
                    'collection ID of ', DgnCont%CollectionID
       CALL HCO_ERROR( MSG, RC, THISLOC=LOC )
       RETURN
    ENDIF

    !-----------------------------------------------------------------------
    ! Return zero array if counter is still zero 
    !-----------------------------------------------------------------------
    IF ( DgnCont%Counter == 0 ) THEN
      
       ! Make sure array is defined and zero
       IF ( DgnCont%SpaceDim == 2 ) THEN
          CALL HCO_ArrAssert( DgnCont%Arr2D, ThisColl%NX, &
                              ThisColl%NY,   RC            ) 
          IF ( RC /= HCO_SUCCESS ) RETURN 

          ! Make sure it's zero
          DgnCont%Arr2D%Val = 0.0_sp

       ELSEIF ( DgnCont%SpaceDim == 3 ) THEN
          CALL HCO_ArrAssert( DgnCont%Arr3D, ThisColl%NX, &
                              ThisColl%NY,   ThisColl%NZ, RC ) 
          IF ( RC /= HCO_SUCCESS ) RETURN 

          ! Make sure it's zero
          DgnCont%Arr3D%Val = 0.0_sp
       ENDIF

       ! Prompt warning
       MSG = 'Diagnostics counter is zero - return empty array: ' // &
             TRIM(DgnCont%cName)
       CALL HCO_WARNING( MSG, RC, THISLOC=LOC, WARNLEV=1 )    
       RETURN
    ENDIF 

    !-----------------------------------------------------------------------
    ! Output data is calculated as: 
    ! out = saved / norm1 * mult1 * MassScal * AreaScal
    ! The normalization factor norm1 and multiplication factor mult1
    ! are used to average to the desired time interval, i.e. per
    ! second, per day, etc. 
    ! Since all diagnostics are internally stored in units of [kg/m2] 
    ! first convert to [kg/m2/s] and then multiply by the desired time
    ! averaging interval (e.g. seconds/hour to get kg/m2/s). Factors
    ! MassScal and AreaScal convert mass and area to desired units, as
    ! determined during initialization of the diagnostics.
    !-----------------------------------------------------------------------

    ! If the averaging is forced to the sum: 
    IF ( DgnCont%AvgFlag == AvgFlagSum .OR. DgnCont%AvgFlag == AvgFlagCumulSum ) THEN
       norm1 = 1.0_hp
       mult1 = 1.0_dp

    ! If the averaging is forced to the arithmetic mean: 
    ELSEIF ( DgnCont%AvgFlag == AvgFlagMean ) THEN
       norm1 = REAL(DgnCont%Counter,kind=hp)
       mult1 = 1.0_dp

    ! If there is no time averaging interval defined 
    ELSEIF ( DgnCont%TimeAvg < 0 ) THEN
       norm1 = 1.0_hp
       mult1 = 1.0_dp

    ! For other, time averaging intervals 
    ELSE

       ! Get current month and year
       CALL HcoClock_Get( cYYYY = YYYY, cMM = MM, RC=RC )
       IF ( RC /= HCO_SUCCESS ) RETURN

       ! Days per year
       IF ( (MOD(YYYY,4) == 0) .AND. (MOD(YYYY,400) /= 0) ) THEN
          DPY    = 366.0_hp
          DPM(2) = 29
       ELSE
          DPY = 365.0_hp
       ENDIF

       ! Seconds since last reset
       norm1 = REAL(DgnCont%Counter,kind=hp) * ThisColl%TS

       ! Factors depends on averaging time
       IF ( DgnCont%TimeAvg == 1 ) THEN
          mult1 = 1.0_hp                     ! seconds / second

       ELSEIF ( DgnCont%TimeAvg == 2 ) THEN
          mult1 = 3600.0_hp                  ! seconds / hour

       ELSEIF ( DgnCont%TimeAvg == 3 ) THEN
          mult1 = 86400.0_hp                 ! seconds / day 

       ELSEIF ( DgnCont%TimeAvg == 4 ) THEN
          mult1 = 86400.0_hp * DPM(MM)       ! seconds / month 

       ELSEIF ( DgnCont%TimeAvg == 5 ) THEN
          mult1 = 86400.0_hp * DPY           ! seconds / year

       ! We shouldn't get here!
       ELSE
          WRITE(MSG,*) 'Illegal time averaging of ', DgnCont%TimeAvg, &
                       ' for diagnostics ', TRIM(DgnCont%cName)
          CALL HCO_ERROR( MSG, RC, THISLOC=LOC )
          RETURN
       ENDIF

    ENDIF

    ! Error trap
    IF ( norm1 <= 0.0_hp ) THEN
       MSG = 'Illegal normalization factor: ' // TRIM(DgnCont%cName)
       CALL HCO_ERROR( MSG, RC, THISLOC=LOC )
       RETURN
    ENDIF

    ! totscal is the combined scale factor
    totscal = mult1             &
            / norm1             &
            * DgnCont%MassScal  &
            * DgnCont%AreaScal  &
            * DgnCont%ScaleFact

    ! For 3D:
    IF ( DgnCont%SpaceDim == 3 ) THEN
       DO J = 1, ThisColl%NY
       DO I = 1, ThisColl%NX

          ! Multiply by area if output unit is not per area 
          IF ( DgnCont%AreaFlag == 0 ) THEN
             IF( ASSOCIATED(DgnCont%Arr3D) ) THEN
                DgnCont%Arr3D%Val(I,J,:) = DgnCont%Arr3D%Val(I,J,:)  & 
                                         * ThisColl%AREA_M2(I,J)
             ENDIF 
          ENDIF

          ! Apply scale factors
          IF ( ASSOCIATED(DgnCont%Arr3D) ) THEN
             DgnCont%Arr3D%Val(I,J,:) = DgnCont%Arr3D%Val(I,J,:) & 
                                      * totscal
          ENDIF
       ENDDO !I
       ENDDO !J

    ! For 2D:
    ELSEIF ( DgnCont%SpaceDim == 2 ) THEN
       DO J = 1, ThisColl%NY
       DO I = 1, ThisColl%NX

          ! Multiply by area if output unit is not per area 
          IF ( DgnCont%AreaFlag == 0 ) THEN
             IF ( ASSOCIATED(DgnCont%Arr2D) ) THEN
                DgnCont%Arr2D%Val(I,J) = DgnCont%Arr2D%Val(I,J) &
                                       * ThisColl%AREA_M2(I,J) 
             ENDIF
          ENDIF

          ! Apply scale factors
          IF ( ASSOCIATED(DgnCont%Arr2D) ) THEN
             DgnCont%Arr2D%Val(I,J) = DgnCont%Arr2D%Val(I,J) &
                                    * totscal
          ENDIF

       ENDDO !I
       ENDDO !J

    ! For 1D:
    ELSE
       DgnCont%Scalar = DgnCont%Scalar * totscal

    ENDIF

    ! Data is now in output format
    DgnCont%IsOutFormat = .TRUE.

    ! Cleanup
    ThisColl => NULL()

    ! Return w/ success
    RC = HCO_SUCCESS

  END SUBROUTINE DiagnCont_PrepareOutput
!EOC
!------------------------------------------------------------------------------
!                  Harvard-NASA Emissions Component (HEMCO)                   !
!------------------------------------------------------------------------------
!BOP
!
! !ROUTINE: DiagnCont_Find 
!
! !DESCRIPTION: Subroutine DiagnCont\_Find searches for a diagnostics
! container in ListDiagn. If a valid container ID (>0) is given, the 
! container with this ID is searched. Otherwise, if a valid HEMCO
! specied ID (>0) is given, the container with the same combination
! of HcoID, extension number (ExtNr), and emission category (Cat) and
! hierarchy (Hier), is searched. If no valid HcoID and no valid cID is
! provided, the container with the given container name is searched.
!\\
!\\
! If the optional resume flag is set to TRUE, search will resume after 
! OutCnt. If OutCnt is not associated or resume flag is FALSE, search
! starts at the beginning of the diagnostics list.
!\\
!\\
! This subroutine does return the diagnostics as is, i.e. in the internal
! units. It should NOT be used to access the content of a diagnostics but is
! rather intended to be used in the background, e.g. to check if a 
! diagnostics exists at all. To get the values of a diagnostics, use routine
! Diagn\_Get.
!
! !INTERFACE:
!
  SUBROUTINE DiagnCont_Find ( cID,   ExtNr,    Cat,   Hier,   HcoID, &
                              cName, AutoFill, FOUND, OutCnt, Resume, COL )
!
! !INPUT PARAMETERS:
!
    INTEGER,           INTENT(IN)   :: cID      ! wanted cont. ID
    INTEGER,           INTENT(IN)   :: ExtNr    ! wanted ExtNr
    INTEGER,           INTENT(IN)   :: Cat      ! wanted category
    INTEGER,           INTENT(IN)   :: Hier     ! wanted hierarchy
    INTEGER,           INTENT(IN)   :: HcoID    ! wanted spec. ID
    CHARACTER(LEN=*),  INTENT(IN)   :: cName    ! wanted name 
    INTEGER,           INTENT(IN)   :: AutoFill ! 0=no; 1=yes; -1=either 
    LOGICAL, OPTIONAL, INTENT(IN)   :: Resume   ! Resume at OutCnt?
    INTEGER, OPTIONAL, INTENT(IN)   :: COL      ! Collection number 
!
! !OUTPUT PARAMETERS:
!
    LOGICAL,           INTENT(OUT)  :: FOUND    ! container found?
!
! !INPUT/OUTPUT PARAMETERS:
!
    TYPE(DiagnCont),   POINTER      :: OutCnt   ! data container 
!
! !REVISION HISTORY:
!  19 Dec 2013 - C. Keller: Initialization
!  25 Sep 2014 - C. Keller: Added Resume flag
!  09 Apr 2015 - C. Keller: Can now search all collections
!EOP
!------------------------------------------------------------------------------
!BOC
!
! !LOCAL VARIABLES:
!
    INTEGER                            :: RC, PS
    TYPE(DiagnCont),       POINTER     :: CurrCnt  => NULL() 
    TYPE(DiagnCollection), POINTER     :: ThisColl => NULL() 
    LOGICAL                            :: IsMatch, InUse, Rsm
 
    !======================================================================
    ! DiagnCont_Find begins here!
    !======================================================================

    ! Initialize
    FOUND  = .FALSE.

    ! Get collection number
    CALL DiagnCollection_DefineID( PS, RC, COL=COL, Def=-1, InUse=InUse, &
                                   OkIfAll=.TRUE., ThisColl=ThisColl )
    IF ( RC /= HCO_SUCCESS ) RETURN

    ! Leave if collection not in use
    IF ( .NOT. InUse ) RETURN

    ! Resume from OutCnt
    IF ( PRESENT(Resume) ) THEN
       RSM = Resume
    ELSE
       RSM = .FALSE.
    ENDIF

    ! Make CurrCnt point to first element of the diagnostics list or to
    ! the container after OutCnt if resume flag is activated.
    IF ( RSM .AND. ASSOCIATED(OutCnt) ) THEN
       CurrCnt => OutCnt%NextCont
    ELSE 
       CurrCnt => ThisColl%DiagnList 
    ENDIF

    ! Error trap
    IF ( .NOT. ASSOCIATED(CurrCnt) ) THEN
       OutCnt => NULL()
       RETURN
    ENDIF

    ! Loop over all collections
    DO

       ! Now reset OutCnt. Will be defined again when diagnostics is found.
       OutCnt => NULL()

       ! Loop over list until container found
       DO WHILE ( ASSOCIATED ( CurrCnt ) )
   
          ! Check if this is the container of interest. If a valid 
          ! container ID is given, use this attribute. Otherwise, check
          ! for correct match of ExtNr, HcoID, Cat, and Hier attributes
          ! if a valid HcoID is given. Otherwise, use the container name.
          IsMatch = .FALSE.
   
          ! Check AutoFill flag.
          IF ( CurrCnt%AutoFill /= AutoFill .AND. AutoFill >= 0 ) THEN
             CurrCnt => CurrCnt%NextCont
             CYCLE
          ENDIF
   
          ! For valid container ID:
          IF ( cID > 0 ) THEN
             IF ( CurrCnt%cID == cID ) IsMatch = .TRUE.
        
          ! For valid HcoID, check for correct match of HcoID, ExtNr, 
          ! category, and hierarchy.
          ELSEIF ( HcoID > 0 ) THEN
             IF ( CurrCnt%HcoID == HcoID .AND. &
                  CurrCnt%ExtNr == ExtNr .AND. &
                  CurrCnt%Hier  == Hier  .AND. &
                  CurrCnt%Cat   == Cat          ) IsMatch = .TRUE.
   
          ! Use container name otherwise:
          ELSE
             IF ( TRIM(CurrCnt%cName) == TRIM(cName) ) IsMatch = .TRUE.
          ENDIF
   
          IF ( IsMatch ) THEN
             OutCnt  => CurrCnt
             FOUND   = .TRUE.
             EXIT 
          ENDIF
   
          ! Advance to next field otherwise
          CurrCnt => CurrCnt%NextCont
       ENDDO
  
       ! Leave loop over all collections if container was found
       IF ( FOUND ) EXIT

       ! Advance to next collection
       IF ( PS == -1 ) THEN
       
          ! Point to next collection
          ThisColl => ThisColl%NextCollection

          ! Leave if collection is empty
          IF ( .NOT. ASSOCIATED(ThisColl) ) EXIT

          ! Make working pointer point to first container in this collection,
          ! then resume list search
          CurrCnt => ThisColl%DiagnList
          CYCLE
       ENDIF

       ! Leave collection loop if we get here 
       EXIT
    ENDDO ! Loop over all collections
 
    ! Cleanup
    CurrCnt  => NULL()
    ThisColl => NULL()

  END SUBROUTINE DiagnCont_Find
!EOC
!------------------------------------------------------------------------------
!                  Harvard-NASA Emissions Component (HEMCO)                   !
!------------------------------------------------------------------------------
!BOP
!
! !ROUTINE: DiagnCont_Link_2D 
!
! !DESCRIPTION: Subroutine DiagnCont\_Link\_2D links the data of container
! DgnCont to the 2D array Tgt2D. This will disable all time averaging, 
! unit conversion, etc., i.e. the data will be returned as is.
!\\
!\\
! !INTERFACE:
!
  SUBROUTINE DiagnCont_Link_2D( am_I_Root, DgnCont, ThisColl, Trgt2D, RC )
!
! !USES:
!
    USE HCO_State_Mod, ONLY : HCO_State
!
! !INPUT ARGUMENTS:
!
    LOGICAL,               INTENT(IN   )          :: am_I_Root   ! Root CPU?
    REAL(sp),              INTENT(IN   ), TARGET  :: Trgt2D(:,:) ! 2D target data 
    TYPE(DiagnCollection), POINTER                :: ThisColl    ! Collection
!
! !INPUT/OUTPUT PARAMETERS:
!
    TYPE(DiagnCont),       POINTER                :: DgnCont     ! diagnostics container 
    INTEGER,               INTENT(INOUT)          :: RC          ! Return code 
!
! !REVISION HISTORY:
!  19 Dec 2013 - C. Keller: Initialization
!EOP
!------------------------------------------------------------------------------
!BOC
!
! !LOCAL VARIABLES:
!
    CHARACTER(LEN=255)             :: MSG, LOC 

    !======================================================================
    ! DiagnCont_Link_2D begins here!
    !======================================================================

    ! Init
    LOC = 'DiagnCont_Link_2D (hco_diagn_mod.F90)'

    ! Check if dimensions match. Also, containers with pointers must not
    ! be set to AutoFill
    IF ( DgnCont%AutoFill == 1 ) THEN
       MSG = 'Target diagnostics has AutoFill flag of 1 - reset to 0: ' & 
           // TRIM(DgnCont%cName)
       CALL HCO_WARNING( MSG, RC, THISLOC=LOC, WARNLEV=2 )
       DgnCont%AutoFill = 0
    ENDIF
    IF ( DgnCont%SpaceDim /= 2 ) THEN
       MSG = 'Diagnostics is not 2D: ' // TRIM(DgnCont%cName)
       CALL HCO_ERROR( MSG, RC, THISLOC=LOC )
       RETURN
    ENDIF

    IF ( SIZE(Trgt2D,1) /= ThisColl%NX .OR. &
         SIZE(Trgt2D,2) /= ThisColl%NY       ) THEN
       MSG = 'Incorrect target array size: ' // TRIM(DgnCont%cName)
       CALL HCO_ERROR( MSG, RC, THISLOC=LOC )
       RETURN
    ENDIF

    ! Define 2D array pointer
    CALL HCO_ArrInit( DgnCont%Arr2D, 0, 0, RC )
    IF ( RC /= HCO_SUCCESS ) RETURN

    ! Point to data
    DgnCont%Arr2D%Val => Trgt2D

    ! Update pointer switch. This will make sure that data is not modified. 
    ! Also set counter to non-zero to make sure that diagnostics will be 
    ! correctly written. 
    DgnCont%DtaIsPtr = .TRUE. 
    DgnCont%Counter  = 1

    ! Return
    RC = HCO_SUCCESS

  END SUBROUTINE DiagnCont_Link_2D
!EOC
!------------------------------------------------------------------------------
!                  Harvard-NASA Emissions Component (HEMCO)                   !
!------------------------------------------------------------------------------
!BOP
!
! !ROUTINE: DiagnCont_Link_3D 
!
! !DESCRIPTION: Subroutine DiagnCont\_Link\_3D links the data of container
! DgnCont to the 3D array Tgt3D. This will disable all time averaging, 
! unit conversion, etc., i.e. the data will be returned as is.
!\\
!\\
! !INTERFACE:
!
  SUBROUTINE DiagnCont_Link_3D( am_I_Root, DgnCont, ThisColl, Trgt3D, RC )
!
! !USES:
!
    USE HCO_State_Mod, ONLY : HCO_State
!
! !INPUT PARAEMTERS:
!
    LOGICAL,               INTENT(IN   )         :: am_I_Root     ! Root CPU?
    REAL(sp),              INTENT(IN   ), TARGET :: Trgt3D(:,:,:) ! 3D target data 
    TYPE(DiagnCollection), POINTER               :: ThisColl      ! Collection
!
! !INPUT/OUTPUT PARAMETERS:
!
    TYPE(DiagnCont),       POINTER               :: DgnCont       ! diagnostics 
                                                                  !  container
    INTEGER,               INTENT(INOUT)         :: RC            ! Return code 
!
! !REVISION HISTORY:
!  19 Dec 2013 - C. Keller: Initialization
!EOP
!------------------------------------------------------------------------------
!BOC
!
! !LOCAL ARGUMENTS:
!
    CHARACTER(LEN=255)             :: MSG, LOC 

    !======================================================================
    ! DiagnCont_Link_3D begins here!
    !======================================================================

    ! Init
    LOC = 'DiagnCont_Link_3D (hco_diagn_mod.F90)'

    ! Check if dimensions match. Also, containers with pointers must not
    ! be set to AutoFill
    IF ( DgnCont%AutoFill == 1 ) THEN
       MSG = 'Cannot link AutoFill container: ' // TRIM(DgnCont%cName)
       CALL HCO_ERROR( MSG, RC, THISLOC=LOC )
       RETURN
    ENDIF
    IF ( DgnCont%AutoFill == 1 ) THEN
       MSG = 'Target diagnostics has autofill flag of 1 - reset to 0: ' & 
           // TRIM(DgnCont%cName)
       CALL HCO_WARNING( MSG, RC, THISLOC=LOC, WARNLEV=2 )
       DgnCont%AutoFill = 0
    ENDIF
    IF ( DgnCont%SpaceDim /= 3 ) THEN
       MSG = 'Diagnostics is not 3D: ' // TRIM(DgnCont%cName)
       CALL HCO_ERROR( MSG, RC, THISLOC=LOC )
       RETURN
    ENDIF

    ! Check array size
    IF ( SIZE(Trgt3D,1) /= ThisColl%NX .OR. &
         SIZE(Trgt3D,2) /= ThisColl%NY .OR. &
         SIZE(Trgt3D,3) /= ThisColl%NZ       ) THEN
       MSG = 'Incorrect target array size: ' // TRIM(DgnCont%cName)
       CALL HCO_ERROR( MSG, RC, THISLOC=LOC )
       RETURN
    ENDIF
   
    ! Define 3D array pointer
    CALL HCO_ArrInit( DgnCont%Arr3D, 0, 0, 0, RC )
    IF ( RC /= HCO_SUCCESS ) RETURN
   
    ! Point to data
    DgnCont%Arr3D%Val => Trgt3D

    ! Update pointer switch. This will make sure that data is not modified.
    ! Also set counter to non-zero to make sure that diagnostics will be 
    ! correctly written. 
    DgnCont%DtaIsPtr    = .TRUE. 
    DgnCont%Counter     = 1
    DgnCont%IsOutFormat = .TRUE.

    ! Return
    RC = HCO_SUCCESS

  END SUBROUTINE DiagnCont_Link_3D
!EOC
!------------------------------------------------------------------------------
!                  Harvard-NASA Emissions Component (HEMCO)                   !
!------------------------------------------------------------------------------
!BOP
!
! !ROUTINE: Diagn_Print
!
! !DESCRIPTION: Subroutine Diagn\_Print displays the content of the
! passed diagnostics container.
!\\
!\\
! !INTERFACE:
!
  SUBROUTINE Diagn_Print ( Dgn, VerbNr )
!
! !INPUT ARGUMENTS:
!
    TYPE(DiagnCont),       POINTER    :: Dgn
    INTEGER,               INTENT(IN) :: VerbNr  
!
! !REVISION HISTORY:
!  01 Aug 2014 - C. Keller - Initial version
!EOP
!------------------------------------------------------------------------------
!BOC
!
! !ARGUMENTS:
!
    TYPE(DiagnCollection), POINTER    :: ThisColl => NULL()
    CHARACTER(LEN=255)                :: MSG 
    CHARACTER(LEN= 31)                :: WriteFreq 
    INTEGER                           :: RC, PS, nx, ny, nz
    REAL(sp)                          :: sm

    ! ================================================================
    ! Diagn_Print begins here
    ! ================================================================

    ! Get collection number
    CALL DiagnCollection_DefineID( PS, RC, &
       COL=Dgn%CollectionID, ThisColl=ThisColl )
    IF ( RC /= HCO_SUCCESS ) RETURN

    sm = 0.0_sp
    nx = 0 
    ny = 0
    nz = 0
    IF ( Dgn%SpaceDim<=2 ) THEN
       IF ( ASSOCIATED(Dgn%Arr2D) ) THEN
          nx = SIZE(Dgn%Arr2D%Val,1)
          ny = SIZE(Dgn%Arr2D%Val,2)
          sm = SUM(Dgn%Arr2D%Val)
       ENDIF
    ELSE
       IF ( ASSOCIATED(Dgn%Arr3D) ) THEN
          nx = SIZE(Dgn%Arr3D%Val,1)
          ny = SIZE(Dgn%Arr3D%Val,2)
          nz = SIZE(Dgn%Arr3D%Val,3)
          sm = SUM(Dgn%Arr3D%Val)
       ENDIF
    ENDIF

    ! Always print name 
    MSG = 'Container ' // TRIM(Dgn%cName)
    CALL HCO_MSG(MSG)

    ! Eventually add details
    IF ( HCO_IsVerb( VerbNr ) ) THEN

       ! Write frequency
       WriteFreq = ThisColl%WriteFreq

       ! General information
       WRITE(MSG,*) '   --> Collection         : ', Dgn%CollectionID
       CALL HCO_MSG(MSG)
       WRITE(MSG,*) '   --> Diagn ID           : ', Dgn%cID
       CALL HCO_MSG(MSG)
       WRITE(MSG,*) '   --> Extension Nr       : ', Dgn%ExtNr
       CALL HCO_MSG(MSG)
       WRITE(MSG,*) '   --> Category           : ', Dgn%Cat
       CALL HCO_MSG(MSG)
       WRITE(MSG,*) '   --> Hierarchy          : ', Dgn%Hier
       CALL HCO_MSG(MSG)
       WRITE(MSG,*) '   --> HEMCO species ID   : ', Dgn%HcoID
       CALL HCO_MSG(MSG)
       WRITE(MSG,*) '   --> Autofill?            ', Dgn%AutoFill
       CALL HCO_MSG(MSG)
       WRITE(MSG,*) '   --> Space dimension    : ', Dgn%SpaceDim
       CALL HCO_MSG(MSG)
       WRITE(MSG,*) '   --> Used level index   : ', Dgn%LevIdx 
       CALL HCO_MSG(MSG)
       WRITE(MSG,*) '   --> Output unit        : ', TRIM(Dgn%OutUnit)
       CALL HCO_MSG(MSG)
       WRITE(MSG,*) '   --> Uniform scaling    : ', Dgn%ScaleFact
       CALL HCO_MSG(MSG)
       WRITE(MSG,*) '   --> Write frequency    : ', TRIM(WriteFreq)
       CALL HCO_MSG(MSG)
       WRITE(MSG,*) '   --> Current array sum  : ', sm
       CALL HCO_MSG(MSG)
    ENDIF

    ! Cleanup
    ThisColl => NULL()

  END SUBROUTINE Diagn_Print
!EOC
!------------------------------------------------------------------------------
!          Harvard University Atmospheric Chemistry Modeling Group            !
!------------------------------------------------------------------------------
!BOP
!
! !ROUTINE: DiagnCollection_Create
!
! !DESCRIPTION: Subroutine DiagnCollection\_Create creates a new diagnostics 
! collection at position COL. The class arguments are set as specified by the 
! input arguments.
!\\
!\\
! If the given position is already occupied, the routine returns an error if 
! the input argument do not match with the corresponding arguments of the 
! diagnostics class at that position. 
!\\
!\\
! !INTERFACE:
!
  SUBROUTINE DiagnCollection_Create ( am_I_Root, NX,      NY, NZ,    &
                                      TS,   AM2, PREFIX,  WriteFreq, &
                                      deltaYMD, deltaHMS, RC, COL )
!
! !USES:
!
!
! !INPUT ARGUMENTS:
!
    LOGICAL,            INTENT(IN)           :: am_I_Root  ! Root CPU?
    INTEGER,            INTENT(IN)           :: NX         ! # of lons
    INTEGER,            INTENT(IN)           :: NY         ! # of lats
    INTEGER,            INTENT(IN)           :: NZ         ! # of levels
    REAL(sp),           INTENT(IN)           :: TS         ! timestep [s] 
    REAL(hp),           POINTER              :: AM2(:,:)   ! grid box areas [m2]
    CHARACTER(LEN=*),   INTENT(IN)           :: PREFIX     ! Output prefix
    CHARACTER(LEN=*),   INTENT(IN), OPTIONAL :: WriteFreq  ! Output frequency 
    INTEGER,            INTENT(IN), OPTIONAL :: deltaYMD   ! Output frequency
    INTEGER,            INTENT(IN), OPTIONAL :: deltaHMS   ! Output frequency
!
! !OUTPUT ARGUMENTS:
!
    INTEGER,            INTENT(  OUT)        :: COL        ! Collection Nr. 
!
! !INPUT/OUTPUT ARGUMENTS:
!
    INTEGER,            INTENT(INOUT)        :: RC         ! Return code
!
! !REVISION HISTORY:
!  08 Jan 2015 - C. Keller - Initial version
!EOP
!------------------------------------------------------------------------------
!BOC
!
! !ARGUMENTS:
!
    TYPE(DiagnCollection), POINTER :: NewCollection => NULL()
    INTEGER                        :: PS
    CHARACTER(LEN=255)             :: MSG
    CHARACTER(LEN=255)             :: LOC = 'DiagnCollection_Create (hco_diagn_mod.F90)' 

    ! ================================================================
    ! DiagnCollection_Create begins here
    ! ================================================================

    ! Allocate new collection
    ALLOCATE(NewCollection)

    ! Pass arguments
    NewCollection%NX      =  NX 
    NewCollection%NY      =  NY 
    NewCollection%NZ      =  NZ 
    NewCollection%TS      =  TS 
    NewCollection%AREA_M2 => AM2 

    ! Set prefix
    NewCollection%PREFIX = TRIM(PREFIX)

!    ! Determine output frequency
!    IF ( TRIM(WriteFreq) == 'Annually' ) THEN
!       NewCollection%ResetFlag = ResetFlagAnnually 
!
!    ! Write out every month
!    ELSEIF ( TRIM(WriteFreq) == 'Monthly' ) THEN
!       NewCollection%ResetFlag = ResetFlagMonthly
!         
!    ! Write out every day
!    ELSEIF ( TRIM(WriteFreq) == 'Daily' ) THEN
!       NewCollection%ResetFlag = ResetFlagDaily
!
!    ! Write out every hour
!    ELSEIF ( TRIM(WriteFreq) == 'Hourly' ) THEN
!       NewCollection%ResetFlag = ResetFlagHourly
!
!    ! Write out all the time 
!!    ELSEIF ( TRIM(WriteFreq) == 'Always' ) THEN
!       NewCollection%ResetFlag = ResetFlagAlways
!
!    ! Write out only at end of simulation
!    ELSEIF ( TRIM(WriteFreq) == 'End' ) THEN
!       NewCollection%ResetFlag = ResetFlagEnd
!
!    ! Manually write out.
!    ELSEIF ( TRIM(WriteFreq) == 'Manual' ) THEN
!       NewCollection%ResetFlag = ResetFlagManually
!
!    ! Error otherwise
!    ELSE
!       MSG = 'Illegal averaging interval: ' // TRIM(WriteFreq) // &
!             ' - cannot create diagnostics ' // TRIM(NewCollection%PREFIX)
!       CALL HCO_ERROR( MSG, RC, THISLOC=LOC )
!       RETURN
!    ENDIF
!    NewCollection%WriteFreq = TRIM(WriteFreq)
    NewCollection%WriteFreq = 'Dummy'
    NewCollection%ResetFlag = -999

    ! Add to collections list. Put at the beginning
    NewCollection%NextCollection => Collections
    Collections                  => NewCollection

    ! Define this collection ID
    nnCollections              = nnCollections + 1
    NewCollection%CollectionID = nnCollections
    COL                        = NewCollection%CollectionID 

    ! New output frequency
    IF ( PRESENT(DeltaYMD ) ) NewCollection%DeltaYMD = DeltaYMD
    IF ( PRESENT(DeltaHMS ) ) NewCollection%DeltaHMS = DeltaHMS

    ! verbose
    IF ( HCO_IsVerb( 1 ) ) THEN
       MSG = 'Created diagnostics collection: '
       CALL HCO_MSG(MSG)
       WRITE(MSG,'(a21,i2)') ' - Collection ID  : ', COL 
       CALL HCO_MSG(MSG)
       WRITE(MSG,'(a21,a)' ) ' - PREFIX         : ', TRIM(NewCollection%PREFIX)
       CALL HCO_MSG(MSG)
       WRITE(MSG,'(a21,a)' ) ' - Output interval: ', TRIM(NewCollection%WriteFreq)
       CALL HCO_MSG(MSG)
    ENDIF

    ! Return w/ success
    RC = HCO_SUCCESS

  END SUBROUTINE DiagnCollection_Create
!EOC
!------------------------------------------------------------------------------
!          Harvard University Atmospheric Chemistry Modeling Group            !
!------------------------------------------------------------------------------
!BOP
!
! !ROUTINE: DiagnCollection_Cleanup
!
! !DESCRIPTION: Subroutine DiagnCollection\_Cleanup cleans up the diagnostics
! collection for collection COL. 
!\\
!\\
! !INTERFACE:
!
  SUBROUTINE DiagnCollection_Cleanup
!
! !INPUT ARGUMENTS:
!
!
! !REVISION HISTORY:
!  08 Jan 2015 - C. Keller - Initial version
!EOP
!------------------------------------------------------------------------------
!BOC
!
! !ARGUMENTS:
!
    TYPE(DiagnCollection), POINTER ::  ThisColl => NULL()
    TYPE(DiagnCollection), POINTER ::  NextColl => NULL()

    ! ================================================================
    ! DiagnCollection_Cleanup begins here
    ! ================================================================

    ! Do for every collection in list
    ThisColl => Collections

    DO WHILE ( ASSOCIATED(ThisColl) ) 

       ! Cleanup
       CALL DiagnList_Cleanup( ThisColl%DiagnList )
       ThisColl%nnDiagn = 0
       ThisColl%AREA_M2 => NULL()

       ! Advance
       NextColl                => ThisColl%NextCollection
       ThisColl%NextCollection => NULL()
       ThisColl                => NextColl 
    ENDDO

  END SUBROUTINE DiagnCollection_Cleanup
!EOC
!------------------------------------------------------------------------------
!          Harvard University Atmospheric Chemistry Modeling Group            !
!------------------------------------------------------------------------------
!BOP
!
! !ROUTINE: DiagnCollection_DefineID 
!
! !DESCRIPTION: Subroutine DiagnCollection\_DefineID is a helper routine to 
! return the collection ID. 
!\\
!\\
! !INTERFACE:
!
  SUBROUTINE DiagnCollection_DefineID ( PS, RC, COL, DEF, OkIfAll, InUse, ThisColl ) 
!
! !INPUT ARGUMENTS:
!
    INTEGER,               INTENT(IN   ), OPTIONAL :: COL        ! desired collection number 
    INTEGER,               INTENT(IN   ), OPTIONAL :: DEF        ! default collection number 
    LOGICAL,               INTENT(IN   ), OPTIONAL :: OkIfAll    ! Ok if all (PS=-1) 
!
! !INPUT/OUTPUT ARGUMENTS:
!
    INTEGER,               INTENT(INOUT)           :: PS         ! Assigned collection number 
    INTEGER,               INTENT(INOUT)           :: RC         ! Return code 
    LOGICAL,               INTENT(  OUT), OPTIONAL :: InUse      ! Is this in use? 
!
! !OUTPUT ARGUMENTS:
!
    TYPE(DiagnCollection), POINTER,      OPTIONAL :: ThisColl    ! Pointer to collection 
!
! !REVISION HISTORY:
!  01 Apr 2015 - C. Keller - Initial version
!EOP
!------------------------------------------------------------------------------
!BOC
!
! !ARGUMENTS:
!
    LOGICAL                        :: AllOk, FOUND
    CHARACTER(LEN=255)             :: MSG
    CHARACTER(LEN=255), PARAMETER  :: LOC = 'DiagnCollection_DefineID (hco_diagn_mod.F90)'

    ! ================================================================
    ! DiagnCollection_DefineID begins here
    ! ================================================================

    ! Init
    IF ( PRESENT(ThisColl) ) ThisColl => NULL()
    IF ( PRESENT(InUse   ) ) InUse    = .FALSE. 

    ! Check if it's negative
    AllOk = .FALSE.
    IF ( PRESENT(OkIfAll) ) AllOK = OkIfAll 

    ! Get collection position
    IF ( PRESENT(DEF) ) THEN
       PS = DEF
    ELSE
       PS = HcoDiagnIDDefault
    ENDIF 
    IF ( PRESENT(COL) ) PS = COL
 
    ! Check if all collections are selected (-1) 
    IF ( PS == -1 ) THEN
       IF ( AllOK ) THEN
          IF ( PRESENT(InUse)    ) InUse    =  .TRUE.
          IF ( PRESENT(ThisColl) ) ThisColl => Collections
          RC = HCO_SUCCESS
          RETURN
       ELSE
          WRITE(MSG,*) 'Not allowed to select all collections ', PS
          CALL HCO_ERROR ( MSG, RC, THISLOC=LOC )
          RETURN
       ENDIF

    ! If individual collection is selected 
    ELSE

       ! Try to find collection
       CALL DiagnCollection_Find( PS, FOUND, RC, ThisColl=ThisColl )
       IF ( RC /= HCO_SUCCESS ) RETURN

       ! Eventually fill argumnet
       IF ( PRESENT(InUse) ) THEN
          InUse = FOUND 

       ELSEIF ( .NOT. FOUND ) THEN
          WRITE(MSG,*) 'Diagnostics collection not defined: ', PS
          CALL HCO_ERROR ( MSG, RC, THISLOC=LOC )
          RETURN
       ENDIF
    ENDIF

    ! Return w/ success
    RC = HCO_SUCCESS

  END SUBROUTINE DiagnCollection_DefineID 
!EOC
!------------------------------------------------------------------------------
!          Harvard University Atmospheric Chemistry Modeling Group            !
!------------------------------------------------------------------------------
!BOP
!
! !ROUTINE: DiagnCollection_Find
!
! !DESCRIPTION: Subroutine DiagnCollection\_Find searches the collection
! linked list for the collection with the given collection ID.
!\\
!\\
! !INTERFACE:
!
  SUBROUTINE DiagnCollection_Find ( PS, FOUND, RC, ThisColl ) 
!
! !INPUT PARAMETERS:
!
    INTEGER,               INTENT(IN   )          :: PS       ! desired collection number 
!
! !INPUT/OUTPUT PARAMETERS:
!
    LOGICAL,               INTENT(  OUT)          :: FOUND    ! Collection exists?
    INTEGER,               INTENT(INOUT)          :: RC       ! Return code 
    TYPE(DiagnCollection), POINTER,      OPTIONAL :: ThisColl ! Pointer to collection 
!
! !REVISION HISTORY:
!  01 Apr 2015 - C. Keller   - Initial version
!  10 Jul 2015 - R. Yantosca - Fixed minor issues in ProTeX header
!EOP
!------------------------------------------------------------------------------
!BOC
!
! !ARGUMENTS:
!
    TYPE(DiagnCollection), POINTER :: TmpColl => NULL()
    CHARACTER(LEN=255), PARAMETER  :: LOC = 'DiagnCollection_Find (hco_diagn_mod.F90)'

    ! ================================================================
    ! DiagnCollection_Find begins here
    ! ================================================================

    ! Check if it's negative
    FOUND = .FALSE.

    ! Loop over all collections
    TmpColl => Collections
    DO WHILE ( ASSOCIATED(TmpColl) ) 

       ! Check if this is the collection of insterest
       IF ( TmpColl%CollectionID == PS ) THEN
          FOUND = .TRUE.
          EXIT
       ENDIF

       ! Advance in list
       TmpColl => TmpColl%NextCollection
    ENDDO

    ! Eventually pass to output argument
    IF ( PRESENT(ThisColl) ) ThisColl => TmpColl

    ! Cleanup
    TmpColl => NULL()

    ! Return w/ success
    RC = HCO_SUCCESS

  END SUBROUTINE DiagnCollection_Find
!EOC
!------------------------------------------------------------------------------
!                  Harvard-NASA Emissions Component (HEMCO)                   !
!------------------------------------------------------------------------------
!BOP
!
! !IROUTINE: DiagnCollection_GetDefaultDelta returns the default diagnostics
!  output intervals based on the 'DiagnFreq' entry of the HEMCO configuration
!  file. This can be one of the following character values: 'Hourly', 'Daily', 
!  'Monthly', 'Annually', 'Always', or 'End'; or two integer explicitly denoting
!  the year-month-day and hour-minute-second interval, respectively (format 
!  00000000 000000). For example, setting DiagnFreq to '00000000 010000' would
!  be the same as setting it to 'Hourly'.
!\\
!\\
! !INTERFACE:
!
  SUBROUTINE DiagnCollection_GetDefaultDelta ( am_I_Root, deltaYMD, deltaHMS, RC )
!
! !USES:
!
    USE HCO_STATE_MOD,   ONLY : HCO_State
    USE HCO_ExtList_Mod, ONLY : GetExtOpt
    USE HCO_ExtList_Mod, ONLY : CoreNr 
!
! !INPUT PARAMETERS:
!
    LOGICAL,          INTENT(IN   )           :: am_I_Root ! Root CPU?
!
! !OUTPUT PARAMETERS:
!
    INTEGER,          INTENT(  OUT)           :: deltaYMD  ! delta YYYYMMDD
    INTEGER,          INTENT(  OUT)           :: deltaHMS  ! delta HHMMSS
!
! !INPUT/OUTPUT PARAMETERS:
!
    INTEGER,          INTENT(INOUT)           :: RC        ! Return code 
!
! !REVISION HISTORY: 
!  06 Aug 2015 - C. Keller   - Initial version 
!EOP
!------------------------------------------------------------------------------
!BOC
!
! !LOCAL VARIABLES:
!
    LOGICAL             :: FOUND, SET
    CHARACTER(LEN=255)  :: MSG,   WriteFreq
    CHARACTER(LEN=255)  :: LOC = 'DiagnCollection_GetDefaultDelta (hco_diagn_mod.F90)' 

    !=================================================================
    ! DiagnCollection_GetDefaultDelta begins here!
    !=================================================================
    
    ! Try to get name of diagnostics file

    ! Output frequency. Try to read from configuration file. 
    CALL GetExtOpt ( CoreNr, 'DiagnFreq', OptValChar=WriteFreq, &
                     FOUND=FOUND, RC=RC )
    IF ( RC /= HCO_SUCCESS ) RETURN

    ! Determine output frequency from given output frequency
    IF ( FOUND ) THEN

       ! Frequency set?
       SET = .FALSE.

       IF ( TRIM(WriteFreq) == 'Hourly' ) THEN
          DeltaYMD = 0
          DeltaHMS = 10000
          SET = .TRUE.
       ELSEIF ( TRIM(WriteFreq) == 'Daily' ) THEN
          DeltaYMD = 1
          DeltaHMS = 0
          SET = .TRUE.
       ELSEIF ( TRIM(WriteFreq) == 'Monthly' ) THEN
          DeltaYMD = 100
          DeltaHMS = 0
          SET = .TRUE.
       ELSEIF ( TRIM(WriteFreq) == 'Annually' ) THEN
          DeltaYMD = 10000
          DeltaHMS = 0
          SET = .TRUE.
       ELSEIF ( TRIM(WriteFreq) == 'Always' ) THEN
          DeltaYMD = 0
          DeltaHMS = 1
          SET = .TRUE.
       ELSEIF ( TRIM(WriteFreq) == 'End' ) THEN
          DeltaYMD = 99999999
          DeltaHMS = 999999
          SET = .TRUE.

       ! If none of the above works, assume that string explicitly gives integer
       ! intervals (YYYYMMDD HHMMSS)
       ELSE
          IF ( LEN(TRIM(WriteFreq)) == 15 ) THEN
             READ(WriteFreq(1 :8 ), * ) DeltaYMD
             READ(WriteFreq(10:15), * ) DeltaHMS
             IF ( DeltaYMD >= 0 .AND. DeltaHMS >= 0 ) SET=.TRUE.
          ENDIF
       ENDIF

       ! Error check
       IF ( .NOT. SET ) THEN
          MSG = 'Cannot define output frequency from string ' // &
                TRIM(WriteFreq) // '. The output frequency must be one of '  // &
                '`Hourly`, `Daily`, `Monthly`, `Annually`, `Always`, `End`,' // &
                ' or the explicit YYYYMMDD HHMMSS interval (15 characters).'
          CALL HCO_ERROR( MSG, RC, THISLOC=LOC)
          RETURN
       ENDIF

    ! If output frequency is not explicitly given, set to a default of 1 day.
    ELSE
       DeltaYMD = 1 ! = 00000001 ==> 1 day
       DeltaHMS = 0 ! = 000000
    ENDIF

    ! Force to 'Always' in ESMF environment to make sure that
    ! diagnostics are passed to MAPL HISTORY every time.
#if defined ( ESMF_ )
    DeltaYMD = 0 ! = 00000000
    DeltaHMS = 1 ! = 000001   ==> 1 second!
#endif

    ! Return w/ success
    RC = HCO_SUCCESS

  END SUBROUTINE DiagnCollection_GetDefaultDelta
!EOC
!------------------------------------------------------------------------------
!                  Harvard-NASA Emissions Component (HEMCO)                   !
!------------------------------------------------------------------------------
!BOP
!
! !IROUTINE: Function DiagnCollection_IsTimeToWrite returns true if it is time
!  to write the provided diagnostics collection (identified by the collection
!  number) to output. Whether it is time to write the diagnostics is based upon
!  the current simulation time, the diagnostics output frequency, and the time
!  span since the last output datetime. 
!\\
!\\
! !INTERFACE:
!
  FUNCTION DiagnCollection_IsTimeToWrite( PS ) Result ( TimeToWrite )
!
! !USES:
!
!
! !INPUT PARAMETERS:
!
    INTEGER, INTENT(IN   )     :: PS   ! Diagnostics collection
!
! !OUTPUT PARAMETERS:
!
    LOGICAL                    :: TimeToWrite ! Is it time to write?
!
<<<<<<< HEAD
! !REVISION HISTORY: 
!  06 Aug 2015 - C. Keller   - Initial version 
!EOP
!------------------------------------------------------------------------------
!BOC
!
! !LOCAL VARIABLES:
!
    INTEGER             :: YYYY, MM,   DD,   h, m, s
    INTEGER             :: delta
    INTEGER             :: dymd, lymd, dhms, lhms 
    INTEGER             :: RC
    CHARACTER(LEN=255)  :: LOC = 'DiagnCollection_IsTimeToWrite (hco_diagn_mod.F90)' 

    !=================================================================
    ! DiagnCollection_IsTimeToWrite begins here!
    !=================================================================

    ! Init
    TimeToWrite = .FALSE.
   
    ! Get current simulation date
    CALL HcoClock_Get(sYYYY=YYYY,sMM=MM,sDD=DD,sH=h,sM=m,sS=s,RC=RC)
    IF ( RC /= HCO_SUCCESS ) RETURN

    CALL DiagnCollection_Get( PS, DeltaYMD=dymd, LastYMD=lymd, &
                                  DeltaHMS=dhms, LastHMS=lhms, RC=RC )
    IF ( RC /= HCO_SUCCESS ) RETURN

    ! Check if we need to write this collection now
    IF ( .NOT. TimeToWrite .AND. dhms > 0 .AND. lhms >= 0 ) THEN
       delta = ( h * 10000 + m * 100 + s ) - lhms
       IF ( delta >= dhms ) TimeToWrite = .TRUE.
    ENDIF

    IF ( .NOT. TimeToWrite .AND. dymd > 0 .AND. lymd >= 0 ) THEN
       delta = ( YYYY * 10000 + MM * 100 + DD ) - lymd
       IF ( delta >= dymd ) TimeToWrite = .TRUE.
    ENDIF

  END FUNCTION DiagnCollection_IsTimeToWrite
!EOC
!------------------------------------------------------------------------------
!                  Harvard-NASA Emissions Component (HEMCO)                   !
!------------------------------------------------------------------------------
!BOP
!
! !IROUTINE: Function DiagnCollection_LastTimesSet returns true if there 
!  exists a valid entry for the last datetime that collection PS has been
!  written to disk. This is primarily important to check if the last 
!  output date needs be initialized (to non-default values).
!\\
!\\
! !INTERFACE:
!
  FUNCTION DiagnCollection_LastTimesSet( PS ) Result ( LastTimesSet )
!
! !USES:
!
!
! !INPUT PARAMETERS:
!
    INTEGER, INTENT(IN   )     :: PS   ! Diagnostics collection
!
! !OUTPUT PARAMETERS:
!
    LOGICAL                    :: LastTimesSet ! Are last times defined or not? 
!
! !REVISION HISTORY: 
!  09 Sep 2015 - C. Keller   - Initial version 
!EOP
!------------------------------------------------------------------------------
!BOC
!
! !LOCAL VARIABLES:
!
    INTEGER             :: lymd, lhms 
    INTEGER             :: RC
    CHARACTER(LEN=255)  :: LOC = 'DiagnCollection_LastTimesSet (hco_diagn_mod.F90)' 

    !=================================================================
    ! DiagnCollection_LastTimesSet begins here!
    !=================================================================

    ! Init
    LastTimesSet = .FALSE.
 
    CALL DiagnCollection_Get( PS, LastYMD=lymd, LastHMS=lhms, RC=RC )
    IF ( RC /= HCO_SUCCESS ) RETURN

    ! Last time stamp is defined if either of the values is greater equal zero.
    IF ( lymd >= 0 .OR. lhms >= 0 ) LastTimesSet = .TRUE.

  END FUNCTION DiagnCollection_LastTimesSet
!EOC
!------------------------------------------------------------------------------
!                  Harvard-NASA Emissions Component (HEMCO)                   !
!------------------------------------------------------------------------------
!BOP
!
! !IROUTINE: DiagnFileOpen is a wrapper routine to open the diagnostics list
!  file specified by attribute 'DiagnFile' of the HEMCO configuration file.
=======
! !DESCRIPTION: Opens a diagnostic configuration file.  This is where you
!  tell HEMCO which diagnostics you would like to send directly to netCDF 
!  output.
>>>>>>> 13c53c8e
!\\
!\\
! !INTERFACE:
!
  SUBROUTINE DiagnFileOpen( am_I_Root, LUN, RC )
!
! !USES:
!
    USE inquireMod,        ONLY : findFreeLUN
    USE HCO_ExtList_Mod,   ONLY : CoreNr, GetExtOpt
!
! !INPUT PARAMETERS:
!
    LOGICAL,          INTENT(IN   )           :: am_I_Root   ! root CPU?
!
! !INPUT/OUTPUT PARAMETERS:
!
    INTEGER,          INTENT(INOUT)           :: RC          ! Failure or success
!
! !OUTPUT PARAMETERS:
!
    INTEGER,          INTENT(  OUT)           :: LUN         ! File LUN 
!
! !REVISION HISTORY: 
!  10 Apr 2015 - C. Keller   - Initial version 
!EOP
!------------------------------------------------------------------------------
!BOC
!
! !LOCAL VARIABLES:
!
    INTEGER             :: IOS
    LOGICAL             :: EXISTS, FOUND
    CHARACTER(LEN=255)  :: MSG, DiagnFile
    CHARACTER(LEN=255)  :: LOC = 'DiagnFileOpen (hco_diagn_mod.F90)' 

    !=================================================================
    ! DiagnFileOpen begins here!
    !=================================================================
    
    ! Init
    LUN = -1    

    ! Try to get name of diagnostics file
    CALL GetExtOpt ( CoreNr, 'DiagnFile', OptValChar=DiagnFile, &
                     FOUND=FOUND, RC=RC )
    IF ( RC /= HCO_SUCCESS ) RETURN

    ! Read file and define diagnostics for each entry
    IF ( FOUND ) THEN

       ! Find free LUN
       LUN = findFreeLUN()

       INQUIRE( FILE=TRIM(DiagnFile), EXIST=EXISTS )
       IF ( .NOT. EXISTS ) THEN
          MSG = 'Cannot read file - it does not exist: ' // TRIM(DiagnFile)
          CALL HCO_ERROR ( MSG, RC, THISLOC=LOC )
          RETURN
       ENDIF

       ! Open configuration file
       OPEN ( LUN, FILE=TRIM( DiagnFile ), STATUS='OLD', IOSTAT=IOS )
       IF ( IOS /= 0 ) THEN
          MSG = 'Error opening ' // TRIM(DiagnFile)
          CALL HCO_ERROR ( MSG, RC, THISLOC=LOC )
          RETURN
       ENDIF 

    ENDIF !FOUND

    ! Return w/ success
    RC = HCO_SUCCESS

  END SUBROUTINE DiagnFileOpen
!EOC
!------------------------------------------------------------------------------
!                  Harvard-NASA Emissions Component (HEMCO)                   !
!------------------------------------------------------------------------------
!BOP
!
! !IROUTINE: DiagnFileGetNext returns the diagnostics entries of the next
!  line of the diagnostics list file. 
!
! !DESCRIPTION: Gets information from the next line of the diagnostic
!  configuration file.
!\\
!\\
! !INTERFACE:
!
  SUBROUTINE DiagnFileGetNext( am_I_Root, LUN,      cName,   &
                               SpcName,   ExtNr,    Cat,     &
                               Hier,      SpaceDim, OutUnit, & 
                               EOF,       RC ) 
!
! !USES:
!
    USE HCO_CharTools_Mod
    USE CHARPAK_Mod,       ONLY : STRREPL, STRSPLIT
!
! !INPUT PARAMETERS:
!
    LOGICAL,          INTENT(IN   )           :: am_I_Root   ! root CPU?
    INTEGER,          INTENT(IN   )           :: LUN         ! file LUN 
!
! !INPUT/OUTPUT PARAMETERS:
!
    LOGICAL,          INTENT(INOUT)           :: EOF
    INTEGER,          INTENT(INOUT)           :: RC          ! Failure or success
!
! !OUTPUT PARAMETERS:
!
    CHARACTER(LEN=*), INTENT(  OUT)           :: cName  
    CHARACTER(LEN=*), INTENT(  OUT)           :: SpcName
    INTEGER,          INTENT(  OUT)           :: ExtNr 
    INTEGER,          INTENT(  OUT)           :: Cat 
    INTEGER,          INTENT(  OUT)           :: Hier
    INTEGER,          INTENT(  OUT)           :: SpaceDim 
    CHARACTER(LEN=*), INTENT(  OUT)           :: OutUnit
!
! !REVISION HISTORY: 
!  10 Apr 2015 - C. Keller   - Initial version 
!EOP
!------------------------------------------------------------------------------
!BOC
!
! !LOCAL VARIABLES:
!
    INTEGER             :: N
    CHARACTER(LEN=255)  :: LINE
    CHARACTER(LEN=255)  :: MSG
    CHARACTER(LEN=255)  :: SUBSTR(255) 
    CHARACTER(LEN=255)  :: LOC = 'DiagnFileGetNext (hco_diagn_mod.F90)'

    !=================================================================
    ! DiagnFileGetNext begins here!
    !=================================================================

    ! Init
    cName    = ''
    SpcName  = '' 
    OutUnit  = ''
    ExtNr    = -1
    Cat      = -1
    Hier     = -1
    SpaceDim = -1

    ! Get next line
    CALL GetNextLine ( am_I_Root, LUN, LINE, EOF, RC )
    IF ( RC /= HCO_SUCCESS ) RETURN

    ! Leave here if end of file
    IF ( .NOT. EOF ) THEN 

       ! Parse diagnostics information from line
       CALL STRREPL( LINE, HCO_TAB, HCO_SPC )

       ! Split into substrings
       CALL STRSPLIT( LINE, HCO_SPC, SUBSTR, N ) 

       ! There must be at least 7 entries
       IF ( N < 7 ) THEN 
          MSG = 'Diagnostics entries must have 7 elements: '// TRIM(LINE)
          CALL HCO_ERROR( MSG, RC, THISLOC=LOC )
          RETURN
       ENDIF

       ! Extract diagnostics properties
       cName   = TRIM(SUBSTR(1))
       SpcName = TRIM(SUBSTR(2))

       ! Extension number, category, hierarchy, space dimension
       READ( SUBSTR(3), * ) ExtNr
       READ( SUBSTR(4), * ) Cat 
       READ( SUBSTR(5), * ) Hier
       READ( SUBSTR(6), * ) SpaceDim

       ! Read output unit
       OutUnit = TRIM(SUBSTR(7))

    ENDIF !EOF

    ! Return w/ success
    RC = HCO_SUCCESS

  END SUBROUTINE DiagnFileGetNext
!EOC
!------------------------------------------------------------------------------
!                  Harvard-NASA Emissions Component (HEMCO)                   !
!------------------------------------------------------------------------------
!BOP
!
<<<<<<< HEAD
! !IROUTINE: DiagnFileClose closes the diagnostics list file.
=======
! !IROUTINE: DiagnFileClose
!
! !DESCRIPTION: Closes the diagnostic configuration file.
>>>>>>> 13c53c8e
!\\
!\\
! !INTERFACE:
!
  SUBROUTINE DiagnFileClose ( LUN )
!
! !INPUT/OUTPUT PARAMETERS:
!
    INTEGER,          INTENT(INOUT)           :: LUN         ! File LUN 
!
! !REVISION HISTORY: 
!  10 Apr 2015 - C. Keller   - Initial version 
!EOP
!------------------------------------------------------------------------------
!BOC
    CLOSE ( LUN ) 

  END SUBROUTINE DiagnFileClose
!EOC
END MODULE HCO_Diagn_Mod<|MERGE_RESOLUTION|>--- conflicted
+++ resolved
@@ -3806,9 +3806,11 @@
 !
     LOGICAL                    :: TimeToWrite ! Is it time to write?
 !
-<<<<<<< HEAD
 ! !REVISION HISTORY: 
 !  06 Aug 2015 - C. Keller   - Initial version 
+!  30 Sep 2015 - C. Keller   - Bug fix: now set current hour from 0 to 24 to 
+!                              make sure that it will be greater than previous
+!                              hour. 
 !EOP
 !------------------------------------------------------------------------------
 !BOC
@@ -3816,6 +3818,7 @@
 ! !LOCAL VARIABLES:
 !
     INTEGER             :: YYYY, MM,   DD,   h, m, s
+    INTEGER             :: lh, lm, ls
     INTEGER             :: delta
     INTEGER             :: dymd, lymd, dhms, lhms 
     INTEGER             :: RC
@@ -3838,8 +3841,13 @@
 
     ! Check if we need to write this collection now
     IF ( .NOT. TimeToWrite .AND. dhms > 0 .AND. lhms >= 0 ) THEN
+
+       ! lh is the last hour of writeout
+       lh = FLOOR( MOD(lhms*1.d0, 1000000.0d0 ) / 1.0d4 )
+       IF ( h == 0 .AND. lh > 0 ) h = 24 
        delta = ( h * 10000 + m * 100 + s ) - lhms
        IF ( delta >= dhms ) TimeToWrite = .TRUE.
+
     ENDIF
 
     IF ( .NOT. TimeToWrite .AND. dymd > 0 .AND. lymd >= 0 ) THEN
@@ -3907,13 +3915,9 @@
 !------------------------------------------------------------------------------
 !BOP
 !
-! !IROUTINE: DiagnFileOpen is a wrapper routine to open the diagnostics list
-!  file specified by attribute 'DiagnFile' of the HEMCO configuration file.
-=======
 ! !DESCRIPTION: Opens a diagnostic configuration file.  This is where you
 !  tell HEMCO which diagnostics you would like to send directly to netCDF 
 !  output.
->>>>>>> 13c53c8e
 !\\
 !\\
 ! !INTERFACE:
@@ -4106,13 +4110,9 @@
 !------------------------------------------------------------------------------
 !BOP
 !
-<<<<<<< HEAD
-! !IROUTINE: DiagnFileClose closes the diagnostics list file.
-=======
 ! !IROUTINE: DiagnFileClose
 !
 ! !DESCRIPTION: Closes the diagnostic configuration file.
->>>>>>> 13c53c8e
 !\\
 !\\
 ! !INTERFACE:
