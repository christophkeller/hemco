--- conflicted
+++ resolved
@@ -3808,14 +3808,9 @@
 !
 ! !REVISION HISTORY: 
 !  06 Aug 2015 - C. Keller   - Initial version 
-<<<<<<< HEAD
-!  30 Sep 2015 - C. Keller   - Bug fix: now check h/m/s explicitly instead of
-!                              just taking the difference between hms and lmhs.
-=======
 !  30 Sep 2015 - C. Keller   - Bug fix: now set current hour from 0 to 24 to 
 !                              make sure that it will be greater than previous
 !                              hour. 
->>>>>>> d009fc02
 !EOP
 !------------------------------------------------------------------------------
 !BOC
@@ -3846,45 +3841,11 @@
 
     ! Check if we need to write this collection now
     IF ( .NOT. TimeToWrite .AND. dhms > 0 .AND. lhms >= 0 ) THEN
-<<<<<<< HEAD
-       ! lh, lm and ls are the hour, minute, and second of the last
-       ! writeout
-       lh = FLOOR( MOD(lhms*1.d0, 1000000.0d0 ) / 1.0d4 )
-       lm = FLOOR( MOD(lhms*1.d0, 10000.0d0   ) / 1.0d2 )
-       ls = FLOOR( MOD(lhms*1.d0, 100.0d0     ) / 1.0d0 )
- 
-       ! If we are in the same hour as last writeout:
-       IF ( h == lh ) THEN
-
-          ! If we are in the same minute and seconds are same or 
-          ! higher ==> write out
-          IF ( m == lm .AND. s >= ls ) THEN
-             TimeToWrite = .TRUE.
-
-          ! If minutes are higher than last writeout ==> time for diagnostics.
-          ELSEIF ( m > lm ) THEN
-             TimeToWrite = .TRUE.
-          ENDIF
-
-       ! If we are not in the same hour
-       ELSE
-          ! If current hour is 0, set to 24 so that it will be larger than e.g. 23. 
-          IF ( h == 0 ) h = 24
-
-          ! Time to write if current hour is larger than last hour
-          IF ( h > lh ) THEN
-             TimeToWrite = .TRUE.
-          ENDIF
-       ENDIF
-=======
-
        ! lh is the last hour of writeout
        lh = FLOOR( MOD(lhms*1.d0, 1000000.0d0 ) / 1.0d4 )
        IF ( h == 0 .AND. lh > 0 ) h = 24 
        delta = ( h * 10000 + m * 100 + s ) - lhms
        IF ( delta >= dhms ) TimeToWrite = .TRUE.
-
->>>>>>> d009fc02
     ENDIF
 
     IF ( .NOT. TimeToWrite .AND. dymd > 0 .AND. lymd >= 0 ) THEN
