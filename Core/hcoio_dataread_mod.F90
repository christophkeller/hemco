--- conflicted
+++ resolved
@@ -1242,14 +1242,6 @@
     !-----------------------------------------------------------------
     ! Add to diagnostics (if it exists)
     !-----------------------------------------------------------------
-<<<<<<< HEAD
-    IF ( Lct%Dct%Dta%SpaceDim == 3 .AND. ASSOCIATED(Lct%Dct%Dta%V3(1)%Val) ) THEN
-       CALL Diagn_Update ( am_I_Root, cName=TRIM(Lct%Dct%cName), &
-                           Array3D=Lct%Dct%Dta%V3(1)%Val, COL=-1, RC=RC )
-    ELSEIF ( Lct%Dct%Dta%SpaceDim == 2 .AND. ASSOCIATED(Lct%Dct%Dta%V2(1)%Val) ) THEN
-       CALL Diagn_Update ( am_I_Root, cName=TRIM(Lct%Dct%cName), &
-                           Array2D=Lct%Dct%Dta%V2(1)%Val, COL=-1, RC=RC )
-=======
     IF ( HcoState%Options%Field2Diagn ) THEN
        IF ( Lct%Dct%Dta%SpaceDim == 3 .AND. ASSOCIATED(Lct%Dct%Dta%V3(1)%Val) ) THEN
           CALL Diagn_Update ( am_I_Root, cName=TRIM(Lct%Dct%cName), &
@@ -1258,7 +1250,6 @@
           CALL Diagn_Update ( am_I_Root, cName=TRIM(Lct%Dct%cName), &
                               Array2D=Lct%Dct%Dta%V2(1)%Val, COL=-1, RC=RC )
        ENDIF
->>>>>>> 6eda7d69
     ENDIF
 
     !-----------------------------------------------------------------
