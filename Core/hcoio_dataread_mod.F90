--- conflicted
+++ resolved
@@ -99,10 +99,6 @@
     !=================================================================
 
     ! For error handling
-<<<<<<< HEAD
-=======
-    LOC = 'HCOIO_DATAREAD (hcoio_dataread_mod.F90)'
->>>>>>> 19f66af0
     CALL HCO_ENTER ( LOC, RC )
     IF ( RC /= HCO_SUCCESS ) RETURN
 
