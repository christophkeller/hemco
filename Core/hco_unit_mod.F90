--- conflicted
+++ resolved
@@ -68,11 +68,7 @@
   ! add more units if you don't want HEMCO to attempt to convert data
   ! in these units.
   ! All characters in this list should be lower case!
-<<<<<<< HEAD
-  INTEGER,           PARAMETER :: NUL = 33
-=======
   INTEGER,           PARAMETER :: NUL = 34
->>>>>>> 13c53c8e
   CHARACTER(LEN=15), PARAMETER :: UL(NUL) = (/ '1',             &
                                                'count',         &
                                                'unitless',      &
@@ -104,14 +100,9 @@
                                                'dobsons',       &
                                                'dobsons/day',   &
                                                'pa',            &
-<<<<<<< HEAD
-                                               'percent',       &
-                                               'hpa'             /)
-=======
                                                'hpa',           &
                                                '%',             &
                                                'percent'      /)
->>>>>>> 13c53c8e
 
   ! Accepted units for data on HEMCO standard units. No unit conversion 
   ! is applied to data with any of these units.
