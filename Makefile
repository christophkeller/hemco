#------------------------------------------------------------------------------
#                  Harvard-NASA Emissions Component (HEMCO)                   !
#------------------------------------------------------------------------------
#BOP
#
# !MODULE: Makefile (in the HEMCO/src directory)
#
# !DESCRIPTION: Calls makefiles in the subdirectories src\/Core, 
#  src\/Extensions, src\/Interfaces to compile the HEMCO source code into
#  library files and to create an executable.
#\\
#\\
# !REMARKS:
# To build the programs, call "make" with the following syntax:
#
#   make -jN TARGET [ OPTIONAL-FLAGS ]
#
# To display a complete list of options, type "make help".
#
# !REVISION HISTORY: 
#  14 Jul 2014 - R. Yantosca - Initial version
#EOP
#------------------------------------------------------------------------------
#BOC

###############################################################################
###                                                                         ###
###  Initialization section                                                 ###
###                                                                         ###
###############################################################################

# Directories
ROOT :=..
SRC  :=.
BIN  :=$(ROOT)/bin
DOC  :=$(ROOT)/doc
HCO  :=$(SRC)/Core
HCOI :=$(SRC)/Interfaces
HCOX :=$(SRC)/Extensions
HCOR :=$(SRC)/StandAlone_Run
HELP :=$(ROOT)/Help
LIB  :=$(ROOT)/lib
MOD  :=$(ROOT)/mod

# Include header file, which returns various Makefile variables, defines 
# the compilation rules, and sets the correct C-preprocessor switches.
include $(ROOT)/Makefile_header.mk

###############################################################################
###                                                                         ###
###  Makefile targets: type "make help" for a complete list!                ###
###                                                                         ###
###############################################################################

.PHONY: all check clean distclean debug test
.PHONY: exe

#-----------------------------------------
# Targets for building code
#-----------------------------------------

all:
	@$(MAKE) lib

check:  
<<<<<<< HEAD
	@$(MAKE) -C $(HCOR) all
=======
	@$(MAKE) -C $(HCOI) all
>>>>>>> ee570ec7

clean:
	@$(MAKE) -C $(HCO)  clean
	@$(MAKE) -C $(HCOI) clean
	@$(MAKE) -C $(HCOX) clean
	@$(MAKE) -C $(HCOR) clean

exe: check

exe: check

lib:
	@$(MAKE) libHCO
	@$(MAKE) libHCOX
	@$(MAKE) libHCOI
	@$(MAKE) exe

libHCO:
	@$(MAKE) -C $(HCO) lib

libHCOI:
	@$(MAKE) -C $(HCOI) lib

libHCOX:
	@$(MAKE) -C $(HCOX) lib

#-----------------------------------------
# Targets for debugging and help screen
#-----------------------------------------

debug:
	@echo "%%% Makefile variable settings %%%"
	@echo "SHELL      : $(SHELL)"
	@echo "%%% Directories %%%"
	@echo "ROOT       : $(ROOT)"
	@echo "HCO        : $(HCO)"
	@echo "HCOI       : $(HCOI)"
	@echo "HCOX       : $(HCOX)"
	@echo "HCOR       : $(HCOR)"
	@echo "HELP       : $(HELP)"
	@echo "DOC        : $(DOC)"
	@echo "LIB        : $(LIB)"
	@echo "MOD        : $(MOD)"
	@echo "RUN        : $(RUN)"
	@echo "%%% For the NcdfUtilities %%%"
	@echo "NCU_BIN    : $(NCU_BIN)"
	@echo "NCU_MOD    : $(NCU_MOD)"
	@echo "NCU_LIB    : $(NCU_LIB)"
	@echo "%%% For netCDF library paths %%%"
	@echo "BIN_NETCDF : $(BIN_NETCDF)"
	@echo "INC_NETCDF : $(INC_NETCDF)"
	@echo "LIB_NETCDF : $(LIB_NETCDF)"
	@echo "%%%% Compilation commands %%%"
	@echo "CC         : $(CC)"
	@echo "R8         : $(R8)"
	@echo "FREEFORM   : $(FREEFORM)"
	@echo "F90        : $(F90)"
	@echo "%%% Linking commands %%%"
	@echo "NC_LINK    : $(NC_LINK)"
	@echo "LINK       : $(LINK)"
	@echo "LD         : $(LD)"

help:
	@$(MAKE) -C $(HELP) help
#EOC


<|MERGE_RESOLUTION|>--- conflicted
+++ resolved
@@ -63,19 +63,12 @@
 	@$(MAKE) lib
 
 check:  
-<<<<<<< HEAD
-	@$(MAKE) -C $(HCOR) all
-=======
 	@$(MAKE) -C $(HCOI) all
->>>>>>> ee570ec7
 
 clean:
 	@$(MAKE) -C $(HCO)  clean
 	@$(MAKE) -C $(HCOI) clean
 	@$(MAKE) -C $(HCOX) clean
-	@$(MAKE) -C $(HCOR) clean
-
-exe: check
 
 exe: check
 
@@ -132,6 +125,4 @@
 
 help:
 	@$(MAKE) -C $(HELP) help
-#EOC
-
-
+#EOC