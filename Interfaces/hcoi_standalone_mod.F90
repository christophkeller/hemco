!------------------------------------------------------------------------------
!                  Harvard-NASA Emissions Component (HEMCO)                   !
!------------------------------------------------------------------------------
!BOP
!
! !MODULE: hcoi_standalone_mod.F90 
!
! !DESCRIPTION: Module HCOI\_StandAlone\_Mod contains all wrapper routines 
! to run HEMCO in standalone mode, i.e. without any external model connected
! to it. All HEMCO input variables (grid, species, times) are read from disk.
! All meteorological variables needed by the (enabled) HEMCO extensions must 
! be provided through the HEMCO configuration file (see ExtOpt\_SetPointers).
!\\
! Subroutine HCOI\_StandAlone\_Run will execute the standalone version of 
! HEMCO. The following input files are needed for a standalone run:
!
! \begin{itemize}
!
! \item HEMCO\_sa\_Config: the HEMCO configuration file. Must be passed
!  as argument to HCO\_StandAlone\_Run.
!
! \item HEMCO\_sa\_Spec: contains the HEMCO species definitions. The first row 
!  must contain the total number of species. For each species, the following 
!  parameter need to be specified (separated by at least one space character):
!  species ID, name, molecular weight [g/mol], emitted molecular weight 
!  [g/mol], the molecule emission ratio, the liq. over gas Henry constant 
!  [M/atm], the temperature dependency of the Henry constant (K0, in [K]), and 
!  the pKa (for correction of the Henry constant).
!
! \item HEMCO\_sa\_Grid: contains the definition of the emission grid. Must
!  contain the grid dimensions (NX, NY, NZ) in the first three rows (e.g. 
!  NX: 72), followed by the horizontal grid spaces (DX and DY) in rows four 
!  and five, respectively. DX and DY can be only one value (applied to all grid 
!  boxes), or a vector of length NX or NY, respectively. For now, no vertical
!  regridding is supported, e.g. all emissions input file need to be either
!  2D fields or already remapped onto the correct model levels.
!
! \item HEMCO\_sa\_Time: contains the time definitions. The first two rows must
!  contain the start and end date of the simulation, in format 
!  Start/End: YYYY-MM-DD HH:MM:SS (e.g. 2013-07-01 00:00:00).
!  The third row must contain the emission time step (e.g. TS\_EMIS: 3600.0). 
! 
! \end{itemize}
!
! The file names of the species, grid, and time input files can be provided
! in the settings section of the HEMCO configuration file. For instance, to
! set the species file to 'mySpecFile', add the following line to the con-
! figuration file: 'SpecFile: mySpecFile'. The same applies to grid and time 
! definitions (GridFile and TimeFile, respectively). If no file names are
! provided in the configuration file, the default file names (HEMCO\_sa\_Spec, 
! HEMCO\_sa\_Grid, HEMCO\_sa\_Time) will be used.
!
! !INTERFACE:
!
MODULE HCOI_StandAlone_Mod
!
! !USES:
!
  USE HCO_Error_MOD
  USE HCO_Diagn_Mod
  USE HCO_CharTools_Mod
  USE HCOX_State_Mod,      ONLY : Ext_State 
  USE HCO_State_Mod,       ONLY : HCO_State

  IMPLICIT NONE
  PRIVATE
!
! !PUBLIC MEMBER FUNCTIONS:
!
  PUBLIC  :: HCOI_StandAlone_Run
!
! !PRIVATE MEMBER FUNCTIONS:
!
  PRIVATE :: HCOI_SA_Init
  PRIVATE :: HCOI_SA_Run
  PRIVATE :: HCOI_SA_Final
  PRIVATE :: Model_GetSpecies 
  PRIVATE :: Set_Grid
  PRIVATE :: Get_nnMatch 
  PRIVATE :: Register_Species
  PRIVATE :: Define_Diagnostics 
  PRIVATE :: Read_Time
  PRIVATE :: ExtState_SetFields
  PRIVATE :: ExtState_UpdateFields
!
! !REVISION HISTORY:
!  20 Aug 2013 - C. Keller   - Initial version. 
!  14 Jul 2014 - R. Yantosca - Now use F90 free-format indentation
!  14 Jul 2014 - R. Yantosca - Cosmetic changes in ProTeX headers
!  09 Apr 2015 - C. Keller   - Now accept comments and empty lines in
!                              all input files.
!EOP
!------------------------------------------------------------------------------
!BOC
!
! !PRIVATE TYPES:
!
  ! Default values for HEMCO input files: contain definitions of 
  ! species, grid, and time settings.
  CHARACTER(LEN=255)             :: GridFile  = 'HEMCO_sa_Grid'
  CHARACTER(LEN=255)             :: SpecFile  = 'HEMCO_sa_Spec'
  CHARACTER(LEN=255)             :: TimeFile  = 'HEMCO_sa_Time'

  ! HEMCO state 
  TYPE(HCO_State),       POINTER :: HcoState  => NULL()

  ! HEMCO extensions state
  TYPE(Ext_State),       POINTER :: ExtState  => NULL()

  ! Pointers used during initialization (for species matching)
  INTEGER                        :: nHcoSpec
  CHARACTER(LEN= 31),    POINTER :: HcoSpecNames(:) => NULL() 
  INTEGER                        :: nModelSpec
  CHARACTER(LEN= 31),    POINTER :: ModelSpecNames(:) => NULL()
  INTEGER,               POINTER :: ModelSpecIDs  (:) => NULL()
  REAL(hp),              POINTER :: ModelSpecMW   (:) => NULL()
  REAL(hp),              POINTER :: ModelSpecEmMW (:) => NULL()
  REAL(hp),              POINTER :: ModelSpecMolecRatio(:) => NULL()
  REAL(hp),              POINTER :: ModelSpecK0   (:) => NULL()
  REAL(hp),              POINTER :: ModelSpecCR   (:) => NULL()
  REAL(hp),              POINTER :: ModelSpecPKA  (:) => NULL()
  INTEGER,               POINTER :: matchidx(:) => NULL()

  ! Start and end time of simulation
  INTEGER                        :: YRS(2), MTS(2), DYS(2)
  INTEGER                        :: HRS(2), MNS(2), SCS(2)

  ! Grid
  REAL(hp), ALLOCATABLE, TARGET  :: XMID   (:,:,:)
  REAL(hp), ALLOCATABLE, TARGET  :: YMID   (:,:,:)
  REAL(hp), ALLOCATABLE, TARGET  :: XEDGE  (:,:,:)
  REAL(hp), ALLOCATABLE, TARGET  :: YEDGE  (:,:,:)
  REAL(hp), ALLOCATABLE, TARGET  :: YSIN   (:,:,:)
  REAL(hp), ALLOCATABLE, TARGET  :: AREA_M2(:,:,:)

  ! MAXIT is the maximum number of run calls allowed
  INTEGER, PARAMETER             :: MAXIT = 100000
!
! !MODULE INTERFACES:
!
CONTAINS
!EOC
!------------------------------------------------------------------------------
!                  Harvard-NASA Emissions Component (HEMCO)                   !
!------------------------------------------------------------------------------
!BOP
!
! !IROUTINE: HCOI_StandAlone_Run
!
! !DESCRIPTION: Subroutine HCOI\_StandAlone\_Run runs the standalone version
! of HEMCO. All input variables are taken from input files.
!\\
!\\
! !INTERFACE:
!
  SUBROUTINE HCOI_StandAlone_Run( ConfigFile )
!
! !INPUT PARAMETERS:
!
    CHARACTER(LEN=*), INTENT(IN)  :: ConfigFile
!
! !REVISION HISTORY: 
!  12 Sep 2013 - C. Keller    - Initial version 
!EOP
!------------------------------------------------------------------------------
!BOC
!
! !LOCAL VARIABLES:
!
    LOGICAL   :: am_I_Root
    INTEGER   :: RC

    !=================================================================
    ! HCOI_STANDALONE_RUN begins here!
    !=================================================================

    ! Treat as root CPU
    am_I_Root = .TRUE.

    ! Initialize the HEMCO standalone
    CALL HCOI_Sa_Init( am_I_Root, TRIM(ConfigFile), RC )
    IF ( RC /= HCO_SUCCESS ) THEN
       WRITE(*,*) 'Error in HCOI_SA_INIT'
       RETURN
    ENDIF

    ! Run the HEMCO standalone
    CALL HCOI_Sa_Run( am_I_Root, RC )
    IF ( RC /= HCO_SUCCESS ) THEN
       WRITE(*,*) 'Error in HCOI_SA_RUN'
       RETURN
    ENDIF

    ! Finalize the HEMCO standalone 
    CALL HCOI_Sa_Final( am_I_Root )
    
  END SUBROUTINE HCOI_StandAlone_Run
!EOC
!------------------------------------------------------------------------------
!                  Harvard-NASA Emissions Component (HEMCO)                   !
!------------------------------------------------------------------------------
!BOP
!
! !IROUTINE: HCOI_SA_Init
!
! !DESCRIPTION: Subroutine HCOI\_SA\_Init initializes the HEMCO derived
! types and arrays. 
!\\
!\\
! !INTERFACE:
!
  SUBROUTINE HCOI_SA_Init( am_I_Root, ConfigFile, RC ) 
!
! !USES:
!
    USE HCO_Config_Mod,    ONLY : Config_ReadFile
    USE HCO_State_Mod,     ONLY : HcoState_Init
    USE HCO_Driver_Mod,    ONLY : HCO_Init
    USE HCOX_Driver_Mod,   ONLY : HCOX_Init
    USE HCO_EXTLIST_Mod,   ONLY : GetExtOpt, CoreNr
!
! !INPUT PARAMETERS:
!
    LOGICAL,            INTENT(IN   ) :: am_I_Root  ! root CPU?
    CHARACTER(LEN=*),   INTENT(IN   ) :: ConfigFile ! Configuration file
!
! !INPUT/OUTPUT PARAMETERS:
!
    INTEGER,            INTENT(INOUT) :: RC         ! Failure or success
!
! !REVISION HISTORY: 
!  12 Sep 2013 - C. Keller    - Initial version 
!EOP
!------------------------------------------------------------------------------
!BOC
!
! !LOCAL VARIABLES:
!
    INTEGER            :: nnMatch
    LOGICAL            :: Dum, Found
    CHARACTER(LEN=255) :: LOC

    !=================================================================
    ! HCOI_SA_INIT begins here!
    !=================================================================

    ! Error handling 
    LOC = 'HCOI_SA_Init (hco_standalone_mod.F90)'

    !=================================================================
    ! Read HEMCO configuration file and save into buffer. This also
    ! sets the HEMCO error properties (verbose mode? log file name, 
    ! etc.) based upon the specifications in the configuration file.
    !=================================================================
    CALL Config_ReadFile( am_I_Root, TRIM(ConfigFile), 0, RC )
    IF( RC /= HCO_SUCCESS) RETURN 

    !=================================================================
    ! Open logfile 
    !=================================================================
    IF ( am_I_Root ) THEN
       CALL HCO_LogFile_Open( RC=RC ) 
       IF (RC /= HCO_SUCCESS) RETURN 
    ENDIF

    !=================================================================
    ! Initialize HEMCO state object and populate it 
    !=================================================================

    !-----------------------------------------------------------------
    ! Extract species to use in HEMCO 
    CALL Get_nnMatch( am_I_Root, nnMatch, RC )
    IF(RC /= HCO_SUCCESS) RETURN 

    !-----------------------------------------------------------------
    ! Initialize HCO state. Use only species that are used
    ! in GEOS-Chem and are also found in the HEMCO config. file.
    CALL HcoState_Init ( am_I_Root, HcoState, nnMatch, RC )
    IF(RC /= HCO_SUCCESS) RETURN 

    !-----------------------------------------------------------------
    ! Set grid
    CALL Set_Grid ( am_I_Root, RC )
    IF(RC /= HCO_SUCCESS) RETURN 

    !-----------------------------------------------------------------
    ! Register species
    CALL Register_Species( am_I_Root, RC )
    IF(RC /= HCO_SUCCESS) RETURN 

    !-----------------------------------------------------------------
    ! Read time information, incl. timesteps and simulation time(s) 
    CALL Read_Time( am_I_Root, RC )

    !=================================================================
    ! Set misc. parameter
    !=================================================================

    ! Set ESMF flag 
    HcoState%isESMF = .FALSE.  

    ! HEMCO configuration file
    HcoState%ConfigFile = ConfigFile

    ! Let HEMCO schedule the diagnostics output
    HcoState%Options%HcoWritesDiagn = .TRUE.

    ! If not explicitly set, make sure that option Field2Diagn is true
    CALL GetExtOpt ( CoreNr, 'ConfigField to diagnostics', &
                     OptValBool=Dum, Found=Found, RC=RC )
    IF ( RC /= HCO_SUCCESS ) RETURN
    IF ( .NOT. Found ) HcoState%Options%Field2Diagn = .TRUE.

    !=================================================================
    ! Initialize HEMCO internal lists and variables. All data
    ! information is written into internal lists (ReadList) and 
    ! the HEMCO configuration file is removed from buffer in this
    ! step. Also initializes the HEMCO clock
    !=================================================================
    CALL HCO_Init( am_I_Root, HcoState, RC )
    IF(RC /= HCO_SUCCESS) RETURN 

    !=================================================================
    ! Initialize extensions.
    ! This initializes all (enabled) extensions and selects all met.
    ! fields needed by them. 
    !=================================================================
    CALL HCOX_Init( am_I_Root, HcoState, ExtState, RC )
    IF(RC /= HCO_SUCCESS) RETURN 

    !=================================================================
    ! Define diagnostics
    !=================================================================
    CALL Define_Diagnostics( am_I_Root, RC )
    IF( RC /= HCO_SUCCESS ) RETURN 

    !-----------------------------------------------------------------
    ! Leave 
    !-----------------------------------------------------------------

    ! Deallocate local variables (not used anymore)
    IF ( ASSOCIATED(ModelSpecNames     ) ) DEALLOCATE(ModelSpecNames     )
    IF ( ASSOCIATED(ModelSpecIDs       ) ) DEALLOCATE(ModelSpecIDs       )
    IF ( ASSOCIATED(ModelSpecMW        ) ) DEALLOCATE(ModelSpecMW        )
    IF ( ASSOCIATED(ModelSpecEmMW      ) ) DEALLOCATE(ModelSpecEmMW      )
    IF ( ASSOCIATED(ModelSpecMolecRatio) ) DEALLOCATE(ModelSpecMolecRatio)
    IF ( ASSOCIATED(ModelSpecK0        ) ) DEALLOCATE(ModelSpecK0        )
    IF ( ASSOCIATED(ModelSpecCR        ) ) DEALLOCATE(ModelSpecCR        )  
    IF ( ASSOCIATED(ModelSpecPKA       ) ) DEALLOCATE(ModelSpecPKA       )
    IF ( ASSOCIATED(matchIDx           ) ) DEALLOCATE(matchIDx           )
    IF ( ASSOCIATED(HcoSpecNames       ) ) DEALLOCATE(HcoSpecNames       )
    
    ! Leave w/ success
    RC = HCO_SUCCESS

  END SUBROUTINE HCOI_SA_Init
!EOC
!------------------------------------------------------------------------------
!                  Harvard-NASA Emissions Component (HEMCO)                   !
!------------------------------------------------------------------------------
!BOP
!
! !IROUTINE: HCOI_SA_Run
!
! !DESCRIPTION: Subroutine HCOI\_SA\_RUN runs HCO from GEOS-Chem. 
!\\
!\\
! !INTERFACE:
!
  SUBROUTINE HCOI_SA_RUN( am_I_Root, RC )
!
! !USES:
!
    USE HCO_FluxArr_Mod,       ONLY : HCO_FluxarrReset 
    USE HCO_Clock_Mod,         ONLY : HcoClock_Set
    USE HCO_Clock_Mod,         ONLY : HcoClock_Get
    USE HCO_Clock_Mod,         ONLY : HcoClock_Increase
    USE HCO_Driver_Mod,        ONLY : HCO_RUN
    USE HCOX_Driver_Mod,       ONLY : HCOX_RUN
!
! !INPUT PARAMETERS:
!
    LOGICAL, INTENT(IN   ) :: am_I_Root  ! root CPU?
!
! !INPUT/OUTPUT PARAMETERS:
!
    INTEGER, INTENT(INOUT) :: RC         ! Failure or success
!
! !REVISION HISTORY: 
!  12 Sep 2013 - C. Keller    - Initial version 
!EOP
!------------------------------------------------------------------------------
!BOC
!
! !LOCAL VARIABLES:
!
    INTEGER            :: CNT
    INTEGER            :: YR, MT, DY, HR, MN, SC 
    CHARACTER(LEN=255) :: MSG, LOC

    !=================================================================
    ! HCOI_SA_RUN begins here!
    !=================================================================

    ! For error handling
    LOC = 'HCOI_SA_Run (hcoi_standalone_mod.F90)'

    ! Time step counter
    CNT = 0

    ! Do until end of simulation
    DO
 
       ! Increase counter by one
       CNT = CNT + 1

       ! Set iteration limit to avoid infinite runs 
       IF ( CNT > MAXIT ) THEN 
          WRITE(*,*) 'Counter limit reached - Increase MAXIT if you don`t like that!'
          EXIT
       ENDIF 

       !=================================================================
       ! Set HcoClock. On first call, use specified start date. Increase
       ! clock by one emission time step otherwise.
       !=================================================================
       IF ( CNT == 1 ) THEN
          CALL HcoClock_Set ( am_I_Root, HcoState, YRS(1), MTS(1), &
                              DYS(1),    HRS(1),   MNS(1), SCS(1), &
                              IsEmisTime=.TRUE.,   RC=RC)
          IF ( RC /= HCO_SUCCESS) RETURN 
       ELSE   
          CALL HcoClock_Increase ( am_I_Root,        HcoState,    &
                                   HcoState%TS_EMIS, .TRUE., RC=RC )
          IF ( RC /= HCO_SUCCESS) RETURN 
       ENDIF

       ! Get current time
       CALL HcoClock_Get ( cYYYY=YR, cMM=MT, cDD=DY, cH=HR, cM=MN, cS=SC, RC=RC )
       IF ( RC /= HCO_SUCCESS) RETURN 

       ! Leave loop if this is the end of the simulation
       IF ( IsEndOfSimulation(YR,MT,DY,HR,MN,SC) ) EXIT

       ! Write to logfile and standard output
       WRITE(MSG,100) YR, MT, DY, HR, MN, SC 
100    FORMAT( 'Calculate emissions at ', i4,'-',i2.2,'-',i2.2,' ', &
                 i2.2,':',i2.2,':',i2.2 )
       CALL HCO_MSG(MSG)
       WRITE(*,*) TRIM(MSG)
 
       ! ================================================================
       ! Reset all emission and deposition values
       ! ================================================================
       CALL HCO_FluxArrReset( HcoState, RC )
       IF ( RC/= HCO_SUCCESS) RETURN 
    
       ! ================================================================
       ! Set HCO options and define all arrays needed by core module 
       ! and the extensions 
       ! ================================================================
   
       ! Range of tracers and emission categories.
       ! Set Extension number ExtNr to 0, indicating that the core
       ! module shall be executed. 
       HcoState%Options%SpcMin = 1 
       HcoState%Options%SpcMax = nModelSpec
       HcoState%Options%CatMin = 1 
       HcoState%Options%CatMax = -1 
       HcoState%Options%ExtNr  = 0
   
       ! Use temporary array?
       HcoState%Options%FillBuffer = .FALSE. 
   
       ! ================================================================
       ! Run HCO core module
       ! Emissions will be written into the corresponding flux arrays 
       ! in HcoState. 
       ! ================================================================
       CALL HCO_Run( am_I_Root, HcoState, -1, RC )
       IF ( RC /= HCO_SUCCESS ) RETURN 
   
       ! ================================================================
       ! Run HCO extensions
       ! ================================================================
   
       ! Set / update ExtState fields 
       CALL ExtState_SetFields ( am_I_Root, RC )
       IF ( RC /= HCO_SUCCESS ) RETURN

       CALL ExtState_UpdateFields( am_I_Root, RC )
       IF ( RC /= HCO_SUCCESS ) RETURN
 
       ! Execute all enabled emission extensions. Emissions will be 
       ! added to corresponding flux arrays in HcoState.
       CALL HCOX_Run ( am_I_Root, HcoState, ExtState, RC )
       IF ( RC /= HCO_SUCCESS ) RETURN

       !=================================================================
       ! Update all autofill diagnostics 
       !=================================================================
       CALL HcoDiagn_AutoUpdate ( am_I_Root, HcoState, RC )
       IF ( RC /= HCO_SUCCESS ) RETURN

    ENDDO 

    ! Return w/ success
    RC = HCO_SUCCESS

  END SUBROUTINE HCOI_SA_Run
!EOC
!------------------------------------------------------------------------------
!                  Harvard-NASA Emissions Component (HEMCO)                   !
!------------------------------------------------------------------------------
!BOP
!
! !IROUTINE: HCOI_SA_Final
!
! !DESCRIPTION: Subroutine HCOI\_SA\_Final cleans up HEMCO.
!\\
!\\
! !INTERFACE:
!
  SUBROUTINE HCOI_SA_Final( am_I_Root )
!
! !USES:
!
    USE HCO_Driver_Mod,    ONLY : HCO_Final
    USE HCOX_Driver_Mod,   ONLY : HCOX_Final
    USE HCO_State_Mod,     ONLY : HcoState_Final
!
! !INPUT PARAMETERS:
!
    LOGICAL, INTENT(IN) :: am_I_Root
!
! !REVISION HISTORY: 
!  12 Sep 2013 - C. Keller    - Initial version 
!EOP
!------------------------------------------------------------------------------
!BOC
!
! !LOCAL VARIABLES:
!
    INTEGER            :: I, RC
    CHARACTER(LEN=255) :: LOC
    CHARACTER(LEN= 31) :: RST='HEMCO_restart'

    !=================================================================
    ! HCOI_SA_FINAL begins here!
    !=================================================================

    ! Init
    LOC = 'HCOI_SA_FINAL (hco_standalone_mod.F90)'
 
    ! Cleanup HCO core
    CALL HCO_FINAL( am_I_Root, HcoState, .FALSE., RC )
    IF (RC /= HCO_SUCCESS) RETURN 

    ! Cleanup extensions and ExtState object
    ! This will also nullify all pointer to the met fields. 
    CALL HCOX_FINAL( am_I_Root, HcoState, ExtState, RC ) 
    IF (RC /= HCO_SUCCESS) RETURN 

    ! Deallocate module arrays/pointers
    IF ( ALLOCATED( XMID    ) ) DEALLOCATE ( XMID    )
    IF ( ALLOCATED( YMID    ) ) DEALLOCATE ( YMID    )
    IF ( ALLOCATED( XEDGE   ) ) DEALLOCATE ( XEDGE   )
    IF ( ALLOCATED( YEDGE   ) ) DEALLOCATE ( YEDGE   )
    IF ( ALLOCATED( YSIN    ) ) DEALLOCATE ( YSIN    )
    IF ( ALLOCATED( AREA_M2 ) ) DEALLOCATE ( AREA_M2 )

    ! Cleanup HcoState object 
    CALL HcoState_Final( HcoState ) 

  END SUBROUTINE HCOI_SA_Final
!EOC
!------------------------------------------------------------------------------
!                  Harvard-NASA Emissions Component (HEMCO)                   !
!------------------------------------------------------------------------------
!BOP
!
! !IROUTINE: Model_GetSpecies 
!
! !DESCRIPTION: SUBROUTINE Model\_GetSpecies returns 'model' species 
! information from the HEMCO standalone input file. 
!\\
!\\
! !INTERFACE:
!
  SUBROUTINE Model_GetSpecies( am_I_Root,                          &
                               nModelSpec,     ModelSpecNames,     &
                               ModelSpecIDs,   ModelSpecMW,        &
                               ModelSpecEmMW,  ModelSpecMolecRatio,&
                               ModelSpecK0,    ModelSpecCR,        &
                               ModelSpecPKA,   RC                   )
!
! !USES:
!
    USE inquireMod,      ONLY : findfreeLUN
    USE HCO_EXTLIST_Mod, ONLY : GetExtOpt, CoreNr
!
! !OUTPUT PARAMETERS:
!
    LOGICAL,            INTENT(IN ) :: am_I_Root
    INTEGER,            INTENT(OUT) :: nModelSpec
    CHARACTER(LEN= 31), POINTER     :: ModelSpecNames(:)
    INTEGER,            POINTER     :: ModelSpecIDs  (:)
    REAL(hp),           POINTER     :: ModelSpecMW   (:)
    REAL(hp),           POINTER     :: ModelSpecEmMW (:)
    REAL(hp),           POINTER     :: ModelSpecMolecRatio(:)
    REAL(hp),           POINTER     :: ModelSpecK0   (:)
    REAL(hp),           POINTER     :: ModelSpecCR   (:)
    REAL(hp),           POINTER     :: ModelSpecPKA  (:)
    INTEGER,            INTENT(OUT) :: RC
!
! !REVISION HISTORY:
!  13 Sep 2013 - C. Keller - Initial Version
!EOP
!------------------------------------------------------------------------------
!BOC
!
! LOCAL VARIABLES:
!
    INTEGER             :: I, N, LNG, LOW, UPP
    INTEGER             :: IU_FILE, IOS
    LOGICAL             :: FOUND,   EOF
    CHARACTER(LEN=255)  :: MSG, LOC 
    CHARACTER(LEN=255)  :: MySpecFile 
    CHARACTER(LEN=2047) :: DUM

    !=================================================================
    ! Model_GetSpecies begins here
    !=================================================================

    ! For error handling
    LOC = 'Model_GetSpecies (hcoi_standalone_mod.F90)'

    ! Try to get SpecFile from configuration file (in settings)
    CALL GetExtOpt ( CoreNr, 'SpecFile', OptValChar=MySpecFile, &
                     Found=FOUND, RC=RC )
    IF ( RC /= HCO_SUCCESS ) RETURN
    IF ( FOUND ) SpecFile = MySpecFile

    ! Find a free file LUN
    IU_FILE = findFreeLUN()

    ! Open spec file 
    OPEN( IU_FILE, FILE=TRIM(SpecFile), STATUS='OLD', IOSTAT=IOS )
    IF ( IOS /= 0 ) THEN
       MSG = 'Error 1 reading ' // TRIM(SpecFile)
       CALL HCO_ERROR( MSG, RC, THISLOC=LOC )
       RETURN
    ENDIF

    ! Get number of species
    nModelSpec = 0 
    DO 
       CALL GetNextLine( am_I_Root, IU_FILE, DUM, EOF, RC )
       IF ( RC /= HCO_SUCCESS ) RETURN
       IF ( EOF ) EXIT
       nModelSpec = nModelSpec + 1
    ENDDO

    ! Make sure we have one species
    IF ( nModelSpec == 0 ) THEN
       MSG = 'Species file ' // TRIM(SpecFile)      // &
             ' does not seem to have any content. ' // &
             'You must define at least one species.'
       CALL HCO_ERROR( MSG, RC, THISLOC=LOC )
    ENDIF

    ! Go back to line one
    REWIND( IU_FILE )

    ! Get next valid line
!    CALL GetNextLine( am_I_Root, IU_FILE, DUM, EOF, RC )
!    IF ( RC /= HCO_SUCCESS .OR. EOF ) THEN
!       MSG = 'Error 2 reading ' // TRIM(SpecFile)
!       CALL HCO_ERROR( MSG, RC, THISLOC=LOC )
!       RETURN
!    ENDIF
!
!    LNG = LEN(TRIM(DUM))
!    LOW = NextCharPos ( TRIM(DUM), HCO_COL(), 1 )
!    IF ( LOW < 0 .OR. LOW == LNG ) THEN
!       MSG = 'Cannot extract index after colon: ' // TRIM(DUM)
!       CALL HCO_ERROR( MSG, RC, THISLOC=LOC )
!       RETURN
!    ENDIF
!    LOW = LOW + 1
!    READ ( DUM(LOW:LNG), * ) nModelSpec

    ! Allocate species arrays
    ALLOCATE(ModelSpecNames     (nModelSpec))
    ALLOCATE(ModelSpecIDs       (nModelSpec))
    ALLOCATE(ModelSpecMW        (nModelSpec))
    ALLOCATE(ModelSpecEmMW      (nModelSpec))
    ALLOCATE(ModelSpecMolecRatio(nModelSpec))
    ALLOCATE(ModelSpecK0        (nModelSpec))
    ALLOCATE(ModelSpecCR        (nModelSpec))
    ALLOCATE(ModelSpecPKA       (nModelSpec))

    ! Assign variables to each species
    DO N = 1, nModelSpec

       CALL GetNextLine( am_I_Root, IU_FILE, DUM, EOF, RC )
       IF ( RC /= HCO_SUCCESS .OR. EOF ) THEN
          WRITE(MSG,100) N, TRIM(SpecFile)
          CALL HCO_ERROR( MSG, RC, THISLOC=LOC )
          RETURN
       ENDIF

       ! Start reading line from beginning 
       LNG = LEN(TRIM(DUM))
       LOW = 0
   
       ! Read species ID, name, molecular weight, emitted molecular weight,
       ! molecular coefficient, and Henry coefficients K0, CR, pKa (in this
       ! order).
       DO I = 1, 8
   
          ! Get lower and upper index of species ID (first entry in row).
          ! Skip all leading spaces.
          UPP = LOW
   
          DO WHILE( UPP == LOW .AND. LOW /= LNG )
             LOW = LOW + 1
             IF ( LOW > LNG ) THEN
                WRITE(MSG,101) I, TRIM(DUM)
                CALL HCO_ERROR( MSG, RC, THISLOC=LOC )
                RETURN
             ENDIF
             UPP = NextCharPos( TRIM(DUM), HCO_SPC(), LOW )
             IF ( UPP < 0 ) UPP = LNG
          ENDDO
   
          UPP = UPP - 1 ! Don't read space
   
          ! Read into vector
          SELECT CASE ( I ) 
             CASE ( 1 )
                READ( DUM(LOW:UPP), * ) ModelSpecIDs(N)
             CASE ( 2 )
                READ( DUM(LOW:UPP), * ) ModelSpecNames(N)
             CASE ( 3 )
                READ( DUM(LOW:UPP), * ) ModelSpecMW(N)
             CASE ( 4 )
                READ( DUM(LOW:UPP), * ) ModelSpecEmMW(N)
             CASE ( 5 )
                READ( DUM(LOW:UPP), * ) ModelSpecMolecRatio(N)
             CASE ( 6 )
                READ( DUM(LOW:UPP), * ) ModelSpecK0(N)
             CASE ( 7 )
                READ( DUM(LOW:UPP), * ) ModelSpecCR(N)
             CASE ( 8 )
                READ( DUM(LOW:UPP), * ) ModelSpecPKA(N)
          END SELECT

          ! Continue from upper position (+1 to skip space). The
          ! while loop at the beginning of the do-loop will advance
          ! low by another one position, so the next character
          ! search will start at position UPP + 2, which is exactly
          ! what we want (UPP is the position BEFORE the space!).
          LOW = UPP + 1

       ENDDO !I
    ENDDO !N

    ! Close file
    CLOSE( IU_FILE )

    ! Return w/ success
    RC = HCO_SUCCESS

100 FORMAT( 'Error reading species ', i3, ' in ', a )
101 FORMAT( 'Cannot extract element ', i1, ' in ', a )

  END SUBROUTINE Model_GetSpecies
!EOC
!------------------------------------------------------------------------------
!                  Harvard-NASA Emissions Component (HEMCO)                   !
!------------------------------------------------------------------------------
!BOP
!
! !IROUTINE: Set_Grid 
!
! !DESCRIPTION: SUBROUTINE SET\_GRID reads the grid information from the 
!  HEMCO standalone grid file and sets all HEMCO grid arrays accordingly.
!  The grid file is expected to contain information on the grid edge lon/lat 
!  range, as well as the number of grid cells in longitude and latitude 
!  direction.
!\\
!\\
! !INTERFACE:
!
  SUBROUTINE SET_Grid( am_I_Root, RC ) 
!
! !USES:
!
!    USE Grid_Mod,        ONLY : DoGridComputation
    USE inquireMod,      ONLY : findFreeLUN
    USE HCO_ExtList_Mod, ONLY : GetExtOpt, CoreNr
!
! !INPUT PARAMETERS:
!
    LOGICAL, INTENT(IN   ) :: am_I_Root
!
! !INPUT/OUTPUT PARAMETERS:
!
    INTEGER, INTENT(INOUT) :: RC
!
! !REVISION HISTORY:
!  13 Sep 2013 - C. Keller - Initial Version
!  11 May 2015 - C. Keller - Now provide lon/lat edges instead of assuming
!                            global grid. 
!  10 Sep 2015 - C. Keller - Allow to provide mid-points instead of edges.
!EOP
!------------------------------------------------------------------------------
!BOC
!
! LOCAL VARIABLES:
!
    ! Scalars
    INTEGER               :: NX, NY, NZ
    INTEGER               :: I, J, N, LNG, LOW, UPP
    INTEGER               :: SZ(3)
    INTEGER               :: IU_FILE, IOS, STRT
    REAL(hp)              :: RG(4)
    REAL(hp)              :: XMIN, XMAX
    REAL(hp)              :: YMIN, YMAX
    REAL(hp)              :: DVAL
    REAL(hp)              :: DLON, DLAT
    REAL(hp)              :: PI_180, YDGR, YSN, SIN_DELTA, AM2 
    LOGICAL               :: FOUND,   EOF
    CHARACTER(LEN=255)    :: LOC 
    CHARACTER(LEN=255)    :: MyGridFile 
    CHARACTER(LEN=2047)   :: MSG, DUM

    !=================================================================
    ! SET_GRID begins here
    !=================================================================

    ! For error handling
    LOC = 'SET_GRID (hco_standalone_mod.F90)'

    ! Set PI_180
    PI_180 = HcoState%Phys%PI / 180.0_hp

    ! Try to get GridFile from configuration file (in settings)
    CALL GetExtOpt ( CoreNr, 'GridFile', OptValChar=MyGridFile, &
                     Found=FOUND, RC=RC )
    IF ( RC /= HCO_SUCCESS ) RETURN
    IF ( FOUND ) GridFile = MyGridFile

    ! ------------------------------------------------------------------
    ! Open grid file
    ! ------------------------------------------------------------------

    ! Find a free file LUN
    IU_FILE = findFreeLUN()

    ! Open grid file 
    OPEN( IU_FILE, FILE=TRIM(GridFile), STATUS='OLD', IOSTAT=IOS )
    IF ( IOS /= 0 ) THEN
       MSG = 'Error 1 reading ' // TRIM(GridFile)
       CALL HCO_ERROR( MSG, RC, THISLOC=LOC )
       RETURN
    ENDIF

    ! ------------------------------------------------------------------
    ! Extract grid range
    ! The lon/lat grid ranges are expected to be provided first, with
    ! each range provided in a separate line:
    ! XMIN: -180.0
    ! XMAX:  180.0
    ! YMIN:  -90.0
    ! YMAX:   90.0
    ! ------------------------------------------------------------------
    DO N = 1,4

       ! Get next valid line
       CALL GetNextLine( am_I_Root, IU_FILE, DUM, EOF, RC )
       IF ( RC /= HCO_SUCCESS .OR. EOF ) THEN
          MSG = 'Error 2 reading ' // TRIM(GridFile)
          CALL HCO_ERROR( MSG, RC, THISLOC=LOC )
          RETURN
       ENDIF

       ! Read integer after colon (this is the dimension size)
       LNG = LEN(TRIM(DUM))
       LOW = NextCharPos ( TRIM(DUM), HCO_COL(), 1 )
       IF ( LOW < 0 .OR. LOW == LNG ) THEN
          MSG = 'Cannot extract size information from ' // TRIM(DUM)
          CALL HCO_ERROR( MSG, RC, THISLOC=LOC )
          RETURN
       ENDIF
       LOW = LOW + 1
       READ( DUM(LOW:LNG), * ) RG(N)

    ENDDO

    ! Pass to scalars
    XMIN = RG(1)
    XMAX = RG(2)
    YMIN = RG(3)
    YMAX = RG(4)

    ! Make sure values are in valid range
    IF ( XMIN >= XMAX ) THEN
       WRITE(MSG,*) 'Lower lon must be smaller than upper lon: ', XMIN, XMAX
       CALL HCO_ERROR( MSG, RC, THISLOC=LOC )
       RETURN
    ENDIF
    IF ( YMIN >= YMAX ) THEN
       WRITE(MSG,*) 'Lower lat must be smaller than upper lat: ', YMIN, YMAX
       CALL HCO_ERROR( MSG, RC, THISLOC=LOC )
       RETURN
    ENDIF

    ! Restrict latitude values to -90.0 and 90.0. 
    IF ( YMIN < -90.0_hp ) THEN
       WRITE(MSG,*) 'Lower latitude must be between -90 and 90 degN: ', YMIN
       CALL HCO_ERROR( MSG, RC, THISLOC=LOC )
       RETURN
    ENDIF   
    IF ( YMAX > 90.0_hp ) THEN
       WRITE(MSG,*) 'Upper latitude must be between -90 and 90 degN: ', YMAX
       CALL HCO_ERROR( MSG, RC, THISLOC=LOC )
       RETURN
    ENDIF   

    ! ------------------------------------------------------------------
    ! Extract grid size (x,y,z) 
    ! The grid sizes are expected to be provided in three separte lines: 
    ! NX: 360
    ! NY: 180
    ! NZ: 1 
    ! ------------------------------------------------------------------
    DO N = 1,3

       ! Get next valid line
       CALL GetNextLine( am_I_Root, IU_FILE, DUM, EOF, RC )
       IF ( RC /= HCO_SUCCESS .OR. EOF ) THEN
          MSG = 'Error 3 reading ' // TRIM(GridFile)
          CALL HCO_ERROR( MSG, RC, THISLOC=LOC )
          RETURN
       ENDIF

       ! Read integer after colon (this is the dimension size)
       LNG = LEN(TRIM(DUM))
       LOW = NextCharPos ( TRIM(DUM), HCO_COL(), 1 )
       IF ( LOW < 0 .OR. LOW == LNG ) THEN
          MSG = 'Cannot extract size information from ' // TRIM(DUM)
          CALL HCO_ERROR( MSG, RC, THISLOC=LOC )
          RETURN
       ENDIF
       LOW = LOW + 1
       READ( DUM(LOW:LNG), * ) SZ(N)

    ENDDO !N

    ! Grid dimensions
    NX = SZ(1)
    NY = SZ(2)
    NZ = SZ(3)

    ! ------------------------------------------------------------------
    ! Now that sizes are known, allocate all arrays
    ! ------------------------------------------------------------------
    ALLOCATE ( XMID     (NX,  NY,  1) )
    ALLOCATE ( YMID     (NX,  NY,  1) )
    ALLOCATE ( XEDGE    (NX+1,NY,  1) )
    ALLOCATE ( YEDGE    (NX,  NY+1,1) )
    ALLOCATE ( YSIN     (NX,  NY+1,1) )
    ALLOCATE ( AREA_M2  (NX,  NY,  1) )
    YSIN      = HCO_MISSVAL
    AREA_M2   = HCO_MISSVAL
    XMID      = HCO_MISSVAL
    YMID      = HCO_MISSVAL
    XEDGE     = HCO_MISSVAL
    YEDGE     = HCO_MISSVAL

    ! ------------------------------------------------------------------
    ! Check if grid box edges and/or midpoints are explicitly given.
    ! Those need be provided on one line, e.g.:
    ! YEDGE: -90.0 -89.0 -86.0 ... 86.0 89.0 90.0
    ! ------------------------------------------------------------------
    DO N = 1, 4 ! check for XEDGE, YEDGE, XMID, YMID

       ! Try to read line
       CALL GetNextLine( am_I_Root, IU_FILE, DUM, EOF, RC )
       IF ( RC /= HCO_SUCCESS ) THEN
          MSG = 'Error reading grid edges and/or midpoints in ' // TRIM(GridFile)
          CALL HCO_ERROR( MSG, RC, THISLOC=LOC )
          RETURN
       ENDIF

       ! Exit loop here if end of file
       IF ( EOF ) EXIT

       ! Read XEDGES or YEDGES
       LNG = -1
       IF ( DUM(1:5) == 'XEDGE' .OR. DUM(1:5) == 'YEDGE' ) THEN 
          LNG  = LEN(TRIM(DUM))
          STRT = 7 ! Start at string position 7 (e.g. 'XEDGE: XXX')
       ELSEIF ( DUM(1:4) == 'XMID' .OR. DUM(1:4) == 'YMID' ) THEN 
          LNG = LEN(TRIM(DUM))
          STRT = 6 ! Start at string position 6 (e.g. 'XMID: XXX')
       ENDIF

       IF ( LNG > 0 ) THEN

          LOW = -1
          UPP = -1
          I   = 0

          ! Walk through entire string
          DO J = STRT, LNG

             ! Need to evaluate if this is the last string character and/or 
             ! whitespace character
             IF ( DUM(J:J) == HCO_SPC() ) THEN 

                ! If the lower substring bound is not set yet, assume that this
                ! is a lower substring bound, and continue search for upper bound
                IF ( LOW == -1 ) LOW = J

                ! Make sure the substring bounds are valid values
                IF ( (J-1) >= (LOW+1) ) THEN
                   UPP = J
                ELSE
                   LOW = J
                ENDIF

             ENDIF

             ! If this is the last character, set upper substring bound to J 
             IF ( J == LNG ) UPP = J 
 
             ! Read substring if both bounds are defined
             IF ( UPP > LOW ) THEN

                ! Read value 
                READ( DUM(LOW:UPP), * ) DVAL

                ! Index to fill 
                I = I + 1

                ! Pass to XEDGE
                IF ( TRIM(DUM(1:5)) == 'XEDGE' ) THEN
                   IF ( I > NX+1 ) THEN
                      WRITE(MSG,*) 'More than ', NX+1, ' longitude edges found in ', TRIM(DUM)
                      CALL HCO_ERROR( MSG, RC, THISLOC=LOC )
                      RETURN
                   ENDIF 
                   XEDGE(I,:,1) = DVAL

                ! Pass to YEDGE
                ELSEIF ( TRIM(DUM(1:5)) == 'YEDGE' ) THEN
                   IF ( I > NY+1 ) THEN
                      WRITE(MSG,*) 'More than ', NY+1, ' latitude edges found in ', TRIM(DUM)
                      CALL HCO_ERROR( MSG, RC, THISLOC=LOC )
                      RETURN
                   ENDIF 
                   YEDGE(:,I,1) = DVAL

                ! Pass to XMID 
                ELSEIF ( TRIM(DUM(1:4)) == 'XMID' ) THEN
                   IF ( I > NX ) THEN
                      WRITE(MSG,*) 'More than ', NX, ' latitude mid-points found in ', TRIM(DUM)
                      CALL HCO_ERROR( MSG, RC, THISLOC=LOC )
                      RETURN
                   ENDIF 
                   XMID(I,:,1) = DVAL
             
                ! Pass to YMID
                ELSEIF ( TRIM(DUM(1:4)) == 'YMID' ) THEN
                   IF ( I > NY ) THEN
                      WRITE(MSG,*) 'More than ', NY, ' latitude mid-points found in ', TRIM(DUM)
                      CALL HCO_ERROR( MSG, RC, THISLOC=LOC )
                      RETURN
                   ENDIF 
                   YMID(:,I,1) = DVAL
                ENDIF
             
                ! Update bounds 
                LOW = UPP
             ENDIF
          ENDDO

          ! Error check: all values must have been filled
          IF ( TRIM(DUM(1:5)) == 'XEDGE' .AND. I /= NX+1 ) THEN
             WRITE(MSG,*) 'Error reading XEDGES: exactly ', NX+1, ' values must be given: ', TRIM(DUM)
             CALL HCO_ERROR( MSG, RC, THISLOC=LOC )
             RETURN
          ENDIF
          IF ( TRIM(DUM(1:5)) == 'YEDGE' .AND. I /= NY+1 ) THEN
             WRITE(MSG,*) 'Error reading YEDGES: exactly ', NY+1, ' values must be given: ', TRIM(DUM)
             CALL HCO_ERROR( MSG, RC, THISLOC=LOC )
             RETURN
          ENDIF
          IF ( TRIM(DUM(1:4)) == 'XMID' .AND. I /= NX ) THEN
             WRITE(MSG,*) 'Error reading XMID: exactly ', NX, ' values must be given: ', TRIM(DUM)
             CALL HCO_ERROR( MSG, RC, THISLOC=LOC )
             RETURN
          ENDIF
          IF ( TRIM(DUM(1:4)) == 'YMID' .AND. I /= NY ) THEN
             WRITE(MSG,*) 'Error reading YMID: exactly ', NY, ' values must be given: ', TRIM(DUM)
             CALL HCO_ERROR( MSG, RC, THISLOC=LOC )
             RETURN
          ENDIF

       ENDIF
    ENDDO

    ! ------------------------------------------------------------------
    ! Close file
    ! ------------------------------------------------------------------
    CLOSE( IU_FILE )      

    ! ------------------------------------------------------------------
    ! Fill grid box values
    ! ------------------------------------------------------------------
    DLAT = ( YMAX - YMIN ) / NY

    ! Now fill values
    DO J = 1, NY
    DO I = 1, NX

       ! Set longitude and latitude edge values if not read from disk
       IF ( XEDGE(I,J,1) == HCO_MISSVAL ) THEN
<<<<<<< HEAD
          DLON = ( XMAX - XMIN ) / NX
          XEDGE(I,J,1) = XMIN + ( (I-1) * DLON )
       ELSE
          DLON = XEDGE(I+1,J,1) - XEDGE(I,J,1)
       ENDIF       
       IF ( YEDGE(I,J,1) == HCO_MISSVAL ) THEN
          DLAT = ( YMAX - YMIN ) / NY
          YEDGE(I,J,1) = YMIN + ( (J-1) * DLAT )
=======

          ! eventually get from mid-points
          IF ( XMID(I,J,1) /= HCO_MISSVAL ) THEN
             IF ( I > 1 ) THEN 
                DLON         = XMID(I,J,1) - XMID(I-1,J,1)
             ELSE
                DLON         = XMID(I+1,J,1) - XMID(I,J,1)
             ENDIF
             XEDGE(I,J,1) = XMID(I,J,1) - DLON/2.0

          ! otherwise assume constant grid spacing
          ELSE
             DLON = ( XMAX - XMIN ) / NX
             XEDGE(I,J,1) = XMIN + ( (I-1) * DLON )
          ENDIF
       ELSE
          DLON = XEDGE(I+1,J,1) - XEDGE(I,J,1)
       ENDIF
 
       IF ( YEDGE(I,J,1) == HCO_MISSVAL ) THEN

          ! eventually get from mid-points
          IF ( YMID(I,J,1) /= HCO_MISSVAL ) THEN
             IF ( J > 1 ) THEN 
                DLAT         = YMID(I,J,1) - YMID(I,J-1,1)
             ELSE
                DLAT         = YMID(I,J+1,1) - YMID(I,J,1)
             ENDIF
             YEDGE(I,J,1) = YMID(I,J,1) - DLAT/2.0

          ! otherwise assume constant grid spacing
          ELSE
             DLAT = ( YMAX - YMIN ) / NY
             YEDGE(I,J,1) = YMIN + ( (J-1) * DLAT )
          ENDIF       
>>>>>>> 58552ecf
       ELSE
          DLAT = YEDGE(I,J+1,1) - YEDGE(I,J,1)
       ENDIF       

       ! Set mid values
       IF ( XMID(I,J,1) == HCO_MISSVAL ) THEN
          XMID(I,J,1) = XEDGE(I,J,1) + ( DLON / 2.0_hp )
       ENDIF
       IF ( YMID(I,J,1) == HCO_MISSVAL ) THEN
          YMID(I,J,1) = YEDGE(I,J,1) + ( DLAT / 2.0_hp )
       ENDIF

       ! Get sine of latitude edges
       YDGR        = PI_180 * YEDGE(I,J,1)  ! radians       
       YSN         = SIN( YDGR )            ! sine
       YSIN(I,J,1) = YSN

       ! Eventually set uppermost edge
       IF ( I == NX ) THEN
          IF ( XEDGE(I+1,J,1) == HCO_MISSVAL ) THEN
             XEDGE(I+1,J,1) = XMIN + I * DLON
          ENDIF
       ENDIF
       IF ( J == NY ) THEN
          IF ( YEDGE(I,J+1,1) == HCO_MISSVAL ) THEN
             YEDGE(I,J+1,1) = YMIN + J * DLAT
          ENDIF
          YDGR           = PI_180 * YEDGE(I,J+1,1)  ! radians       
          YSN            = SIN( YDGR )              ! sine
          YSIN(I,J+1,1)  = YSN
       ENDIF

    ENDDO
    ENDDO

    ! Calculate grid box areas. Follow calculation from grid_mod.F90
    ! of GEOS-Chem.
    DO J = 1, NY

       ! delta latitude
       SIN_DELTA = YSIN(1,J+1,1) - YSIN(1,J,1)

       ! Grid box area. 
       AM2 = DLON * PI_180 * HcoState%Phys%Re**2 * SIN_DELTA

       ! Pass to array
       AREA_M2(:,J,1) = AM2

    ENDDO

    ! Set grid dimensions
    HcoState%NX = NX
    HcoState%NY = NY
    HcoState%NZ = NZ 

    ! Set pointers to grid variables
    HcoState%Grid%XMID%Val       => XMID   (:,:,1)
    HcoState%Grid%YMID%Val       => YMID   (:,:,1)
    HcoState%Grid%XEDGE%Val      => XEDGE  (:,:,1)
    HcoState%Grid%YEDGE%Val      => YEDGE  (:,:,1)
    HcoState%Grid%YSIN%Val       => YSIN   (:,:,1)
    HcoState%Grid%AREA_M2%Val    => AREA_M2(:,:,1)

    ! The pressure edges and grid box heights are obtained from 
    ! an external file in ExtState_SetFields
    HcoState%Grid%PEDGE%Val      => NULL()
    HcoState%Grid%BXHEIGHT_M%Val => NULL()
    HcoState%Grid%ZSFC%Val       => NULL()

    ! Write grid information to log-file
    WRITE(MSG,*) 'HEMCO grid definitions:'
    CALL HCO_MSG(MSG)

    WRITE(MSG,*) ' --> Number of longitude cells: ', NX
    CALL HCO_MSG(MSG)
    WRITE(MSG,*) ' --> Number of latitude cells : ', NY
    CALL HCO_MSG(MSG)
    WRITE(MSG,*) ' --> Number of levels         : ', NZ
    CALL HCO_MSG(MSG)
    WRITE(MSG,*) ' --> Lon range [deg E]        : ', XMIN, XMAX
    CALL HCO_MSG(MSG)
    WRITE(MSG,*) ' --> Lat range [deg N]        : ', YMIN, YMAX
    CALL HCO_MSG(MSG)

    ! Return w/ success
    RC = HCO_SUCCESS

  END SUBROUTINE Set_Grid
!EOC
!------------------------------------------------------------------------------
!                  Harvard-NASA Emissions Component (HEMCO)                   !
!------------------------------------------------------------------------------
!BOP
!
! !IROUTINE: Get_nnMatch 
!
! !DESCRIPTION: Subroutine Get\_nnMatch returns the number of species
! found in both the HEMCO configuration and the species input file. 
!\\
!\\
! !INTERFACE:
!
  SUBROUTINE Get_nnMatch( am_I_Root, nnMatch, RC ) 
!
! !USES:
!
    USE HCO_Config_Mod, ONLY : Config_GetnSpecies
    USE HCO_Config_Mod, ONLY : Config_GetSpecNames
!
! !OUTPUT PARAMETERS:
!
    LOGICAL, INTENT(IN   )  :: am_I_Root ! Root CPU? 
    INTEGER, INTENT(  OUT)  :: nnMatch   ! Number of HEMCO species that are
                                         ! also species in the atm. model
!
! !INPUT/OUTPUT PARAMETERS:
!
    INTEGER, INTENT(INOUT)  :: RC        ! Success or failure?
!
! !REVISION HISTORY:
!  13 Sep 2013 - C. Keller - Initial Version
!EOP
!------------------------------------------------------------------------------
!BOC
!
! LOCAL VARIABLES:
!
    INTEGER            :: AS, IDX
    CHARACTER(LEN=255) :: LOC

    !=================================================================
    ! Get_nnMatch begins here
    !=================================================================

    ! For error handling
    LOC = 'Get_nnMatch (hco_standalone_mod.F90)'
    
    ! Extract number of HEMCO species and corresponding species names 
    ! as read from the HEMCO config. file.
    nHcoSpec = Config_GetnSpecies ( ) 
    CALL Config_GetSpecNames( HcoSpecNames, nHcoSpec, RC )
    IF ( RC /= HCO_SUCCESS) RETURN 

    ! Extract species to be used from input file
    CALL Model_GetSpecies( am_I_Root,                           &
                           nModelSpec,     ModelSpecNames,      &
                           ModelSpecIDs,   ModelSpecMW,         &
                           ModelSpecEmMW,  ModelSpecMolecRatio, &
                           ModelSpecK0,    ModelSpecCR,         &
                           ModelSpecPKA,   RC                    )
    IF ( RC /= HCO_SUCCESS) RETURN

    ! See how many species are also used in GEOS-Chem
    ALLOCATE(matchIDx(nHcoSpec),STAT=AS)
    IF ( AS/=0 ) THEN 
       CALL HCO_ERROR('Allocation error matchIDx', RC, THISLOC=LOC )
       RETURN
    ENDIF
    matchIDx(:) = -1
    CALL HCO_CharMatch( HcoSpecNames,   nHcoSpec,      &
                        ModelSpecNames, nModelSpec,    &
                        matchIDx,       nnMatch         )
    IF ( nnMatch == 0 ) THEN
       CALL HCO_ERROR('No matching species!', RC, THISLOC=LOC )
       RETURN
    ENDIF

    ! Return w/ success
    RC = HCO_SUCCESS

  END SUBROUTINE Get_nnMatch
!EOC
!------------------------------------------------------------------------------
!                  Harvard-NASA Emissions Component (HEMCO)                   !
!------------------------------------------------------------------------------
!BOP
!
! !IROUTINE: Register_Species 
!
! !DESCRIPTION: Subroutine Register\_Species registers all species in the
!  HEMCO state object. 
!\\
!\\
! !INTERFACE:
!
  SUBROUTINE Register_Species( am_I_Root, RC )
!
! !USES:
!
    USE HCO_LogFile_Mod, ONLY : HCO_SPEC2LOG
!
! !INPUT PARAMETERS:
!
    LOGICAL, INTENT(IN   ) :: am_I_Root   ! Are we on the root CPU?
!
! !INPUT/OUTPUT PARAMETERS:
!
    INTEGER, INTENT(INOUT) :: RC          ! Success or failure
!
! !REVISION HISTORY:
!  13 Sep 2013 - C. Keller - Initial Version
!EOP
!------------------------------------------------------------------------------
!BOC
!
! LOCAL VARIABLES:
!
    INTEGER :: CNT, I, IDX, CID

    !=================================================================
    ! REGISTER_SPECIES begins here
    !=================================================================

    ! Loop over all possible HEMCO species
    cnt = 0 
    DO I = 1, nHcoSpec

       ! Skip if this HEMCO species is not used in GEOS-Chem
       IF ( MatchIDx(I) < 0 ) CYCLE

       ! increase counter: this is the index in HcoState%Spc!
       cnt = cnt + 1

       ! Set species name and GEOS-Chem tracer ID 
       IDX = ModelSpecIDs(MatchIDx(I))
       HcoState%Spc(cnt)%SpcName  = HcoSpecNames(I) 
       HcoState%Spc(cnt)%ModID    = IDX

       ! Molecular weights of species & emitted species.
       HcoState%Spc(cnt)%MW_g   = ModelSpecMW(IDX)
       HcoState%Spc(cnt)%EmMW_g = ModelSpecEmMW(IDX)

       ! Emitted molecules per molecule of species.
       HcoState%Spc(cnt)%MolecRatio = ModelSpecMolecRatio(IDX)

       ! Set Henry coefficients
       HcoState%Spc(cnt)%HenryK0  = ModelSpecK0(IDX)
       HcoState%Spc(cnt)%HenryCR  = ModelSpecCR(IDX)
       HcoState%Spc(cnt)%HenryPKA = ModelSpecPKA(IDX)

       ! Logfile I/O
       CALL HCO_SPEC2LOG( am_I_Root, HcoState, Cnt )

    ENDDO !I
    CALL HCO_MSG(SEP1='-')

    ! Return w/ success
    RC = HCO_SUCCESS

  END SUBROUTINE Register_Species
!EOC
!------------------------------------------------------------------------------
!                  Harvard-NASA Emissions Component (HEMCO)                   !
!------------------------------------------------------------------------------
!BOP
!
! !IROUTINE: Define_Diagnostics 
!
! !DESCRIPTION: Subroutine Define\_Diagnostics defines all diagnostics to be
!  used in this simulation. 
!\\
!\\
! !INTERFACE:
!
  SUBROUTINE Define_Diagnostics( am_I_Root, RC )
!
! !USES:
!
    USE HCO_EXTLIST_MOD,   ONLY : GetExtNr
!
! !INPUT PARAMETERS:
!
    LOGICAL, INTENT(IN   ) :: am_I_Root   ! Are we on the root CPU?
!
! !INPUT/OUTPUT PARAMETERS:
!
    INTEGER, INTENT(INOUT) :: RC          ! Success or failure
!
! !REVISION HISTORY:
!  13 Sep 2013 - C. Keller - Initial Version
!EOP
!------------------------------------------------------------------------------
!BOC
!
! LOCAL VARIABLES:
!
    INTEGER           :: I, N, ExtNr, HcoID
    CHARACTER(LEN=31) :: DiagnName

    !=================================================================
    ! DEFINE_DIAGNOSTICS begins here
    !=================================================================

    ! Get number of diagnostics currently defined in the default
    ! collection
    CALL DiagnCollection_Get ( HcoDiagnIDDefault, nnDiagn=N, RC=RC )
    IF ( RC /= HCO_SUCCESS ) RETURN

    ! If there are no diagnostics defined yet, define some default
    ! diagnostics below. These are simply the overall emissions 
    ! (across all extensions, categories, hierarchies) for each
    ! HEMCO species. 
    IF ( N == 0 ) THEN

       ! Loop over all HEMCO species
       DO I = 1, HcoState%nSpc 
   
          ! Get HEMCO ID
          HcoID = HcoState%Spc(I)%HcoID
          IF ( HcoID <= 0 ) CYCLE
   
          ! Create diagnostics
          DiagnName = 'EMIS_' // TRIM(HcoState%Spc(I)%SpcName) 
          CALL Diagn_Create ( am_I_Root,                         &
                              HcoState  = HcoState,              &
                              cName     = DiagnName,             &
                              ExtNr     = -1,                    &
                              Cat       = -1,                    &
                              Hier      = -1,                    &
                              HcoID     = HcoID,                 &
                              SpaceDim  = 2,                     &
                              LevIDx    = -1,                    &
                              OutUnit   = 'kg/m2/s',             &
                              AutoFill  = 1,                     &
                              COL       = HcoDiagnIDDefault,     &
                              RC        = RC                      )
          IF ( RC /= HCO_SUCCESS ) RETURN

       ENDDO !I
    ENDIF

    !--------------------------------------------------------------------------
    ! Define some additional diagnostics
    !--------------------------------------------------------------------------
    ExtNr = GetExtNr ( 'LightNOx' )
    IF ( ExtNr > 0 ) THEN

       ! Loop over lighthing flash quantities
       DO I = 1, 3

          ! Pick the proper diagnostic name
          SELECT CASE( I )
             CASE( 1 )
                DiagnName = 'LIGHTNING_TOTAL_FLASHRATE'
             CASE( 2 )
                DiagnName = 'LIGHTNING_INTRACLOUD_FLASHRATE'
             CASE( 3 )
                DiagnName = 'LIGHTNING_CLOUDGROUND_FLASHRATE'
          END SELECT

          ! Define diagnostics ID
          N = 56000 + I

          ! Create diagnostic container
          CALL Diagn_Create( am_I_Root,                     & 
                             HcoState  = HcoState,          &
                             cName     = TRIM( DiagnName ), &
                             cID       = N,                 &
                             ExtNr     = ExtNr,             &
                             Cat       = -1,                &
                             Hier      = -1,                &
                             HcoID     = -1,                &
                             SpaceDim  = 2,                 &
                             LevIDx    = -1,                &
                             OutUnit   = 'flashes/min/km2', &
                             OutOper   = 'Mean',            &
                             COL       = HcoDiagnIDDefault, &
                             AutoFill  = 0,                 &
                             RC        = RC                  ) 
          IF ( RC /= HCO_SUCCESS ) RETURN
       ENDDO
 
       ! ---------------------------------------------------------- 
       ! Diagnostics for convective cloud top height.
       ! ---------------------------------------------------------- 

       ! Define diagnostics name and ID
       DiagnName = 'LIGHTNING_CLOUD_TOP'
       N         = 56004

       ! Create diagnostic container
       CALL Diagn_Create( am_I_Root,                     &
                          HcoState  = HcoState,          &
                          cName     = TRIM( DiagnName ), &
                          cID       = N,                 &
                          ExtNr     = ExtNr,             &
                          Cat       = -1,                &
                          Hier      = -1,                &
                          HcoID     = -1,                &
                          SpaceDim  = 2,                 &
                          LevIDx    = -1,                &
                          OutUnit   = '1',               &
                          OutOper   = 'Mean',            &
                          COL       = HcoDiagnIDDefault, &
                          AutoFill  = 0,                 &
                          RC        = RC                  )
       IF ( RC /= HCO_SUCCESS ) RETURN

    ENDIF ! Lightning NOx

    ! Return w/ success
    RC = HCO_SUCCESS

  END SUBROUTINE Define_Diagnostics 
!EOC
!------------------------------------------------------------------------------
!                  Harvard-NASA Emissions Component (HEMCO)                   !
!------------------------------------------------------------------------------
!BOP
!
! !IROUTINE: Read_Time 
!
! !DESCRIPTION: Subroutine READ\_TIME reads the time information for the
!  HEMCO standalone from an input file.
!\\
!\\
! !INTERFACE:
!
  SUBROUTINE Read_Time( am_I_Root, RC ) 
!
! !USES:
!
    USE inquireMod,      ONLY : findfreeLUN
    USE HCO_Extlist_Mod, ONLY : GetExtOpt, CoreNr
!
! !INPUT PARAMETERS:
!
    LOGICAL, INTENT(IN   ) :: am_I_Root   ! Are we on the root CPU?
!
! !INPUT/OUTPUT PARAMETERS
!
    INTEGER, INTENT(INOUT) :: RC          ! Success or failure?
!
! !REVISION HISTORY:
!  13 Sep 2013 - C. Keller - Initial Version
!EOP
!------------------------------------------------------------------------------
!BOC
!
! LOCAL VARIABLES:
!
    INTEGER             :: AS, IOS, IU_FILE
    INTEGER             :: I,  N,   LNG, LOW
    LOGICAL             :: EOF, FOUND
    CHARACTER(LEN=255)  :: MSG, LOC, DUM
    CHARACTER(LEN=255)  :: MyTimeFile 

    !=================================================================
    ! READ_TIME begins here
    !=================================================================

    ! For error handling
    LOC = 'READ_TIME (hcoi_standalone_mod.F90)'

    ! Try to get TimeFile from configuration file (in settings)
    CALL GetExtOpt ( CoreNr, 'TimeFile', OptValChar=MyTimeFile, &
                     Found=FOUND, RC=RC )
    IF ( RC /= HCO_SUCCESS ) RETURN
    IF ( FOUND ) TimeFile = MyTimeFile

    ! Find a free file LUN
    IU_FILE = findFreeLUN()

    ! Open time file 
    OPEN( IU_FILE, FILE=TRIM(TimeFile), STATUS='OLD', IOSTAT=IOS )
    IF ( IOS /= 0 ) THEN
       MSG = 'Error 1 reading ' // TRIM(TimeFile)
       CALL HCO_ERROR( MSG, RC, THISLOC=LOC )
       RETURN
    ENDIF
 
    ! Read start and end of simulation
    DO N = 1,2

       CALL GetNextLine( am_I_Root, IU_FILE, DUM, EOF, RC )
       IF ( RC /= HCO_SUCCESS .OR. EOF ) THEN
          MSG = 'Error reading time in ' // TRIM(TimeFile)
          CALL HCO_ERROR( MSG, RC, THISLOC=LOC )
          RETURN
       ENDIF
     
       ! Remove 'BEGIN: ' or 'END: ' at the beginning 
       LNG = LEN(TRIM(DUM))
       LOW = NextCharPos ( TRIM(DUM), HCO_COL(), 1 )
       IF ( LOW < 0 .OR. LOW == LNG ) THEN
          MSG = 'Cannot extract index after colon: ' // TRIM(DUM)
          CALL HCO_ERROR( MSG, RC, THISLOC=LOC )
          RETURN
       ENDIF
       LOW = LOW + 1
       DUM = ADJUSTL(DUM(LOW:LNG))
       LNG = LEN(TRIM(DUM))
      
       ! Times have to be stored as:
       ! YYYY-MM-DD HH:MM:SS
       ! --> read year from position 1:4, month from 6:7, etc.
       IF ( LNG /= 19 ) THEN
          MSG = 'Provided time stamp is not `YYYY-MM-DD HH:MM:SS`! ' // TRIM(DUM)
          CALL HCO_ERROR( MSG, RC, THISLOC=LOC )
          RETURN
       ENDIF

       READ ( DUM( 1: 4), * ) YRS(N) 
       READ ( DUM( 6: 7), * ) MTS(N) 
       READ ( DUM( 9:10), * ) DYS(N) 
       READ ( DUM(12:13), * ) HRS(N) 
       READ ( DUM(15:16), * ) MNS(N) 
       READ ( DUM(18:19), * ) SCS(N)

    ENDDO !I

    ! Get emission time step
    CALL GetNextLine( am_I_Root, IU_FILE, DUM, EOF, RC )
    IF ( (RC /= HCO_SUCCESS) .OR. EOF ) THEN
       MSG = 'Cannot read emission time step from ' // TRIM(TimeFile)
       CALL HCO_ERROR( MSG, RC, THISLOC=LOC )
       RETURN
    ENDIF

    ! Get index after colon 
    LNG = LEN(TRIM(DUM))
    LOW = NextCharPos ( TRIM(DUM), HCO_COL(), 1 )
    IF ( LOW < 0 .OR. LOW == LNG ) THEN
       MSG = 'Cannot extract index after colon: ' // TRIM(DUM)
       CALL HCO_ERROR( MSG, RC, THISLOC=LOC )
       RETURN
    ENDIF
    LOW = LOW + 1
    READ( DUM(LOW:LNG), * ) HcoState%TS_EMIS

    ! Set same chemical and dynamic time step
    HcoState%TS_CHEM = HcoState%TS_EMIS
    HcoState%TS_DYN  = HcoState%TS_EMIS
     
    ! Return w/ success
    RC = HCO_SUCCESS

  END SUBROUTINE Read_Time
!EOC
!------------------------------------------------------------------------------
!                  Harvard-NASA Emissions Component (HEMCO)                   !
!------------------------------------------------------------------------------
!BOP
!
! !IROUTINE: ExtState_SetFields
!
! !DESCRIPTION: Subroutine ExtState\_SetFields fills the ExtState data fields
! with data read through the HEMCO configuration file.
!\\
!\\
! !INTERFACE:
!
  SUBROUTINE ExtState_SetFields ( am_I_Root, RC )
!
! !USES:
!
    USE HCO_ARR_MOD,        ONLY : HCO_ArrAssert
    USE HCO_EMISLIST_MOD,   ONLY : HCO_GetPtr
    USE HCO_GEOTOOLS_MOD,   ONLY : HCO_GetSUNCOS
    USE HCOX_STATE_MOD,     ONLY : ExtDat_Set
!
! !INPUT PARAMETERS:
!
    LOGICAL, INTENT(IN   ) :: am_I_Root   ! Are we on the root CPU?
!
! !INPUT/OUTPUT PARAMETERS
!
    INTEGER, INTENT(INOUT) :: RC          ! Success or failure?
!
! !REVISION HISTORY:
!  28 Jul 2014 - C. Keller   - Initial Version
!  06 Oct 2014 - M. Sulprizio- Remove PCENTER. Now calculate from pressure edges
!EOP
!------------------------------------------------------------------------------
!BOC
!
! LOCAL VARIABLES:
!
    INTEGER                       :: I,  J,  L 
    INTEGER                       :: NX, NY, NZ
    REAL(sp), POINTER             :: Ptr3D(:,:,:) => NULL()
    REAL(sp), POINTER             :: Ptr2D(:,:  ) => NULL()
    REAL(hp)                      :: P1, P2
    CHARACTER(LEN=255)            :: MSG
    LOGICAL                       :: ERR, FOUND
    LOGICAL, SAVE                 :: FIRST = .TRUE.
    CHARACTER(LEN=255), PARAMETER :: LOC = 'ExtState_SetFields (hcoi_standalone_mod.F90)'

    !=================================================================
    ! ExtState_SetFields begins here
    !=================================================================

    ! Enter
    CALL HCO_ENTER( LOC, RC )
    IF ( RC /= HCO_SUCCESS ) RETURN

    !-----------------------------------------------------------------
    ! Try to get pressure edges from external file.
    !-----------------------------------------------------------------
    CALL HCO_GetPtr( am_I_Root, 'PEDGE', Ptr3D, RC, FOUND=FOUND )
    IF ( RC /= HCO_SUCCESS ) RETURN

    ! If found, copy to pressure edge array
    IF ( FOUND ) THEN

       ! On first call, check array size dimensions. These are 
       ! expected to correspond to the HEMCO grid (NX, NY, NZ+1).
       IF ( FIRST ) THEN
          NX = SIZE(Ptr3D,1)
          NY = SIZE(Ptr3D,2)
          NZ = SIZE(Ptr3D,3)

          ! Make sure size dimensions are correct
          IF ( ( NX /=  HcoState%NX    ) .OR. &
               ( NY /=  HcoState%NY    ) .OR. &
               ( NZ /= (HcoState%NZ+1) )       ) THEN
             WRITE(MSG,*) 'Dimensions of field PEDGE do not correspond ', &
                          'to simulation grid: Expected dimensions: ',       &
                          HcoState%NX, HcoState%NY, HcoState%NZ+1,           &
                          '; dimensions of PEDGE: ', NX, NY, NZ
             CALL HCO_ERROR( MSG, RC )
             RETURN     
          ENDIF

          CALL HCO_ArrAssert( HcoState%Grid%PEDGE, NX, NY, NZ, RC ) 
          IF ( RC /= HCO_SUCCESS ) RETURN
       ENDIF 
       HcoState%Grid%PEDGE%Val = Ptr3D
       Ptr3D => NULL()

    ! If not found, prompt a warning on the first call.
    ELSE
       IF ( FIRST ) THEN
          MSG = 'PEDGE is not a field in HEMCO configuration file '      // &
                '- cannot fill pressure edges. This may cause problems ' // &
                'in vertical interpolation and/or some of the extensions!'
          CALL HCO_WARNING ( MSG, RC, WarnLev=1 )
       ENDIF
    ENDIF

    !-----------------------------------------------------------------
    ! 2D fields 
    !-----------------------------------------------------------------

    CALL ExtDat_Set ( am_I_Root, HcoState, ExtState%U10M, 'U10M', RC, FIRST )
    IF ( RC /= HCO_SUCCESS ) RETURN

    CALL ExtDat_Set ( am_I_Root, HcoState, ExtState%V10M, 'V10M', RC, FIRST )
    IF ( RC /= HCO_SUCCESS ) RETURN

    CALL ExtDat_Set ( am_I_Root, HcoState, ExtState%ALBD, 'ALBD', RC, FIRST )
    IF ( RC /= HCO_SUCCESS ) RETURN

    CALL ExtDat_Set ( am_I_Root, HcoState, ExtState%WLI, 'WLI', RC, FIRST )
    IF ( RC /= HCO_SUCCESS ) RETURN

    CALL ExtDat_Set ( am_I_Root, HcoState, ExtState%T2M, 'T2M', RC, FIRST )
    IF ( RC /= HCO_SUCCESS ) RETURN

    CALL ExtDat_Set ( am_I_Root, HcoState, ExtState%TSKIN, 'TSKIN', RC, FIRST )
    IF ( RC /= HCO_SUCCESS ) RETURN

    CALL ExtDat_Set ( am_I_Root, HcoState, ExtState%GWETROOT, 'GWETROOT', RC, FIRST )
    IF ( RC /= HCO_SUCCESS ) RETURN

    CALL ExtDat_Set ( am_I_Root, HcoState, ExtState%GWETTOP, 'GWETTOP', RC, FIRST )
    IF ( RC /= HCO_SUCCESS ) RETURN

    CALL ExtDat_Set ( am_I_Root, HcoState, ExtState%SNOWHGT, 'SNOWHGT', RC, FIRST )
    IF ( RC /= HCO_SUCCESS ) RETURN

    CALL ExtDat_Set ( am_I_Root, HcoState, ExtState%SNODP, 'SNODP', RC, FIRST )
    IF ( RC /= HCO_SUCCESS ) RETURN

    CALL ExtDat_Set ( am_I_Root, HcoState, ExtState%USTAR, 'USTAR', RC, FIRST )
    IF ( RC /= HCO_SUCCESS ) RETURN

    CALL ExtDat_Set ( am_I_Root, HcoState, ExtState%Z0, 'Z0', RC, FIRST )
    IF ( RC /= HCO_SUCCESS ) RETURN

    CALL ExtDat_Set ( am_I_Root, HcoState, ExtState%TROPP, 'TROPP', RC, FIRST )
    IF ( RC /= HCO_SUCCESS ) RETURN

    CALL ExtDat_Set ( am_I_Root, HcoState, ExtState%SZAFACT, 'SZAFACT', RC, FIRST )
    IF ( RC /= HCO_SUCCESS ) RETURN

    CALL ExtDat_Set ( am_I_Root, HcoState, ExtState%PARDR, 'PARDR', RC, FIRST )
    IF ( RC /= HCO_SUCCESS ) RETURN

    CALL ExtDat_Set ( am_I_Root, HcoState, ExtState%PARDF, 'PARDF', RC, FIRST )
    IF ( RC /= HCO_SUCCESS ) RETURN

    CALL ExtDat_Set ( am_I_Root, HcoState, ExtState%RADSWG, 'RADSWG', RC, FIRST )
    IF ( RC /= HCO_SUCCESS ) RETURN

    CALL ExtDat_Set ( am_I_Root, HcoState, ExtState%FRCLND, 'FRCLND', RC, FIRST )
    IF ( RC /= HCO_SUCCESS ) RETURN

    CALL ExtDat_Set ( am_I_Root, HcoState, ExtState%CLDFRC, 'CLDFRC', RC, FIRST )
    IF ( RC /= HCO_SUCCESS ) RETURN

    CALL ExtDat_Set ( am_I_Root, HcoState, ExtState%LAI, 'LAI', RC, FIRST )
    IF ( RC /= HCO_SUCCESS ) RETURN

    CALL ExtDat_Set ( am_I_Root, HcoState, ExtState%JNO2, 'JNO2', RC, FIRST )
    IF ( RC /= HCO_SUCCESS ) RETURN

    CALL ExtDat_Set ( am_I_Root, HcoState, ExtState%JO1D, 'JO1D', RC, FIRST )
    IF ( RC /= HCO_SUCCESS ) RETURN

    CALL ExtDat_Set ( am_I_Root, HcoState, ExtState%FRLAND, 'FRLAND', RC, FIRST )
    IF ( RC /= HCO_SUCCESS ) RETURN

    CALL ExtDat_Set ( am_I_Root, HcoState, ExtState%FROCEAN, 'FROCEAN', RC, FIRST )
    IF ( RC /= HCO_SUCCESS ) RETURN

    CALL ExtDat_Set ( am_I_Root, HcoState, ExtState%FRLAKE, 'FRLAKE', RC, FIRST )
    IF ( RC /= HCO_SUCCESS ) RETURN

    CALL ExtDat_Set ( am_I_Root, HcoState, ExtState%FRLANDIC, 'FRLANDIC', RC, FIRST )
    IF ( RC /= HCO_SUCCESS ) RETURN

    !-----------------------------------------------------------------
    ! 3D fields 
    !-----------------------------------------------------------------

    CALL ExtDat_Set ( am_I_Root, HcoState, ExtState%CNV_MFC, 'CNV_MFC', &
                      RC, FIRST,  OnLevEdge=.TRUE. )
    IF ( RC /= HCO_SUCCESS ) RETURN

    CALL ExtDat_Set ( am_I_Root, HcoState, ExtState%SPHU, 'SPHU', RC, FIRST )
    IF ( RC /= HCO_SUCCESS ) RETURN

    CALL ExtDat_Set ( am_I_Root, HcoState, ExtState%TK, 'TK', RC, FIRST )
    IF ( RC /= HCO_SUCCESS ) RETURN

    CALL ExtDat_Set ( am_I_Root, HcoState, ExtState%AIR, 'AIR', RC, FIRST )
    IF ( RC /= HCO_SUCCESS ) RETURN

    CALL ExtDat_Set ( am_I_Root, HcoState, ExtState%AIRVOL, 'AIRVOL', RC, FIRST )
    IF ( RC /= HCO_SUCCESS ) RETURN

    CALL ExtDat_Set ( am_I_Root, HcoState, ExtState%O3, 'O3', RC, FIRST )
    IF ( RC /= HCO_SUCCESS ) RETURN

    CALL ExtDat_Set ( am_I_Root, HcoState, ExtState%NO, 'NO', RC, FIRST )
    IF ( RC /= HCO_SUCCESS ) RETURN

    CALL ExtDat_Set ( am_I_Root, HcoState, ExtState%NO2, 'NO2', RC, FIRST )
    IF ( RC /= HCO_SUCCESS ) RETURN

    CALL ExtDat_Set ( am_I_Root, HcoState, ExtState%HNO3, 'HNO3', RC, FIRST )
    IF ( RC /= HCO_SUCCESS ) RETURN

    CALL ExtDat_Set ( am_I_Root, HcoState, ExtState%DRY_TOTN, 'DRY_TOTN', RC, FIRST )
    IF ( RC /= HCO_SUCCESS ) RETURN

    CALL ExtDat_Set ( am_I_Root, HcoState, ExtState%WET_TOTN, 'WET_TOTN', RC, FIRST )
    IF ( RC /= HCO_SUCCESS ) RETURN

    CALL ExtDat_Set ( am_I_Root, HcoState, ExtState%FRAC_OF_PBL, 'FRAC_OF_PBL', RC, FIRST )
    IF ( RC /= HCO_SUCCESS ) RETURN

    !-----------------------------------------------------------------
    ! ==> DRYCOEFF must be read from the configuration file in module
    !     hcox_soilnox_mod.F90. 
    !-----------------------------------------------------------------

    !-----------------------------------------------------------------
    ! If needed, calculate SUNCOS values
    !-----------------------------------------------------------------
    IF ( ExtState%SUNCOS%DoUse ) THEN
       IF ( FIRST ) THEN
          CALL HCO_ArrAssert( ExtState%SUNCOS%Arr, HcoState%NX, HcoState%NY, RC )
          IF ( RC /= HCO_SUCCESS ) RETURN
       ENDIF

       CALL HCO_GetSUNCOS( am_I_Root, HcoState, ExtState%SUNCOS%Arr%Val, 0, RC )
       IF ( RC /= HCO_SUCCESS ) RETURN
    ENDIF

    !-----------------------------------------------------------------
    ! Grid box heights in meters. First try to get them from an 
    ! external file. If not defined in there, try to calculate them
    ! from grid box pressure edges and temperature via the hydrostatic
    ! equation.
    !-----------------------------------------------------------------
    CALL HCO_GetPtr( am_I_Root, 'BXHEIGHT_M', Ptr3D, RC, FOUND=FOUND )
    IF ( RC /= HCO_SUCCESS ) RETURN

    ! If found, copy to pressure edge array
    IF ( FOUND ) THEN

       ! On first call, check array size dimensions. These are 
       ! expected to correspond to the HEMCO grid (NX, NY, NZ).
       IF ( FIRST ) THEN
          NX = SIZE(Ptr3D,1)
          NY = SIZE(Ptr3D,2)
          NZ = SIZE(Ptr3D,3)

          ! Make sure size dimensions are correct
          IF ( ( NX /=  HcoState%NX  ) .OR. &
               ( NY /=  HcoState%NY  ) .OR. &
               ( NZ /= (HcoState%NZ) )       ) THEN
             WRITE(MSG,*) 'Dimensions of field BXHEIGHT_M do not correspond ', &
                          'to simulation grid: Expected dimensions: ',         &
                          HcoState%NX, HcoState%NY, HcoState%NZ,               &
                          '; dimensions of BXHEIGHT_M: ', NX, NY, NZ
             CALL HCO_ERROR( MSG, RC )
             RETURN     
          ENDIF

          CALL HCO_ArrAssert( HcoState%Grid%BXHEIGHT_M, NX, NY, NZ, RC ) 
          IF ( RC /= HCO_SUCCESS ) RETURN
       ENDIF 
       HcoState%Grid%BXHEIGHT_M%Val = Ptr3D
       Ptr3D => NULL()

       ! Verbose
       IF ( FIRST .AND. Hco_IsVerb(1) ) THEN
          MSG = 'Grid box heights read from field BXHEIGHT_M'
          CALL HCO_MSG(MSG,SEP1=' ',SEP2=' ')
       ENDIF

    ! If not found, check if we can calculate it from pressure edges and temperature
    ELSEIF ( ExtState%TK%DoUse .AND. ASSOCIATED(HcoState%Grid%PEDGE%Val) ) THEN

       ! Make sure array is defined
       CALL HCO_ArrAssert( HcoState%Grid%BXHEIGHT_M, HcoState%NX,   &
                           HcoState%NY,              HcoState%NZ, RC ) 
       IF ( RC /= HCO_SUCCESS ) RETURN

       ! Assume no error until otherwise
       ERR = .FALSE.

       ! Calculate box heights
!$OMP PARALLEL DO                                                      &
!$OMP DEFAULT( SHARED )                                                &
!$OMP PRIVATE( I, J, L, P1, P2 )                                       & 
!$OMP SCHEDULE( DYNAMIC )
       DO L = 1, HcoState%NZ
       DO J = 1, HcoState%NY
       DO I = 1, HcoState%NX
       
          ! Pressure at bottom and top edge [hPa]
          P1 = HcoState%Grid%PEDGE%Val(I,J,L)
          P2 = HcoState%Grid%PEDGE%Val(I,J,L+1)

          ! Box height
          IF ( P2 == 0.0_hp ) THEN
             ERR = .TRUE.
          ELSE
             HcoState%Grid%BXHEIGHT_M%Val(I,J,L) = HcoState%Phys%Rdg0 &
                                                 * ExtState%TK%Arr%Val(I,J,L) &
                                                 * LOG( P1 / P2 )
          ENDIF
       ENDDO !I
       ENDDO !J
       ENDDO !L
!$OMP END PARALLEL DO

       ! Error check
       IF ( ERR ) THEN
          MSG = 'Cannot calculate grid box heights - at least one pressure edge ' // &
                'value is zero! You can either provide an updated pressure edge ' // &
                'field (PEDGE) or add a field with the grid box heigths to your ' // &
                'configuration file (BXHEIGHT_M)'
          CALL HCO_ERROR ( MSG, RC, THISLOC=LOC )
          RETURN
       ENDIF

       ! Verbose
       IF ( FIRST .AND. Hco_IsVerb(1) ) THEN
          MSG = 'Grid box heights approximated from hydrostatic equation'
          CALL HCO_MSG(MSG,SEP1=' ',SEP2=' ')
       ENDIF

    ! Otherwise, prompt a warning on the first call 
    ELSE
       IF ( FIRST ) THEN
          MSG = 'BXHEIGHT_M is not a field in HEMCO configuration file '   // &
                '- cannot fill grid box heights. This may cause problems ' // &
                'in some of the extensions (if so, they will crash)!'
          CALL HCO_WARNING ( MSG, RC, WarnLev=1 )
       ENDIF
    ENDIF

    !-----------------------------------------------------------------
    ! Surface geopotential height 
    !-----------------------------------------------------------------
    CALL HCO_GetPtr( am_I_Root, 'ZSFC', Ptr2D, RC, FOUND=FOUND )
    IF ( RC /= HCO_SUCCESS ) RETURN

    ! If found, copy to pressure edge array
    IF ( FOUND ) THEN

       ! On first call, check array size dimensions. These are 
       ! expected to correspond to the HEMCO grid (NX, NY, NZ).
       IF ( FIRST ) THEN
          NX = SIZE(Ptr2D,1)
          NY = SIZE(Ptr2D,2)

          ! Make sure size dimensions are correct
          IF ( ( NX /=  HcoState%NX  ) .OR. &
               ( NY /=  HcoState%NY  )       ) THEN
             WRITE(MSG,*) 'Dimensions of field ZSFC do not correspond ', &
                          'to simulation grid: Expected dimensions: ',         &
                          HcoState%NX, HcoState%NY,                            &
                          '; dimensions of ZSFC: ', NX, NY
             CALL HCO_ERROR( MSG, RC )
             RETURN     
          ENDIF

          CALL HCO_ArrAssert( HcoState%Grid%ZSFC, NX, NY, RC ) 
          IF ( RC /= HCO_SUCCESS ) RETURN
       ENDIF 
       HcoState%Grid%ZSFC%Val = Ptr2D
       Ptr2D => NULL()

       ! Verbose
       IF ( FIRST .AND. Hco_IsVerb(1) ) THEN
          MSG = 'Surface geopotential heights read from field ZSFC'
          CALL HCO_MSG(MSG,SEP1=' ',SEP2=' ')
       ENDIF

    ! If not found, check if we can calculate it from pressure edges and temperature
    ELSEIF ( ExtState%TK%DoUse .AND. ASSOCIATED(HcoState%Grid%PEDGE%Val) ) THEN

       ! Make sure array is defined
       CALL HCO_ArrAssert( HcoState%Grid%ZSFC, HcoState%NX, HcoState%NY, RC ) 
       IF ( RC /= HCO_SUCCESS ) RETURN

       ! Assume no error until otherwise
       ERR = .FALSE.

       ! Approximate geopotential heights
!$OMP PARALLEL DO                                                      &
!$OMP DEFAULT( SHARED )                                                &
!$OMP PRIVATE( I, J, P1, P2 )                                       & 
!$OMP SCHEDULE( DYNAMIC )
       DO J = 1, HcoState%NY
       DO I = 1, HcoState%NX
       
          ! Pressure at bottom and top edge [Pa]
          P1 = 101325.0
          P2 = HcoState%Grid%PEDGE%Val(I,J,1)

          ! Box height
          IF ( P2 == 0.0_hp ) THEN
             ERR = .TRUE.
          ELSE
             HcoState%Grid%ZSFC%Val(I,J) = HcoState%Phys%Rdg0 &
                                         * ExtState%TK%Arr%Val(I,J,1) &
                                         * LOG( P1 / P2 )
          ENDIF
       ENDDO !I
       ENDDO !J
!$OMP END PARALLEL DO

       ! Error check
       IF ( ERR ) THEN
          MSG = 'Cannot calculate surface geopotential heights - at least one ' // &
                'surface pressure value is zero! You can either provide an '    // &
                'updated pressure edge field (PEDGE) or add a field with the '  // &
                'surface geopotential height to your configuration file (ZSFC)'
          CALL HCO_ERROR ( MSG, RC, THISLOC=LOC )
          RETURN
       ENDIF

       ! Verbose
       IF ( FIRST .AND. Hco_IsVerb(1) ) THEN
          MSG = 'Geopotential heights approximated from hydrostatic equation'
          CALL HCO_MSG(MSG,SEP1=' ',SEP2=' ')
       ENDIF

    ! Otherwise, prompt a warning on the first call 
    ELSE
       IF ( FIRST ) THEN
          MSG = 'ZSFC is not a field in HEMCO configuration file '   // &
                '- cannot define surface geopotential height. This may cause ' // &
                'problems in some of the extensions (if so, they will crash)!'
          CALL HCO_WARNING ( MSG, RC, WarnLev=1 )
       ENDIF
    ENDIF

    !-----------------------------------------------------------------
    ! All done 
    !-----------------------------------------------------------------

    ! Not first call any more
    FIRST = .FALSE.

    ! Leave w/ success
    CALL HCO_LEAVE( RC )

  END SUBROUTINE ExtState_SetFields
!EOC
!------------------------------------------------------------------------------
!                  Harvard-NASA Emissions Component (HEMCO)                   !
!------------------------------------------------------------------------------
!BOP
!
! !IROUTINE: ExtState_UpdateFields 
!
! !DESCRIPTION: Subroutine ExtState\_UpdateFields makes sure that all local 
! variables that ExtState is pointing to are up to date. For the moment, this 
! is just a placeholder routine as none of the ExtState fields is filled by 
! local module fields. Content can be added to it if there are variables that
! need to be updated manually, e.g. not through netCDF input data.
!\\
!\\
! !INTERFACE:
!
  SUBROUTINE ExtState_UpdateFields ( am_I_Root, RC )
!
! !USES:
!
!
! !INPUT PARAMETERS:
!
    LOGICAL,          INTENT(IN   ) :: am_I_Root   ! Are we on the root CPU?
!
! !INPUT/OUTPUT PARAMETERS
!
    INTEGER,          INTENT(INOUT) :: RC          ! Success or failure?
!
! !REVISION HISTORY:
!  28 Jul 2014 - C. Keller - Initial Version
!EOP
!------------------------------------------------------------------------------
!BOC
!
! LOCAL VARIABLES:
!

    !=================================================================
    ! ExtState_UpdateFields begins here
    !=================================================================

    ! Return w/ success
    RC = HCO_SUCCESS

  END SUBROUTINE ExtState_UpdateFields
!EOC
!------------------------------------------------------------------------------
!                  Harvard-NASA Emissions Component (HEMCO)                   !
!------------------------------------------------------------------------------
!BOP
!
! !IROUTINE: IsEndOfSimulation 
!
! !DESCRIPTION: Function IsEndOfSimulation returns true if the passed date
! is beyond the end of the simulation date.
!\\
!\\
! !INTERFACE:
!
  FUNCTION IsEndOfSimulation( Yr, Mt, Dy, Hr, Mn, Sc ) RESULT ( IsEnd ) 
!
! !USES:
!
!
! !INPUT PARAMETERS:
!
    INTEGER,          INTENT(IN   ) :: YR
    INTEGER,          INTENT(IN   ) :: MT 
    INTEGER,          INTENT(IN   ) :: DY
    INTEGER,          INTENT(IN   ) :: HR
    INTEGER,          INTENT(IN   ) :: MN
    INTEGER,          INTENT(IN   ) :: SC
!
! !OUTPUT PARAMETERS
!
    LOGICAL                         :: IsEnd
!
! !REVISION HISTORY:
!  08 Sep 2014 - C. Keller - Initial Version
!  13 Jul 2015 - C. Keller - Bug fix: now save YYYYMMDD and hhmmss in different
!                            variables to avoid integer truncation errors.
!EOP
!------------------------------------------------------------------------------
!BOC
!
! LOCAL VARIABLES:
!
    INTEGER       :: THISYYYYMMDD
    INTEGER       :: THIShhmmss
    INTEGER, SAVE :: ENDYYYYMMDD = -1
    INTEGER, SAVE :: ENDhhmmss   = -1

    !=================================================================
    ! IsEndOfSimulation begins here
    !=================================================================

    ! Init
    IsEnd = .FALSE.

    ! Calculate simulation end datetime if not yet done so
    IF ( ENDYYYYMMDD < 0 ) THEN
       ENDYYYYMMDD = YRS(2)*10000 + MTS(2)*100 + DYS(2)
       ENDhhmmss   = HRS(2)*10000 + MNS(2)*100 + SCS(2)
    ENDIF

    ! Calculate current datetime
    THISYYYYMMDD = YR*10000 + MT*100 + DY
    THIShhmmss   = HR*10000 + MN*100 + SC

    ! Check if current datetime is beyond simulation end date
    IF ( THISYYYYMMDD > ENDYYYYMMDD ) THEN
       IsEnd = .TRUE.
    ELSEIF ( (THISYYYYMMDD == ENDYYYYMMDD) .AND. (THIShhmmss > ENDhhmmss) ) THEN
       IsEnd = .TRUE.
    ENDIF

  END FUNCTION IsEndOfSimulation
!EOC
END MODULE HCOI_StandAlone_Mod<|MERGE_RESOLUTION|>--- conflicted
+++ resolved
@@ -1129,16 +1129,6 @@
 
        ! Set longitude and latitude edge values if not read from disk
        IF ( XEDGE(I,J,1) == HCO_MISSVAL ) THEN
-<<<<<<< HEAD
-          DLON = ( XMAX - XMIN ) / NX
-          XEDGE(I,J,1) = XMIN + ( (I-1) * DLON )
-       ELSE
-          DLON = XEDGE(I+1,J,1) - XEDGE(I,J,1)
-       ENDIF       
-       IF ( YEDGE(I,J,1) == HCO_MISSVAL ) THEN
-          DLAT = ( YMAX - YMIN ) / NY
-          YEDGE(I,J,1) = YMIN + ( (J-1) * DLAT )
-=======
 
           ! eventually get from mid-points
           IF ( XMID(I,J,1) /= HCO_MISSVAL ) THEN
@@ -1174,7 +1164,6 @@
              DLAT = ( YMAX - YMIN ) / NY
              YEDGE(I,J,1) = YMIN + ( (J-1) * DLAT )
           ENDIF       
->>>>>>> 58552ecf
        ELSE
           DLAT = YEDGE(I,J+1,1) - YEDGE(I,J,1)
        ENDIF       
