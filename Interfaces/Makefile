#------------------------------------------------------------------------------
#                  Harvard-NASA Emissions Component (HEMCO)                   !
#------------------------------------------------------------------------------
#BOP
#
# !MODULE: Makefile (in the HEMCO/Interfaces subdirectory)
#
# !DESCRIPTION: This Makefile builds the HEMCO interface routines into 
#  library file libHCOI.a.
#\\
#\\
# !REMARKS:
# To build the programs, call "make" with the following syntax:
#                                                                             .
#   make -jN TARGET [ OPTIONAL-FLAGS ]
#                                                                             .
# To display a complete list of options, type "make help".
#
# !REVISION HISTORY: 
#  15 Jul 2014 - R. Yantosca - Initial version
#  03 Jun 2015 - R. Yantosca - Also remove *.mod, *.a files with "make clean"
#EOP
#------------------------------------------------------------------------------
#BOC

###############################################################################
###                                                                         ###
###  Initialization section                                                 ###
###                                                                         ###
###############################################################################

# Directories
ROOT    :=../..
LIB     :=$(ROOT)/lib
MOD     :=$(ROOT)/mod
BIN     :=$(ROOT)/bin

# Include header file.  This returns CC, F90, FREEFORM, LD, R8, SHELL,
# as well as the default Makefile compilation rules for source code files.
include $(ROOT)/Makefile_header.mk

# List of source files to compile
SOURCES :=$(wildcard *.F) $(wildcard *.F90)

# Replace .f and .f90 extensions with *.o
TMP     :=$(SOURCES:.F=.o)
OBJECTS :=$(TMP:.F90=.o)

# List of module files.  Convert to lowercase, then prefix directory name.
MODULES :=$(OBJECTS:.o=.mod)
MODULES :=$(shell echo $(MODULES) | tr A-Z a-z)
MODULES :=$(foreach I,$(MODULES),$(MOD)/$(I))

# Library file
LIBRARY :=libHCOI.a

# Executable file
EXE     :=hemco_standalone.x

###############################################################################
###                                                                         ###
###  Makefile targets: type "make help" for a complete listing!             ###
###                                                                         ###
###############################################################################

.PHONY: clean debug check

all: 
	@${MAKE} lib
	@${MAKE} exe

check:
	@${MAKE} exe

lib: $(OBJECTS)
	$(AR) crs $(LIBRARY) $(OBJECTS)
	mv $(LIBRARY) $(LIB)

clean:
	@echo "===> Making clean in directory: HEMCO/Interfaces <==="
	@rm -f *.x *$(OBJECTS) $(MODULES) $(LIBRARY) $(LIB)/$(LIBRARY)

<<<<<<< HEAD
exe: $(OBJx)
=======
exe: 
>>>>>>> fa0e5114
	@echo "LINK: $(LINK_HCO)"
	$(LD) $(OBJECTS) $(LINK_HCO) -o $(EXE)

debug:
	@echo "Targets : $(MAKECMDGOALS)"
	@echo "ROOT    : $(ROOT)"
	@echo "LIB     : $(LIB)"
	@echo "MOD     : $(MOD)"
	@echo "F90     : $(F90)"
	@echo "OBJECTS : $(OBJECTS)"
	@echo "MODULES : $(MODULES)"
	@echo "LIBRARY : $(LIBRARY)"

###############################################################################
###                                                                         ###
###  Dependencies listing                                                   ###
###  (grep "USE " to get the list of module references!)                    ###
###                                                                         ###
###  From this list of dependencies, the "make" utility will figure out     ###
###  correct order of compilation (so we don't have to do that ourselves).  ###
###  This also allows us to compile on multiple processors with "make -j".  ###
###                                                                         ###
###  NOTES:                                                                 ###
###  (1) Only specify object-file dependencies that are within this         ###
###       directory.  Object files in other directories will be referenced  ### 
###       at link-time.                                                     ###
###  (2) For "make -jN" (i.e. compile N files simultaneously), all files    ###
###       in this directory must have a listed dependency.                  ###
###                                                                         ###
###############################################################################

hcoi_esmf_mod.o : hcoi_esmf_mod.F90

hcoi_standalone_mod.o : hcoi_standalone_mod.F90

<<<<<<< HEAD
hemco_standalone_mod.o : hemco_standalone_mod.F90 \
                         hcoi_standalone_mod.o
=======
hemco_standalone.o : hemco_standalone.F90 \
                     hcoi_standalone_mod.o
>>>>>>> fa0e5114

#EOC<|MERGE_RESOLUTION|>--- conflicted
+++ resolved
@@ -80,11 +80,7 @@
 	@echo "===> Making clean in directory: HEMCO/Interfaces <==="
 	@rm -f *.x *$(OBJECTS) $(MODULES) $(LIBRARY) $(LIB)/$(LIBRARY)
 
-<<<<<<< HEAD
-exe: $(OBJx)
-=======
 exe: 
->>>>>>> fa0e5114
 	@echo "LINK: $(LINK_HCO)"
 	$(LD) $(OBJECTS) $(LINK_HCO) -o $(EXE)
 
@@ -120,12 +116,7 @@
 
 hcoi_standalone_mod.o : hcoi_standalone_mod.F90
 
-<<<<<<< HEAD
-hemco_standalone_mod.o : hemco_standalone_mod.F90 \
-                         hcoi_standalone_mod.o
-=======
 hemco_standalone.o : hemco_standalone.F90 \
                      hcoi_standalone_mod.o
->>>>>>> fa0e5114
 
 #EOC