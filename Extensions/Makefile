--- conflicted
+++ resolved
@@ -194,12 +194,10 @@
 hcox_tomas_seasalt_mod.o    : hcox_tomas_seasalt_mod.F90      \
                               hcox_state_mod.o
 
-<<<<<<< HEAD
 hcox_tools_mod.o            : hcox_tools_mod.F90
-=======
+
 hcox_tomas_dustdead_mod.o   : hcox_tomas_dustdead_mod.F       \
                               hcox_state_mod.o
->>>>>>> 13c53c8e
 
 ocean_toolbox_mod.o         : ocean_toolbox_mod.F90
 
