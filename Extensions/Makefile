--- conflicted
+++ resolved
@@ -111,14 +111,9 @@
 
 drydep_toolbox_mod.o        : drydep_toolbox_mod.F90
 
-<<<<<<< HEAD
-EF_MGN20_mod.o              : EF_MGN20_mod.F
-
 hcox_aerocom_mod.o          : hcox_aerocom_mod.F90            \
                               hcox_state_mod.o		      
 
-=======
->>>>>>> cc85f63d
 hcox_ch4wetland_mod.o       : hcox_ch4wetland_mod.F90         \
                               hcox_state_mod.o		      
 
