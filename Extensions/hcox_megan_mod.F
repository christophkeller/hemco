!------------------------------------------------------------------------------
!                  Harvard-NASA Emissions Component (HEMCO)                   !
!------------------------------------------------------------------------------
!BOP
!
! !MODULE: hcox_megan_mod.F90
!
! !DESCRIPTION: Module HCOX\_Megan\_Mod contains variables and routines 
!  specifying the algorithms that control the MEGAN inventory of biogenic 
!  emissions (as implemented into the GEOS-Chem model).
!\\
!\\
! This is a HEMCO extension module that uses many of the HEMCO core
! utilities.
!\\
!\\
! MEGAN calculates gamma activity factor based upon temperature and 
! radiation information from the past 10 days. In the original GEOS-Chem 
! code, the initial 10-d averages were explicitly calculated during 
! initialization of MEGAN. This is not feasible in an ESMF environment,
! and the following restart variables can now be provided through the 
! HEMCO configuration file:
! \begin{itemize}
! \item T\_DAVG: temperature (10 day average) 
! \item PARDR\_DAVG: direct radiation (10 day average) 
! \item PARDF\_DAVG: diffuse radiation (10 day average)
! \item T\_PREVDAY: temperature (1 day average) 
! \end{itemize}
! These variables are automatically searched for on the first run
! call. If not defined, the current tempeature/radiation value is 
! used instead. Especially for the radiation (PARDR and PARDF), this 
! may result in very different average values - which in turn may 
! result in local differences of >50%. HEMCO emissions are identical 
! to original GEOS-Chem emissions once we pass the first 10 days 
! (ckeller, 10/8/2013).
!\\
!\\
! A similar procedure is also applied to the leaf area index variables.
! The original GEOS-Chem MEGAN code used three LAI variables: current month
! LAI (LAI\_CM), previous month LAI (LAI\_PM), and instantaneous LAI (LAI), 
! which was a daily interpolation of LAI\_CM and next month' LAI, (LAI\_NM). 
! The HEMCO implementation uses only the instantaneous LAI, assuming it is
! updated every day. The previous day LAI is kept in memory and used to
! determine the LAI change over time (used to calculate the gamma leaf age).
! For the first simulation day, the previous' day LAI is taken from the 
! restart file (field LAI\_PREVDAY). If no restart variable is defined, a 
! LAI change of zero is assumed.
! (ckeller, 10/9/2014)
!\\
!\\
! !References:
!
!  \begin{itemize}
!  \item Guenther, A., et al., \emph{The Model of Emissions of Gases and
!        Aerosols from Nature version 2.1 (MEGAN2.1): an extended and updated
!        framework for modeling biogenic emissions}, \underline{Geosci. Model
!        Dev/}, \testbf{5}, 1471-1792, 2012.
!  \item Guenther, A., et al., \emph{A global model of natural volatile 
!        organic compound emissions}, \underline{J.Geophys. Res.}, 
!        \textbf{100}, 8873-8892, 1995.
!  \item Wang, Y., D. J. Jacob, and J. A. Logan, \emph{Global simulation of 
!        tropospheric O3-Nox-hydrocarbon chemistry: 1. Model formulation}, 
!        \underline{J. Geophys. Res.}, \textbf{103}, D9, 10713-10726, 1998.
!  \item Guenther, A., B. Baugh, G. Brasseur, J. Greenberg, P. Harley, L. 
!        Klinger, D. Serca, and L. Vierling, \emph{Isoprene emission estimates 
!        and uncertanties for the Central African EXPRESSO study domain}, 
!        \underline{J. Geophys. Res.}, \textbf{104}, 30,625-30,639, 1999.
!  \item Guenther, A. C., T. Pierce, B. Lamb, P. Harley, and R. Fall, 
!        \emph{Natural emissions of non-methane volatile organic compounds, 
!        carbon monoxide, and oxides of nitrogen from North America}, 
!        \underline{Atmos. Environ.}, \textbf{34}, 2205-2230, 2000.
!  \item Guenther, A., and C. Wiedinmyer, \emph{User's guide to Model of 
!        Emissions of Gases and Aerosols from Nature}. http://cdp.ucar.edu. 
!        (Nov. 3, 2004) 
!  \item Guenther, A., \emph{AEF for methyl butenol}, personal commucation. 
!        (Nov, 2004)
!  \item Sakulyanontvittaya, T., T. Duhl, C. Wiedinmyer, D. Helmig, S. 
!        Matsunaga, M. Potosnak, J. Milford, and A. Guenther, \emph{Monoterpene
!        and sesquiterpene emission estimates for the United States}, 
!        \underline{Environ. Sci. Technol}, \textbf{42}, 1623-1629, 2008.
!  \end{itemize}
!
! !INTERFACE:
!
      MODULE HCOX_MEGAN_MOD
!
! !USES:
!
      USE HCO_ERROR_MOD
      USE HCO_DIAGN_MOD
      USE HCOX_State_MOD,    ONLY : Ext_State
      USE HCO_STATE_MOD,     ONLY : HCO_STATE

      IMPLICIT NONE
      PRIVATE
!
! !PUBLIC MEMBER FUNCTIONS: 
!
      PUBLIC  :: HCOX_Megan_Init
      PUBLIC  :: HCOX_Megan_Run
      PUBLIC  :: HCOX_Megan_Final
!
! !PRIVATE MEMBER FUNCTIONS:
!
      PRIVATE :: GET_MEGAN_EMISSIONS  ! dbm, new MEGAN driver routine
                                      ! for all compounds (6/21/2012)
      PRIVATE :: UPDATE_HCOT_DAY      
      PRIVATE :: UPDATE_HCOT_15_AVG   
      PRIVATE :: GET_MEGAN_PARAMS
      PRIVATE :: GET_MEGAN_AEF
      PRIVATE :: GET_GAMMA_PAR_PCEEA
      PRIVATE :: GET_GAMMA_T_LI
      PRIVATE :: GET_GAMMA_T_LD
      PRIVATE :: GET_GAMMA_LAI
      PRIVATE :: GET_GAMMA_AGE
      PRIVATE :: GET_GAMMA_SM
      PRIVATE :: CALC_NORM_FAC
      PRIVATE :: SOLAR_ANGLE
      PRIVATE :: FILL_RESTART_VARS 
      PRIVATE :: CALC_AEF
! 
! !REVISION HISTORY: 
!  (1 ) Original code (biogen_em_mod.f) by Dorian Abbot (6/2003).  Updated to 
!        latest algorithm and modified for the standard code by May Fu 
!        (11/2004).
!  (2 ) All emission are currently calculated using TS from DAO met field.
!        TS is the surface air temperature, which should be carefully 
!        distinguished from TSKIN. (tmf, 11/20/2004)
!  (3 ) In GEOS4, the TS used here are the T2M in the A3 files, read in 
!        'a3_read_mod.f'. 
!  (4 ) Bug fix: change #if block to also cover GCAP met fields (bmy, 12/6/05)
!  (5 ) Remove support for GEOS-1 and GEOS-STRAT met fields (bmy, 8/4/06)
!  (6 ) Bug fix: Skip Feb 29th if GCAP in INIT_MEGAN (phs, 9/18/07)
!  (7 ) Added routine GET_AEF_05x0666 to read hi-res AEF data for the GEOS-5
!        0.5 x 0.666 nested grid simulations (yxw, dan, bmy, 11/6/08)
!  17 Dec 2009 - R. Yantosca - Added ProTeX headers
!  09 Mar 2010 - R. Yantosca - Minor bug fix in GET_EMMONOT_MEGAN
!  17 Mar 2010 - H. Pye      - AEF_SPARE must be a scalar local variable
!                              in GET_EMMONOT_MEGAN for parallelization.
!  20 Aug 2010 - R. Yantosca - Move CMN_SIZE to top of module
!  20 Aug 2010 - R. Yantosca - Now set DAY_DIM = 24 for MERRA, since the
!                              surface temperature is now an hourly field.
!  01 Sep 2010 - R. Yantosca - Bug fix in INIT_MEGAN: now only read in 
!                              NUM_DAYS (instead of 15) days of sfc temp data
!  22 Nov 2011 - R. Yantosca - Do not use erroneous AEF's for nested grids 
!  06 Dec 2011 - E. Fischer  - Added Acetone emissions 
!  28 Feb 2012 - R. Yantosca - Removed support for GEOS-3
!  01 Mar 2012 - R. Yantosca - Now reference new grid_mod.F90
!  01 Mar 2012 - R. Yantosca - Use updated GET_LOCALTIME from time_mod.F
!  11 Apr 2012 - R. Yantosca - Replace lai_mod.F with modis_lai_mod.F90
!  13 Aug 2013 - M. Sulprizio- Modifications for updated SOA sim (H. Pye):
!                               Add sesquiterpenes to MEGAN group;
!                               Add plant functional types (PFT_xx);
!                               Rename GET_EMMONOG_MEGAN to GET_EMTERP_MEGAN;
!                               Add routines READ_PFT and GET_AEF_GEN
!  20 Aug 2013 - R. Yantosca - Removed "define.h", this is now obsolete
!  26 Sep 2013 - R. Yantosca - Renamed GEOS_57 Cpp switch to GEOS_FP
!  05 Oct 2013 - C. Keller   - Now a HEMCO extension 
!  04 Aug 2014 - C. Keller   - Added 'manual' diagnostics for Acetone.
!  09 Oct 2014 - C. Keller   - Now use only GC_LAI (keep prev. LAI in memory)
!  22 Dec 2014 - C. Keller   - Now use flexible precision (hp) everywhere.
!                              Option to read temperature/irradiation from
!                              restart.
!  26 Jan 2015 - M. Sulprizio- Update from D. Millet (19 Jan 2013): Streamlined
!                              computations into a single driver routine
!                              and updated emissions according to MEGAN 2.1 as
!                              described in:
!                              Guenther et al., The Model of Emissions of Gases
!                              and Aerosols from Nature version 2.1 (MEGAN2.1):
!                              an extended and updated framework for modeling 
!                              biogenic emissions, GMD, 5, 1471-1492, 2012.
!  12 Feb 2015 - M. Sulprizio- Remove GET_AEF_GEN routine. We now calculate AEFs
!                              for FARN, BCAR, and OSQT in CALC_AEF using
!                              parameters from Guenther et al., 2012.
!  18 Feb 2015 - M. Sulprizio- Remove LPECCA logical flag since we use this
!                              scheme exclusively now.
!                              Restore emissions of individual MEGAN species to
!                              diagnostics for consistency with pre-HEMCO code.
!EOP
!------------------------------------------------------------------------------
!BOC
!
! !MODULE VARIABLES:
! 
      INTEGER                 :: ExtNr
      INTEGER                 :: ExtNrMono 
      INTEGER                 :: ExtNrSoa
      REAL(hp)                :: ISOP_SCALING

      ! Physical parameter
      REAL(hp)                :: D2RAD  ! Degrees to radians 
      REAL(hp)                :: RAD2D  ! Radians to degrees

      ! HEMCO species IDs
      INTEGER                 :: IDTISOP
      INTEGER                 :: IDTMONX
      INTEGER                 :: IDTACET
      INTEGER                 :: IDTCO 
      INTEGER                 :: IDTPRPE
      INTEGER                 :: IDTC2H4
      INTEGER                 :: IDTALD2
      INTEGER                 :: IDTOCPI
      INTEGER                 :: IDTLIMO
      INTEGER                 :: IDTMTPA
      INTEGER                 :: IDTMTPO
      INTEGER                 :: IDTSESQ

      ! Pointers to annual emission factor arrays.
      ! These fields are obtained from ext. data (from config file)
      ! These arrays represent the base emission values in kg(C)/m2/s
      ! that will be scaled based upon meteorological conditions.
<<<<<<< HEAD
      REAL(sp), POINTER       :: AEF_ISOP(:,:) => NULL()     ! Isoprene 
      REAL(sp), POINTER       :: AEF_MBO(:,:) => NULL()      ! Methyl butenol
      REAL(sp), POINTER       :: AEF_APINE(:,:) => NULL()    ! Alpha-pinene
      REAL(sp), POINTER       :: AEF_BPINE(:,:) => NULL()    ! Beta-pinene
      REAL(sp), POINTER       :: AEF_LIMON(:,:) => NULL()    ! Limonene
      REAL(sp), POINTER       :: AEF_SABIN(:,:) => NULL()    ! Sabine
      REAL(sp), POINTER       :: AEF_MYRCN(:,:) => NULL()    ! Myrcene
      REAL(sp), POINTER       :: AEF_CAREN(:,:) => NULL()    ! 3-Carene
      REAL(sp), POINTER       :: AEF_OCIMN(:,:) => NULL()    ! Ocimene
      REAL(sp), POINTER       :: AEF_ACET(:,:) => NULL()     ! Acetone
      REAL(sp), POINTER       :: GEIA_ORVC(:,:) => NULL()

      ! Generic emission factors (all 20 MEGAN groups). Will be determined from 
      ! plant functional types.
      REAL(hp), ALLOCATABLE   :: AEF_GEN(:,:,:)
=======
      REAL(hp), POINTER       :: AEF_ISOP(:,:)  => NULL()   ! Isoprene 
      REAL(hp), POINTER       :: AEF_MBOX(:,:)  => NULL()   ! Methyl butenol
      REAL(hp), POINTER       :: AEF_BPIN(:,:)  => NULL()   ! Beta-pinene
      REAL(hp), POINTER       :: AEF_CARE(:,:)  => NULL()   ! 3-Carene
      REAL(hp), POINTER       :: AEF_LIMO(:,:)  => NULL()   ! Limonene
      REAL(hp), POINTER       :: AEF_OCIM(:,:)  => NULL()   ! Ocimene
      REAL(hp), POINTER       :: AEF_SABI(:,:)  => NULL()   ! Sabinene
      REAL(hp), POINTER       :: GEIA_ORVC(:,:) => NULL()   ! Organic carbon

      ! Annual emission factors arrays
      ! These fields are not read from file, but are computed in CALC_AEF
      REAL(hp), ALLOCATABLE   :: AEF_APIN(:,:)              ! Alpha-pinene
      REAL(hp), ALLOCATABLE   :: AEF_MYRC(:,:)              ! Myrcene
      REAL(hp), ALLOCATABLE   :: AEF_OMON(:,:)              ! Other monoterpenes
      REAL(hp), ALLOCATABLE   :: AEF_MOHX(:,:)              ! Methanol
      REAL(hp), ALLOCATABLE   :: AEF_ACET(:,:)              ! Acetone
      REAL(hp), ALLOCATABLE   :: AEF_ETOH(:,:)              ! Ethanol
      REAL(hp), ALLOCATABLE   :: AEF_CH2O(:,:)              ! Formaldehyde
      REAL(hp), ALLOCATABLE   :: AEF_ALD2(:,:)              ! Acetaldehyde
      REAL(hp), ALLOCATABLE   :: AEF_FAXX(:,:)              ! Formic acid
      REAL(hp), ALLOCATABLE   :: AEF_AAXX(:,:)              ! Acetic acid
      REAL(hp), ALLOCATABLE   :: AEF_C2H4(:,:)              ! Ethene
      REAL(hp), ALLOCATABLE   :: AEF_TOLU(:,:)              ! Toluene
      REAL(hp), ALLOCATABLE   :: AEF_HCNX(:,:)              ! HCN
      REAL(hp), ALLOCATABLE   :: AEF_PRPE(:,:)              ! >= C3 alkenes
      REAL(hp), ALLOCATABLE   :: AEF_FARN(:,:)              ! a-Farnesene
      REAL(hp), ALLOCATABLE   :: AEF_BCAR(:,:)              ! b-Caryophyllene
      REAL(hp), ALLOCATABLE   :: AEF_OSQT(:,:)              ! Other sesquiterp.

      ! Pointers to CLM4 plant functional types
      REAL(hp), POINTER       :: PFT_BARE(:,:)                => NULL()
      REAL(hp), POINTER       :: PFT_NDLF_EVGN_TMPT_TREE(:,:) => NULL()
      REAL(hp), POINTER       :: PFT_NDLF_EVGN_BORL_TREE(:,:) => NULL()
      REAL(hp), POINTER       :: PFT_NDLF_DECD_BORL_TREE(:,:) => NULL()
      REAL(hp), POINTER       :: PFT_BDLF_EVGN_TROP_TREE(:,:) => NULL()
      REAL(hp), POINTER       :: PFT_BDLF_EVGN_TMPT_TREE(:,:) => NULL()
      REAL(hp), POINTER       :: PFT_BDLF_DECD_TROP_TREE(:,:) => NULL()
      REAL(hp), POINTER       :: PFT_BDLF_DECD_TMPT_TREE(:,:) => NULL()
      REAL(hp), POINTER       :: PFT_BDLF_DECD_BORL_TREE(:,:) => NULL()
      REAL(hp), POINTER       :: PFT_BDLF_EVGN_SHRB(:,:)      => NULL()
      REAL(hp), POINTER       :: PFT_BDLF_DECD_TMPT_SHRB(:,:) => NULL()
      REAL(hp), POINTER       :: PFT_BDLF_DECD_BORL_SHRB(:,:) => NULL()
      REAL(hp), POINTER       :: PFT_C3_ARCT_GRSS(:,:)        => NULL()
      REAL(hp), POINTER       :: PFT_C3_NARC_GRSS(:,:)        => NULL()
      REAL(hp), POINTER       :: PFT_C4_GRSS(:,:)             => NULL()
      REAL(hp), POINTER       :: PFT_CROP(:,:)                => NULL()

      ! Normalization factor
      REAL(hp), ALLOCATABLE   :: NORM_FAC(:)
>>>>>>> 99302603

      ! Scalars
      INTEGER,  PARAMETER  :: DAY_DIM        = 24       ! # of 1-hr periods/day
!      INTEGER, PARAMETER  :: DAY_DIM        = 8        ! # of 3-hr periods/day
      INTEGER,  PARAMETER  :: NUM_DAYS       = 10       ! # of days to avg 
      REAL(hp), PARAMETER  :: WM2_TO_UMOLM2S = 4.766_hp ! W/m2 -> umol/m2/s

      ! Past light & temperature conditions (mpb,2009)
      ! (1) Temperature at 2m (TS):
!      REAL(hp), ALLOCATABLE, TARGET :: HCOT_DAILY(:,:)       ! Daily averaged sfc temp
      REAL(sp), POINTER             :: T_PREVDAY(:,:)        ! Pointer to previous day T.
      REAL(sp), ALLOCATABLE, TARGET :: HCOT_DAY(:,:,:)       ! Holds 1 day of sfc temp data
      REAL(sp), ALLOCATABLE, TARGET :: HCOT_15(:,:,:)        ! Holds 15 days of daily avg T
      REAL(sp), ALLOCATABLE, TARGET :: HCOT_15_AVG(:,:)      ! Sfc temp avg'd over NUM_DAYS

      ! (2) PAR Direct: 
!      REAL(hp), ALLOCATABLE, TARGET :: HCOPARDR_DAILY(:,:)   ! Average daily PARDR
      REAL(sp), ALLOCATABLE, TARGET :: HCOPARDR_DAY(:,:,:)   ! Holds 1 day of PARDR data
      REAL(sp), ALLOCATABLE, TARGET :: HCOPARDR_15(:,:,:)    ! 10 days of daily avg'd PARDR
      REAL(sp), ALLOCATABLE, TARGET :: HCOPARDR_15_AVG(:,:)  ! PARDR averaged over NUM_DAYS

      ! (3) PAR Diffuse: 
!      REAL(hp), ALLOCATABLE, TARGET :: HCOPARDF_DAILY(:,:)   ! Average daily PARDR
      REAL(sp), ALLOCATABLE, TARGET :: HCOPARDF_DAY(:,:,:)   ! Holds 1-day of PARDR data
      REAL(sp), ALLOCATABLE, TARGET :: HCOPARDF_15(:,:,:)    ! 10 days of daily avg'd PARDR 
      REAL(sp), ALLOCATABLE, TARGET :: HCOPARDF_15_AVG(:,:)  ! PARDF averaged over NUM_DAYS

      ! previous LAI values (ckeller, 10/09/2014)
      REAL(sp), ALLOCATABLE, TARGET :: LAI_PREVSTEP(:,:)     ! LAI of prev. time step
      REAL(sp), ALLOCATABLE, TARGET :: LAI_PREVDAY(:,:)      ! LAI of prev. day

      ! Days between mid-months (updated by HEMCO clock)
      INTEGER             :: DAYS_BTW_M

      ! testing only
      integer, parameter  :: ix = 20 !20 !25 !13 !20
      integer, parameter  :: iy = 43 !43 !22 !38 !31

      CONTAINS
!EOC
!------------------------------------------------------------------------------
!                  Harvard-NASA Emissions Component (HEMCO)                   !
!------------------------------------------------------------------------------
!BOP
!
! !IROUTINE: HCOX_Megan_Run
!
! !DESCRIPTION: Subroutine HCOX\_MEGAN\_Run is the driver routine for
! the MEGAN model within the new emissions structure. 
! Note that all diagnostics are commented since those are still written
! as part of the old emission structure.
!\\
!\\
! !INTERFACE:
!
      SUBROUTINE HCOX_Megan_Run( am_I_Root, ExtState, HcoState, RC ) 
!
! !USES:
!
      USE HCO_FLUXARR_MOD,     ONLY : HCO_EmisAdd 
      USE HCO_CLOCK_MOD,       ONLY : HcoClock_First 
      USE HCO_CLOCK_MOD,       ONLY : HcoClock_NewHour 
      USE HCO_CLOCK_MOD,       ONLY : HcoClock_NewDay
      USE HCO_EMISLIST_MOD,    ONLY : HCO_GetPtr
!
! !INPUT PARAMETERS: 
!
      LOGICAL,         INTENT(IN)    :: am_I_Root
      TYPE(Ext_State), POINTER       :: ExtState 
      TYPE(HCO_State), POINTER       :: HcoState
!
! !INPUT/OUTPUT PARAMETERS: 
!
      INTEGER,         INTENT(INOUT) :: RC
!
! !REVISION HISTORY: 
!  05 Aug 2013 - C. Keller - Initial version 
!  08 Oct 2014 - C. Keller - Now use HEMCO clock to get days between months
!  09 Oct 2014 - C. Keller - Now use only GC_LAI. This makes days between months
!                            obsolete
!  16 Oct 2014 - C. Keller - Initialize flux arrays to avoid float invalid
!------------------------------------------------------------------------------
!BOC
!
! !LOCAL VARIABLES:
!
      INTEGER             :: I, J
      REAL(hp)            :: EMIS_ISOP, EMIS_MBOX, EMIS_APIN, EMIS_BPIN
      REAL(hp)            :: EMIS_LIMO, EMIS_SABI, EMIS_MYRC, EMIS_CARE
      REAL(hp)            :: EMIS_OCIM, EMIS_OMON, EMIS_MONO, EMIS_ALD2
      REAL(hp)            :: EMIS_MOHX, EMIS_ETOH, EMIS_FAXX, EMIS_AAXX
      REAL(hp)            :: EMIS_ACET, EMIS_PRPE, EMIS_C2H4
      REAL(hp)            :: EMIS_FARN, EMIS_BCAR, EMIS_OSQT
      REAL(hp)            :: BIOG_ALPH, BIOG_LIMO
      REAL(hp)            :: BIOG_ALCO
      REAL(hp)            :: MONO_MOL
      REAL(hp)            :: MBOX_MOL
      REAL(hp)            :: X, Y 
      REAL(hp)            :: DIURFACT, DIURORVC
      REAL(hp)            :: TMP
      LOGICAL             :: ERR
      LOGICAL             :: FIRST, IsNewHour, IsNewDay 

      ! Emission arrays (kgC/m2/s)
      REAL(hp), TARGET    :: FLUXISOP  (HcoState%NX,HcoState%NY)
      REAL(hp), TARGET    :: FLUXMONO  (HcoState%NX,HcoState%NY)
      REAL(hp), TARGET    :: FLUXACETmo(HcoState%NX,HcoState%NY)
      REAL(hp), TARGET    :: FLUXACETmb(HcoState%NX,HcoState%NY)
      REAL(hp), TARGET    :: FLUXACETbg(HcoState%NX,HcoState%NY)
      REAL(hp), TARGET    :: FLUXCO    (HcoState%NX,HcoState%NY)
      REAL(hp), TARGET    :: FLUXPRPE  (HcoState%NX,HcoState%NY)
      REAL(hp), TARGET    :: FLUXC2H4  (HcoState%NX,HcoState%NY)
      REAL(hp), TARGET    :: FLUXOCPI  (HcoState%NX,HcoState%NY)
      REAL(hp), TARGET    :: FLUXLIMO  (HcoState%NX,HcoState%NY)
      REAL(hp), TARGET    :: FLUXMTPA  (HcoState%NX,HcoState%NY)
      REAL(hp), TARGET    :: FLUXMTPO  (HcoState%NX,HcoState%NY)
      REAL(hp), TARGET    :: FLUXSESQ  (HcoState%NX,HcoState%NY)

      ! Emission arrays for use in diagnostics only (kgC/m2/s)
      REAL(hp), TARGET    :: FLUXMBOX  (HcoState%NX,HcoState%NY)
      REAL(hp), TARGET    :: FLUXAPIN  (HcoState%NX,HcoState%NY)
      REAL(hp), TARGET    :: FLUXBPIN  (HcoState%NX,HcoState%NY)
      REAL(hp), TARGET    :: FLUXSABI  (HcoState%NX,HcoState%NY)
      REAL(hp), TARGET    :: FLUXMYRC  (HcoState%NX,HcoState%NY)
      REAL(hp), TARGET    :: FLUXCARE  (HcoState%NX,HcoState%NY)
      REAL(hp), TARGET    :: FLUXOCIM  (HcoState%NX,HcoState%NY)
      REAL(hp), TARGET    :: FLUXOMON  (HcoState%NX,HcoState%NY)
      REAL(hp), TARGET    :: FLUXALD2  (HcoState%NX,HcoState%NY)
      REAL(hp), TARGET    :: FLUXMOHX  (HcoState%NX,HcoState%NY)
      REAL(hp), TARGET    :: FLUXETOH  (HcoState%NX,HcoState%NY)
      REAL(hp), TARGET    :: FLUXFAXX  (HcoState%NX,HcoState%NY)
      REAL(hp), TARGET    :: FLUXAAXX  (HcoState%NX,HcoState%NY)
      REAL(hp), TARGET    :: FLUXFARN  (HcoState%NX,HcoState%NY)
      REAL(hp), TARGET    :: FLUXBCAR  (HcoState%NX,HcoState%NY)
      REAL(hp), TARGET    :: FLUXOSQT  (HcoState%NX,HcoState%NY)

      ! For diagnostics
      REAL(hp), POINTER   :: Arr2D(:,:) => NULL()
      CHARACTER(LEN=63)   :: DiagnName

      ! Molecules C / kg C
      REAL(hp), PARAMETER   :: XNUMOL_C = 6.022e+23_hp / 12e-3_hp
      REAL(hp), PARAMETER   :: UNITCONV = 1.0_hp

      ! Fraction of yield of OC (hydrophilic) from terpene emissions
      REAL(hp), PARAMETER   :: EMMT2OC = 1.0e-1_hp

      ! Conversion factors for OC/BC
      REAL(hp), PARAMETER   :: FC1 = 136.2364_hp / 120.11_hp
      REAL(hp), PARAMETER   :: FC2 = 154.2516_hp / 120.11_hp
      REAL(hp), PARAMETER   :: FC3 = 204.3546_hp / 180.165_hp
      REAL(hp), PARAMETER   :: FC4 = 152.0_hp    / 120.11_hp

      ! Conversion factors for acetone calculations
      REAL(hp), PARAMETER   :: YIELD_MO   = 0.116_hp
      REAL(hp), PARAMETER   :: MONO_SCALE = 0.89_hp
      REAL(hp), PARAMETER   :: MB_SCALE1  = 0.6_hp
      REAL(hp), PARAMETER   :: MB_SCALE2  = 0.76_hp

      !=================================================================
      ! HCOX_Megan_Run begins here! 
      !================================================================= 

      ! Enter 
      CALL HCO_ENTER ( 'HCOX_Megan_Run (hcox_megan_mod.F)', RC )
      IF ( RC /= HCO_SUCCESS ) RETURN
      ERR = .FALSE.

      ! Time information
      FIRST     = HcoClock_First  ( .TRUE. )
      IsNewHour = HcoClock_NewHour( .TRUE. )
      IsNewDay  = HcoClock_NewDay ( .TRUE. )

      ! Initialize flux arrays
      FLUXISOP   = 0.0_hp
      FLUXMBOX   = 0.0_hp
      FLUXAPIN   = 0.0_hp
      FLUXBPIN   = 0.0_hp
      FLUXSABI   = 0.0_hp
      FLUXMYRC   = 0.0_hp
      FLUXCARE   = 0.0_hp
      FLUXOCIM   = 0.0_hp
      FLUXOMON   = 0.0_hp
      FLUXMONO   = 0.0_hp
      FLUXALD2   = 0.0_hp
      FLUXMOHX   = 0.0_hp
      FLUXETOH   = 0.0_hp
      FLUXFAXX   = 0.0_hp
      FLUXAAXX   = 0.0_hp
      FLUXACETmo = 0.0_hp
      FLUXACETmb = 0.0_hp
      FLUXACETbg = 0.0_hp
      FLUXCO     = 0.0_hp
      FLUXPRPE   = 0.0_hp
      FLUXC2H4   = 0.0_hp
      FLUXOCPI   = 0.0_hp
      FLUXLIMO   = 0.0_hp
      FLUXMTPA   = 0.0_hp
      FLUXMTPO   = 0.0_hp
      FLUXFARN   = 0.0_hp
      FLUXBCAR   = 0.0_hp
      FLUXOSQT   = 0.0_hp
      FLUXSESQ   = 0.0_hp

      IF ( FIRST ) THEN
         ! Generate annual emission factors for MEGAN inventory
         CALL CALC_AEF( am_I_Root, HcoState, ExtState, RC )

         ! Calculate normalization factor (dbm, 11/2012)
         CALL CALC_NORM_FAC( am_I_Root, RC )
      ENDIF

      ! On first call, fill previous day LAI with current LAI since we
      ! don't know the previous day values yet... 
      IF ( FIRST ) THEN
         CALL FILL_RESTART_VARS( am_I_Root, HcoState, ExtState, RC )
         IF ( RC /= HCO_SUCCESS ) RETURN

      ! On a new day, copy previous LAI values to array that holds
      ! previous day LAI.
      ELSEIF ( IsNewDay ) THEN
         LAI_PREVDAY = LAI_PREVSTEP
      ENDIF

      ! Set to 1 day since we know that LAI is updated every day.
      DAYS_BTW_M = 1

!$OMP PARALLEL DO
!$OMP+DEFAULT( SHARED )
!$OMP+PRIVATE( I, J,      EMIS_ISOP, EMIS_MBOX, EMIS_APIN, EMIS_BPIN   )
!$OMP+PRIVATE( EMIS_LIMO, EMIS_SABI, EMIS_MYRC, EMIS_CARE, EMIS_OCIM   )
!$OMP+PRIVATE( EMIS_OMON, EMIS_MONO, EMIS_MOHX, EMIS_ETOH, EMIS_FAXX   )
!$OMP+PRIVATE( EMIS_AAXX, EMIS_ACET, EMIS_PRPE, EMIS_C2H4              )
!$OMP+PRIVATE( EMIS_FARN, EMIS_BCAR, EMIS_OSQT                         )
!$OMP+PRIVATE( MONO_MOL,  TMP,       MBOX_MOL                          )
!$OMP+PRIVATE( DIURFACT, DIURORVC, BIOG_ALPH                           ) 
!$OMP+PRIVATE( BIOG_LIMO, BIOG_ALCO, X, Y, RC                          )

      !-----------------------------------------------------------------
      ! Loop over all grid boxes 
      !-----------------------------------------------------------------
      DO J = 1, HcoState%NY 
      DO I = 1, HcoState%NX

         ! Zero biogenic species
         EMIS_ISOP  = 0.0_hp
         EMIS_MBOX  = 0.0_hp
         EMIS_APIN  = 0.0_hp
         EMIS_BPIN  = 0.0_hp
         EMIS_LIMO  = 0.0_hp
         EMIS_SABI  = 0.0_hp
         EMIS_MYRC  = 0.0_hp
         EMIS_CARE  = 0.0_hp
         EMIS_OCIM  = 0.0_hp
         EMIS_OMON  = 0.0_hp
         EMIS_MONO  = 0.0_hp
         EMIS_ALD2  = 0.0_hp
         EMIS_MOHX  = 0.0_hp
         EMIS_ETOH  = 0.0_hp
         EMIS_FAXX  = 0.0_hp
         EMIS_AAXX  = 0.0_hp
         EMIS_ACET  = 0.0_hp
         EMIS_PRPE  = 0.0_hp
         EMIS_C2H4  = 0.0_hp
         EMIS_FARN  = 0.0_hp
         EMIS_BCAR  = 0.0_hp
         EMIS_OSQT  = 0.0_hp

         !-----------------------------------------------------------------
         ! Update internal temperature arrays 
         !-----------------------------------------------------------------
   
         ! Arrays holding hourly temperature bins. Update every hour. 
         ! For now, all historical values are set to the current values
         ! on first call. This avoids reading all met-fields of the past
         ! 10 days, but introduces errors in the MEGAN emissions of the
         ! first 10 days.
         IF ( IsNewHour .AND. .NOT. FIRST ) THEN 
            CALL UPDATE_HCOT_DAY ( HcoState, ExtState, I, J, RC )
            IF ( RC /= HCO_SUCCESS ) THEN
               CALL HCO_ERROR( 'UPDATE_HCOT_DAY', RC )
               ERR = .TRUE.
               EXIT
            ENDIF
         ENDIF
   
         ! Arrays holding the daily temperatures. Update every new day
         ! or on first call. 
         ! This routine relies on the arrays filled in UPDATE_HCOT_DAY, so
         ! make sure it's called afterwards!
         IF ( IsNewDay .AND. .NOT. FIRST ) THEN
            CALL UPDATE_HCOT_15_AVG ( HcoState, I, J, RC )
            IF ( RC /= HCO_SUCCESS ) THEN
               CALL HCO_ERROR( 'UPDATE_HCOT_15_AVG', RC )
               ERR = .TRUE.
               EXIT
            ENDIF
         ENDIF

         !--------------------------------------------------------------
         ! Calculate VOC emissions 
         !
         ! The GET_EMIS*_MEGAN calls now use the annual scale factors
         ! imported through the HEMCO list, which are already in units 
         ! of kg(C)/m2/s. Thus, no further unit conversion is required 
         ! anymore (--> UNITCONV = 1). ckeller, 14/01/25.
         !
         ! Updated to new MEGAN routine (dbm, 12/2012)
         !--------------------------------------------------------------

         !--------------------------------------------------------------------
         ! MEGAN Isoprene
         !--------------------------------------------------------------------

         ! Isoprene [kg C/m2/s]
         CALL GET_MEGAN_EMISSIONS( HcoState, ExtState,  I, J,
     &                             'ISOP',   EMIS_ISOP, RC )
         IF ( RC /= HCO_SUCCESS ) THEN 
            CALL HCO_ERROR( 'GET_MEGAN_EMISSIONS_ISOP', RC )
            ERR = .TRUE.
            EXIT
         ENDIF 

         !FP_ISOP (6/2009)
         EMIS_ISOP = ISOP_SCALING * EMIS_ISOP

         ! Write isoprene emissions into tracer tendency array
         IF ( IDTISOP > 0 ) THEN
            FLUXISOP(I,J) = EMIS_ISOP 

!            ! testing only
!            if ( i==ix .and. j==iy ) then
!               write(*,*) 'HEMCO MEGAN @ ', ix, iy
!               write(*,*) 'ISOP_SCAL      : ', ISOP_SCALING
!               write(*,*) 'ISOP (kgC/m2/s): ', EMIS_ISOP
!            endif

         ENDIF

         !--------------------------------------------------------------------
         ! MEGAN monoterpenes
         !--------------------------------------------------------------------
         ! Updated the calls below for new MEGAN routine (dbm, 12/2012)

         IF ( ExtNrMono > 0 ) THEN

            ! ---------------------------------------------------
            ! Methyl butenol
            CALL GET_MEGAN_EMISSIONS( HcoState, ExtState,  I, J,
     &                                'MBOX',   EMIS_MBOX, RC )
            IF ( RC /= HCO_SUCCESS ) THEN 
               CALL HCO_ERROR( 'GET_MEGAN_EMISSIONS_MBOX', RC )
               ERR = .TRUE.
               EXIT
            ENDIF 
            FLUXMBOX(I,J) = EMIS_MBOX

            ! ---------------------------------------------------
            ! Alpha Pinene emissions
            CALL GET_MEGAN_EMISSIONS( HcoState, ExtState,  I, J,
     &                                'APIN',   EMIS_APIN, RC )
            IF ( RC /= HCO_SUCCESS ) THEN 
               CALL HCO_ERROR( 'GET_MEGAN_EMISSIONS_APIN', RC )
               ERR = .TRUE.
               EXIT
            ENDIF 
            FLUXAPIN(I,J) = EMIS_APIN

            ! ---------------------------------------------------
            ! Beta Pinene emissions
            CALL GET_MEGAN_EMISSIONS( HcoState, ExtState,  I, J,
     &                                'BPIN',   EMIS_BPIN, RC )
            IF ( RC /= HCO_SUCCESS ) THEN 
               CALL HCO_ERROR( 'GET_MEGAN_EMISSIONS_BPIN', RC )
               ERR = .TRUE.
               EXIT
            ENDIF 
            FLUXBPIN(I,J) = EMIS_BPIN

            ! ---------------------------------------------------
            ! Limonene emissions 
            CALL GET_MEGAN_EMISSIONS( HcoState, ExtState,  I, J,
     &                                'LIMO',   EMIS_LIMO, RC )
            IF ( RC /= HCO_SUCCESS ) THEN 
               CALL HCO_ERROR( 'GET_MEGAN_EMISSIONS_LIMO', RC )
               ERR = .TRUE.
               EXIT
            ENDIF 
            IF ( ExtNrSoa < 1 ) THEN
               ! Update FLUXLIMO here for diagnostic purposes if the
               ! SOA mechanism is turned off.
               ! Otherwise, FLUXLIMO is updated below.
               FLUXLIMO(I,J) = EMIS_LIMO
            ENDIF

            ! ---------------------------------------------------
            ! Sabinene emissions
            CALL GET_MEGAN_EMISSIONS( HcoState, ExtState,  I, J,
     &                                'SABI',   EMIS_SABI, RC )
            IF ( RC /= HCO_SUCCESS ) THEN 
               CALL HCO_ERROR( 'GET_MEGAN_EMISSIONS_SABI', RC )
               ERR = .TRUE.
               EXIT
            ENDIF 
            FLUXSABI(I,J) = EMIS_SABI

            ! ---------------------------------------------------
            ! Mycrene emissions
            CALL GET_MEGAN_EMISSIONS( HcoState, ExtState,  I, J,
     &                                'MYRC',   EMIS_MYRC, RC )
            IF ( RC /= HCO_SUCCESS ) THEN 
               CALL HCO_ERROR( 'GET_MEGAN_EMISSIONS_MYRC', RC )
               ERR = .TRUE.
               EXIT
            ENDIF 
            FLUXMYRC(I,J) = EMIS_MYRC

            ! ---------------------------------------------------
            ! 3-Carene emissions
            CALL GET_MEGAN_EMISSIONS( HcoState, ExtState,  I, J,
     &                                'CARE',   EMIS_CARE, RC )
            IF ( RC /= HCO_SUCCESS ) THEN 
               CALL HCO_ERROR( 'GET_MEGAN_EMISSIONS_CARE', RC )
               ERR = .TRUE.
               EXIT
            ENDIF 
            FLUXCARE(I,J) = EMIS_CARE

            ! ---------------------------------------------------
            ! Ocimene emissions
            CALL GET_MEGAN_EMISSIONS( HcoState, ExtState,  I, J,
     &                                'OCIM',   EMIS_OCIM, RC )
            IF ( RC /= HCO_SUCCESS ) THEN 
               CALL HCO_ERROR( 'GET_MEGAN_EMISSIONS_OCIM', RC )
               ERR = .TRUE.
               EXIT
            ENDIF 
            FLUXOCIM(I,J) = EMIS_OCIM

            ! ---------------------------------------------------
            ! Other monoterpenes
            ! (added 12/2012; dbm)
            CALL GET_MEGAN_EMISSIONS( HcoState, ExtState,  I, J,
     &                                'OMON',   EMIS_OMON, RC )
            IF ( RC /= HCO_SUCCESS ) THEN 
               CALL HCO_ERROR( 'GET_MEGAN_EMISSIONS_OMON', RC )
               ERR = .TRUE.
               EXIT
            ENDIF 
            FLUXOMON(I,J) = EMIS_OMON

            ! ---------------------------------------------------
            ! Total monoterpenes = sum of individual
            ! dbm, now add other lumped monoterpenes (11/2012)
            EMIS_MONO = EMIS_APIN + EMIS_BPIN + EMIS_LIMO + EMIS_SABI + 
     &                  EMIS_MYRC + EMIS_CARE + EMIS_OCIM + EMIS_OMON

            ! Add to tracer tendency array [kg C/m2/s]
            FLUXMONO(I,J) = EMIS_MONO

         ELSE
            EMIS_MONO = 0.0_hp
            EMIS_MBOX = 0.0_hp
         ENDIF


!         ! testing only
!         if ( i == ix .AND. j == iy .and. .FALSE. ) then
!                 write(*,*) ' '
!                 write(*,*) 'HEMCO MEGAN (kg/m2/s) @ ', i, j 
!                 write(*,*) 'ISOP: ', EMIS_ISOP
!                 write(*,*) 'MBOX: ', EMIS_MBOX
!                 write(*,*) 'MONO: ', EMIS_MONO
!                 write(*,*) 'APIN: ', EMIS_APIN
!                 write(*,*) 'BPIN: ', EMIS_BPIN
!                 write(*,*) 'LIMO: ', EMIS_LIMO
!                 write(*,*) 'SABI: ', EMIS_SABI
!                 write(*,*) 'MYRC: ', EMIS_MYRC
!                 write(*,*) 'CARE: ', EMIS_CARE
!                 write(*,*) 'OCIM: ', EMIS_OCIM
!                 write(*,*) 'OMON: ', EMIS_OMON
!         endif

         !--------------------------------------------------------------------
         ! MEGAN Acetaldehyde
         !--------------------------------------------------------------------
         IF ( IDTALD2 > 0 ) THEN
            CALL GET_MEGAN_EMISSIONS( HcoState, ExtState,  I, J,
     &                                'ALD2',   EMIS_ALD2, RC )
            IF ( RC /= HCO_SUCCESS ) THEN 
               CALL HCO_ERROR( 'GET_MEGAN_EMISSIONS_ALD2', RC )
               ERR = .TRUE.
               EXIT
            ENDIF 

            ! Add to tracer tendency array [kg C/m2/s]
            FLUXALD2(I,J) = EMIS_ALD2
         ENDIF

         !--------------------------------------------------------------------
         ! Other MEGAN biogenics
         ! Calls included here for future incorporation or
         ! specialized simulations. (dbm, 12/2012)
         !--------------------------------------------------------------------

         ! ---------------------------------------------------
         ! MEGAN Methanol
         ! Uncomment this to compute biogenic methanol emissions
!         CALL GET_MEGAN_EMISSIONS( HcoState, ExtState,  I, J,
!     &                             'MOHX',   EMIS_MOHX, RC )
!         IF ( RC /= HCO_SUCCESS ) THEN 
!            CALL HCO_ERROR( 'GET_MEGAN_EMISSIONS_MOHX', RC )
!            ERR = .TRUE.
!            EXIT
!         ENDIF 
!         FLUXMOHX(I,J) = EMIS_MOHX

         ! ---------------------------------------------------
         ! MEGAN Ethanol
         ! Uncomment this to compute biogenic ethanol emissions
!         CALL GET_MEGAN_EMISSIONS( HcoState, ExtState,  I, J,
!     &                             'ETOH',   EMIS_ETOH, RC )
!         IF ( RC /= HCO_SUCCESS ) THEN 
!            CALL HCO_ERROR( 'GET_MEGAN_EMISSIONS_ETOH', RC )
!            ERR = .TRUE.
!            EXIT
!         ENDIF
!         FLUXETOH(I,J) = EMIS_ETOH

         ! ---------------------------------------------------
         ! MEGAN Formic acid
         ! Uncomment this to compute biogenic formic acid emissions
!         CALL GET_MEGAN_EMISSIONS( HcoState, ExtState,  I, J,
!     &                             'FAXX',   EMIS_FAXX, RC )
!         IF ( RC /= HCO_SUCCESS ) THEN 
!            CALL HCO_ERROR( 'GET_MEGAN_EMISSIONS_FAXX', RC )
!            ERR = .TRUE.
!            EXIT
!         ENDIF
!         FLUXFAXX(I,J) = EMIS_FAXX

         ! ---------------------------------------------------
         ! MEGAN Acetic acid
         ! Uncomment this to compute biogenic acetic acid emissions
!         CALL GET_MEGAN_EMISSIONS( HcoState, ExtState,  I, J,
!     &                             'AAXX',   EMIS_AAXX, RC )
!         IF ( RC /= HCO_SUCCESS ) THEN 
!            CALL HCO_ERROR( 'GET_MEGAN_EMISSIONS_AAXX', RC )
!            ERR = .TRUE.
!            EXIT
!         ENDIF
!         FLUXAAXX(I,J) = EMIS_AAXX

         !--------------------------------------------------------------------
         ! Biogenic acetone emissions
         !--------------------------------------------------------------------
         IF ( IDTACET > 0 ) THEN

            !-----------------------------------------------------------------
            ! (1) BIOGENIC EMISSIONS OF ACETONE FROM MONOTERPENES
            ! Monoterpenes has same # molecules/kg of carbon as isoprene
            ! The yield for monoterpenes is .12 mol/mol from Reisell et.al. 
            ! 1999 (this does not includes direct acetone emissions)

            ! Convert [kg C/m2/s] to [kg MONOTERPENE/m2/s]
            ! There are 10 C atoms per molecule of MONOTERPENE
            MONO_MOL = EMIS_MONO / 10.0_hp
      
            ! Apply yield from monoterpenes to get [kg ACET/m2/s]
            TMP      = MONO_MOL * YIELD_MO
      
            ! Convert acetone emissions back into [kg C/m2/s] 
            TMP      = TMP * 3.0_hp
      
            ! Scale to a posteriori source from Jacob et al 2001 (bdf, 9/5/01)
            TMP      = TMP * MONO_SCALE
      
            ! Add to total biogenic acetone emissions
            FLUXACETmo(I,J) = TMP

            !-----------------------------------------------------------------
            ! (2) BIOGENIC ACETONE FROM METHYL BUTENOL -- NORTH AMERICA
            !
            ! Methyl Butenol (a.k.a. MBO) produces acetone with a molar yield 
            ! of 0.6 [Alvarado (1999)].  The biogenic source of MBO is thought 
            ! to be restricted to North America.  According to Guenther (1999) 
            ! North america emits 3.2Tg-C of MBO, producing 1.15 Tg-C of 
            ! Acetone in North America.
            !=================================================================
            TMP = 0.0_hp
      
            ! Lon and lat of grid box (I,J) in degrees
            X = HcoState%Grid%XMID%Val( I, J )
            Y = HcoState%Grid%YMID%Val( I, J )
      
            ! Methyl butenol is emitted only in North America, where
            ! ( -167.5 <= lon <= -52.5 ) and ( 16.0 <= lat <= 72.0 ) 
            IF ( ( X >= -167.5_hp .and. X <= -52.5_hp ) .AND.
     &           ( Y >=   16.0_hp .and. Y <=  72.0_hp ) ) THEN
      
               ! Convert from [kg C/m2/s] to [kg MBO/m2/s] 
               ! There are 5 C atoms per molecule MBO
               MBOX_MOL = EMIS_MBOX / 5.0_hp
      
               ! Apply yield from MBO to get [kg ACET/m2/s]
               TMP      = MBOX_MOL * MB_SCALE1
      
               ! Convert from [kg ACET/m2/s] to [kg C/m2/s]
               ! There are 3 C atoms per acetone molecule
               TMP      = TMP * 3.0_hp
      
               ! Scale to a posteriori source from Jacob et al 2001 (bdf,
               ! 9/5/01)
               FLUXACETmb(I,J) = TMP * MB_SCALE2

            ENDIF

            !-----------------------------------------------------------------
            ! (3) BIOGENIC ACETONE -- DIRECT EMISSION 
            ! evf, removed obsolete code, replaced with MEGAN acetone
            ! emissions (5/25/2011) Direct Emission now includes emission
            ! from grasses and emission from dry leaf matter
            CALL GET_MEGAN_EMISSIONS( HcoState, ExtState,  I, J,
     &                                'ACET',   EMIS_ACET, RC )
            IF ( RC /= HCO_SUCCESS ) THEN 
               CALL HCO_ERROR( 'GET_MEGAN_EMISSIONS_ACET', RC )
               ERR = .TRUE.
               EXIT
            ENDIF 

            ! Write to array
            FLUXACETbg(I,J) = EMIS_ACET
         ENDIF

         !--------------------------------------------------------------------
         !  Biogenic source of CO -- from oxidation of METHANOL and MONOTERPENES
         !
         !  CO from METHANOL oxidation -- scaled from ISOPRENE (bnd, 1/2/01)
         !
         !    We need to scale the Isoprene flux to get the CH3OH (methanol)
         !    flux. Currently, the annual isoprene flux in GEOS-CHEM is
         !    ~ 397 Tg C.
         !
         !    Daniel Jacob recommends a flux of 100 Tg/yr CO from CH3OH
         !    oxidation based on Singh et al. 2000 [JGR 105, 3795-3805] who
         !    estimate a global methanol source of 122 Tg yr-1, of which most
         !    (75 Tg yr-1) is "primary biogenic". He also recommends for now
         !    that the CO flux from CH3OH oxidation be scaled to monthly mean
         !    isoprene flux.
         !
         !    To get CO from METHANOL oxidation, we must therefore multiply
         !    the ISOPRENE flux by the following scale factor:
         !    ( 100 Tg CO from CH3OH Oxidation / 397 Tg C from Isoprene Flux ) *
         !    (  12 g C/mole                   / 28 g CO/mole                )
         !
         !  CO from MONOTERPENE oxidation (bnd, bmy, 1/2/01)
         !
         !    Assume the production of CO from monoterpenes is instantaneous
         !    even though the lifetime of intermediate species may be on the
         !    order of hours or days. This assumption will likely cause CO from
         !    monoterpene oxidation to be too high in the box in which the
         !    monoterpene is emitted.
         !
         !    The CO yield here is taken from:
         !
         !    Hatakeyama et al. JGR, Vol. 96, p. 947-958 (1991)
         !      "The ultimate yield of CO from the tropospheric oxidation of
         !       terpenes (including both O3 and OH reactions) was estimated
         !       to be 20% on the carbon number basis." They studied
         !       ALPHA- & BETA-pinene.
         !
         !    Vinckier et al. Fresenius Env. Bull., Vol. 7, p.361-368 (1998)
         !      "R(CO)=1.8+/-0.3" : 1.8/10 is about 20%.
         !
         !    EMIS_MONO is now kgC, conversion factor then becomes: 
         !    28g CO / 60g C = 46.666%
         !    (ckeller, 4/15/14).
         !--------------------------------------------------------------------
 
         ! NOTE: Don't save into EMISRR for the tagged CO simulation.  
         ! Also for tagged CO we don't use monoterpenes  ??????
         ! (jaf, mak, bmy, 2/14/08)
         IF ( (IDTCO>0) .AND. (ExtNrMono>0) ) THEN
!            FLUX = EMMO * 0.2d0
            FLUXCO(I,J) = EMIS_MONO * 0.4666_hp

!            ! testing only
!            if ( i==ix .and. j==iy .and. .FALSE. ) then
!               write(*,*) ' '
!               write(*,*) 'HEMCO MEGAN @ ', ix, iy
!               write(*,*) 'CO (kg/m2/s): ', FLUXCO(I,J)
!            endif

         ENDIF

         !--------------------------------------------------------------------
         ! Biogenic emissions of PRPE
         !
         ! Now uses MEGAN2.1 (dbm, 12/2012)
         !--------------------------------------------------------------------
         IF ( IDTPRPE > 0 ) THEN
            CALL GET_MEGAN_EMISSIONS( HcoState, ExtState,  I, J,
     &                                'PRPE',   EMIS_PRPE, RC )
            IF ( RC /= HCO_SUCCESS ) THEN 
               CALL HCO_ERROR( 'GET_MEGAN_EMISSIONS_PRPE', RC )
               ERR = .TRUE.
               EXIT
            ENDIF 

            ! Add to tracer tendency array [kg C/m2/s]
            FLUXPRPE(I,J) = EMIS_PRPE

!           ! testing only
!           if ( i==ix .and. j==iy .and. .FALSE. ) then
!              write(*,*) ' '
!              write(*,*) 'HEMCO MEGAN @ ', ix, iy
!              write(*,*) 'PRPE (kg/m2/s): ', FLUXPRPE(I,J)
!           endif

         ENDIF

         !--------------------------------------------------------------------
         ! Biogenic emissions of ethene (C2H4)
         !
         ! Now uses MEGAN2.1 (dbm, 12/2012)
         !--------------------------------------------------------------------
         IF ( IDTC2H4 > 0 ) THEN
            CALL GET_MEGAN_EMISSIONS( HcoState, ExtState,  I, J,
     &                                'C2H4',   EMIS_C2H4, RC )
            IF ( RC /= HCO_SUCCESS ) THEN 
               CALL HCO_ERROR( 'GET_MEGAN_EMISSIONS_C2H4', RC )
               ERR = .TRUE.
               EXIT
            ENDIF 

            ! Add to tracer tendency array [kg C/m2/s]
            FLUXC2H4(I,J) = EMIS_C2H4
         ENDIF

         !--------------------------------------------------------------------
         ! Biogenic emissions of OC
         ! Assume a 10% yield of hydrophilic OC from terpene emissions
         ! if secondary organic aerosols are turned off. Otherwise,
         ! use CALTECH algorithm to calculate biogenic VOC emissions.
         !--------------------------------------------------------------------

         ! Get monoterpenes from MEGAN [kg C/m2/s]
         ! terpene emissions
         IF ( (ExtNrMono > 0 ) .AND. ( IDTOCPI > 0 ) ) THEN           

            ! Convert monoterpenes into hydrophilic OC and pass to
            ! OC emissions array 
            FLUXOCPI(I,J) = EMIS_MONO * EMMT2OC

!            ! testing only
!            if ( i==ix .and. j==iy ) then
!                  write(*,*) ' '
!                  write(*,*) 'HEMCO MEGAN @ ', ix, iy
!                  write(*,*) 'OCPI (NOSOA) (kg/m2/s): ', FLUXOCPI(I,J)
!                  write(*,*) 'EMIS_MONO             : ', EMIS_MONO
!                  write(*,*) 'EMMT2OC               : ', EMMT2OC
!            endif
         ENDIF

         ! Use CALTECH algorithm if SOA is turned on
         IF ( ExtNrSoa > 0 ) THEN
           
            ! Error trap: check if SZAFACT is indeed defined
            IF ( .NOT. ASSOCIATED(ExtState%SZAFACT%Arr%Val) ) THEN
                  CALL HCO_ERROR('SZAFACT not set - needed for SOA', RC)
                  ERR = .TRUE.
                  EXIT
            ENDIF
 
            ! Impose a diurnal variation on NVOC during the day
            DIURFACT = ExtState%SZAFACT%Arr%Val(I,J)
            DIURORVC = DIURFACT * GEIA_ORVC(I,J) 

            ! ----------------------------------------------------------------
            ! The new MEGAN implementation has speciated information
            ! (hotp 3/7/10)
            !! For GCAP Meteorology year 2000 in Tg/yr:
            !! ------------------------------
            !! HC Class  New MEGAN  Old MEGAN
            !! --------  ---------  ---------
            !! ALPH        84         92
            !! LIMO        10         27
            !! TERP         3.2        3.5
            !! ALCO        47         38
            !! SESQ        15         15    (no change for SESQ)
            !!           -----      -----
            !! TOTAL      159        176
            ! ------------------------------
            ! updated again to include MEGAN sesquiterpenes 
            ! and other monoterpenes (hotp 7/28/10)
            ! as of 7/28/10 for year 2000 GEOS4 2x2.5 in Tg/yr:
            ! ------------------------------
            ! HC Class  New MEGAN  Old MEGAN
            ! --------  ---------  ---------
            ! MTPA        73         86
            ! LIMO        10         25
            ! MTPO        33          3.2+38 
            ! SESQ        13         15
            !           -----      --------
            ! TOTAL      129        167.2
            ! see Pye et al. 2010 ACP
            ! ----------------------------------------------------------------

            IF ( ExtNrMono > 0 ) THEN

               ! MEGAN emission update for SESQ and other monoterps
               ! (hotp 3/10/10)
               ! terpenoid ketones no longer lumped into ALPH
               ! terpenoid alcohols no longer lumped in ALCO
               ! Other monoterpenes (OMON from MEGAN) all placed in TERP
               ! All sesq lumped together into SESQ

               ! new mtp lumping (as of 5/20/10) hotp
               ! GEOS-Chem   MEGAN
               ! =========   ==========================================
               ! MTPA        a-pinene   (APIN), b-pinene  (BPIN), 
               !             sabinene   (SABI), carene    (CARE)
               ! LIMO        limonene   (LIMO)
               ! MTPO        myrcene    (MYRC), ocimene   (OCIM),
               !             other mono (OMON)
               ! SESQ        farnesene  (FARN), b-caryoph (BCAR), 
               !             other sesq (OSQT)
               ! =========   ==========================================

               !--------------------------------------------------------------
               ! MEGAN MTPA 
               !--------------------------------------------------------------
               ! MTPA=a-,b-pinene,sabinene,carene (hotp 5/20/10)
               IF ( IDTMTPA > 0 ) THEN
                  FLUXMTPA(I,J) = ( EMIS_APIN + EMIS_BPIN +
     &                              EMIS_SABI + EMIS_CARE ) * FC1
               ENDIF

               !--------------------------------------------------------------
               ! MEGAN Limonene 
               !--------------------------------------------------------------
               ! [kg C/m2/s]
               IF ( IDTLIMO > 0 ) THEN
                  FLUXLIMO(I,J) = EMIS_LIMO * FC1 
               ENDIF

               !--------------------------------------------------------------
               ! MEGAN MTPO
               !--------------------------------------------------------------
               ! MTPO is all other monoterpenes (MEGAN categories:
               ! myrcene, ocimene, OMON) (hotp 5/20/10)
               ! All other monoterpenes (mostly camphene, linalool,
               ! terpinolene, terpinolene, phellandrene) (hotp 3/10/10)
               ! 14-18% of OMTP is terpinene and terpinolene
               IF ( IDTMTPO > 0 ) THEN
                  FLUXMTPO(I,J) = ( EMIS_MYRC + EMIS_OCIM +
     &                              EMIS_OMON ) * FC1
               ENDIF

               !--------------------------------------------------------------
               ! MEGAN sesquiterpenes
               !--------------------------------------------------------------

               ! ---------------------------------------------------
               ! a-Farnesene 
               CALL GET_MEGAN_EMISSIONS( HcoState, ExtState,  I, J,
     &                                   'FARN',   EMIS_FARN, RC )
               IF ( RC /= HCO_SUCCESS ) THEN 
                  CALL HCO_ERROR( 'GET_MEGAN_EMISSIONS_FARN', RC )
                  ERR = .TRUE.
                  EXIT
               ENDIF 
               FLUXFARN(I,J) = EMIS_FARN

               ! ---------------------------------------------------
               ! b_Caryophyllene 
               CALL GET_MEGAN_EMISSIONS( HcoState, ExtState,  I, J,
     &                                   'BCAR',   EMIS_BCAR, RC )
               IF ( RC /= HCO_SUCCESS ) THEN 
                  CALL HCO_ERROR( 'GET_MEGAN_EMISSIONS_BCAR', RC )
                  ERR = .TRUE.
                  EXIT
               ENDIF 
               FLUXBCAR(I,J) = EMIS_BCAR

               ! ---------------------------------------------------
               ! Other sesquiterpene
               CALL GET_MEGAN_EMISSIONS( HcoState, ExtState,  I, J,
     &                                   'OSQT',   EMIS_OSQT, RC )
               IF ( RC /= HCO_SUCCESS ) THEN 
                  CALL HCO_ERROR( 'GET_MEGAN_EMISSIONS_OSQT', RC )
                  ERR = .TRUE.
                  EXIT
               ENDIF 
               FLUXOSQT(I,J) = EMIS_OSQT

               ! ---------------------------------------------------
               ! Total sesquiterpenes from MEGAN (hotp 3/10/10)
               IF ( IDTSESQ > 0 ) THEN
                  FLUXSESQ(I,J) = ( EMIS_FARN + EMIS_BCAR +
     &                              EMIS_OSQT ) * FC3
               ENDIF

            ! If MEGAN Monoterpene is turned off:
            ! NOTE: In the original GEOS-Chem code, many of these fluxes
            ! were derived from the monoterpenese fluxes. These fluxes
            ! are only calculated if the MEGAN_MONO option is turned on
            ! and their contributions are hence skipped in the following!
            ! (ckeller, 05/19/14)
            ELSE

               ! MTPA
               ! old ALPH is now MTPA (hotp 5/20/10)
               ! ALPHA-PINENE (0.35)
               ! BETA-PINENE lumped with ALPHA-PINENE (0.23)
               ! SABINENE    lumped with ALPHA-PINENE (0.05)
               ! D3-CARENE   lumped with ALPHA-PINENE (0.04)

               ! TERPENOID KETONE is lumped with SABINENE
               ! Then SABINENE    is lumped with ALPHA-PINENE
               IF ( IDTMTPA > 0 ) THEN
                  FLUXMTPA(I,J) = DIURORVC * FC4 * 0.04_hp ! using campher
               ENDIF

               ! LIMONENE not defined (derived from TERP)
               IF ( IDTLIMO > 0 ) THEN
                  FLUXLIMO(I,J) = 0.0_hp
               ENDIF  

               ! MTPO
               IF ( IDTMTPO > 0 ) THEN
                  FLUXMTPO(I,J) = DIURORVC * FC2 * 0.09_hp ! using LINALOOL 
               ENDIF

               ! IDTSESQ 
               IF ( IDTSESQ > 0 ) THEN
                  FLUXSESQ(I,J) = DIURORVC * FC3 * 0.05_hp
               ENDIF

            ENDIF
         ENDIF

      ENDDO !I
      ENDDO !J
!$OMP END PARALLEL DO

      IF ( ERR ) THEN
         RC = HCO_FAIL
         RETURN
      ENDIF

      !=================================================================
      ! PASS TO HEMCO STATE AND UPDATE DIAGNOSTICS 
      !=================================================================

      ! ----------------------------------------------------------------
      ! ISOPRENE
      IF ( IDTISOP > 0 ) THEN

         ! Add flux to emission array
         CALL HCO_EmisAdd( HcoState, FLUXISOP, IDTISOP, RC)
         IF ( RC /= HCO_SUCCESS ) THEN
            CALL HCO_ERROR( 'HCO_EmisAdd error: FLUXISOP', RC )
            RETURN 
         ENDIF

         ! Eventually update diagnostics
         IF ( Diagn_AutoFillLevelDefined(2) ) THEN
            Arr2D => FLUXISOP
            CALL Diagn_Update( am_I_Root, ExtNr=ExtNr,
     &                         Cat=-1, Hier=-1, HcoID=IDTISOP,
     &                         AutoFill=1, Array2D=Arr2D, RC=RC   )
            IF ( RC /= HCO_SUCCESS ) RETURN 
            Arr2D => NULL() 
         ENDIF
      ENDIF

      ! ----------------------------------------------------------------
      ! MONOTERPENES 
      IF ( ExtNrMono > 0 ) THEN

         IF ( IDTMONX > 0 ) THEN
            ! Add flux to emission array
            CALL HCO_EmisAdd( HcoState, FLUXMONO, IDTMONX, RC)
            IF ( RC /= HCO_SUCCESS ) THEN
               CALL HCO_ERROR( 'HCO_EmisAdd error: FLUXMONO', RC )
               RETURN 
            ENDIF
         ENDIF

         ! Update diagnostic even if MONX is not a tracer (mps, 2/23/15)
         Arr2D => FLUXMONO
         DiagnName =  'BIOGENIC_MONX'
         CALL Diagn_Update( am_I_Root, HcoState, ExtNr=ExtNrMono, 
     &                      cName=TRIM(DiagnName), Array2D=Arr2D, RC=RC)
         IF ( RC /= HCO_SUCCESS ) RETURN 
         Arr2D => NULL() 

      ENDIF

      ! ----------------------------------------------------------------
      ! ACETALDEHYDE
      IF ( IDTALD2 > 0 ) THEN

         ! Add flux to emission array
         CALL HCO_EmisAdd( HcoState, FLUXALD2, IDTALD2, RC)
         IF ( RC /= HCO_SUCCESS ) THEN
            CALL HCO_ERROR( 'HCO_EmisAdd error: FLUXALD2', RC )
            RETURN 
         ENDIF

         ! Eventually update diagnostics
         IF ( Diagn_AutoFillLevelDefined(2) ) THEN
<<<<<<< HEAD
            Arr2D => FLUXEMMO
            CALL Diagn_Update( am_I_Root, ExtNr=ExtNrMono,
     &                         Cat=-1, Hier=-1, HcoID=IDTMONX,
=======
            Arr2D => FLUXALD2
            CALL Diagn_Update( am_I_Root, HcoState, ExtNr=ExtNr,
     &                         Cat=-1, Hier=-1, HcoID=IDTALD2,
>>>>>>> 99302603
     &                         AutoFill=1, Array2D=Arr2D, RC=RC   )
            IF ( RC /= HCO_SUCCESS ) RETURN 
            Arr2D => NULL() 
         ENDIF
      ENDIF

      ! ----------------------------------------------------------------
      ! ACETONE 
      IF ( IDTACET > 0 ) THEN

         ! Eventually add individual diagnostics. These are assumed to
         ! have names MEGAN_ACET_MONO, MEGAN_ACET_MBO, and 
         ! MEGAN_ACET_DIRECT
         Arr2D     => FLUXACETmo 
         DiagnName =  'MEGAN_ACET_MONO'
         CALL Diagn_Update( am_I_Root, ExtNr=ExtNr, 
     &                      cName=TRIM(DiagnName), Array2D=Arr2D, RC=RC)
         IF ( RC /= HCO_SUCCESS ) RETURN 

         Arr2D     => FLUXACETmb
         DiagnName =  'MEGAN_ACET_MBO'
         CALL Diagn_Update( am_I_Root, ExtNr=ExtNr, 
     &                      cName=TRIM(DiagnName), Array2D=Arr2D, RC=RC)
         IF ( RC /= HCO_SUCCESS ) RETURN 

         Arr2D     => FLUXACETbg 
         DiagnName =  'MEGAN_ACET_DIRECT'
         CALL Diagn_Update( am_I_Root, ExtNr=ExtNr, 
     &                      cName=TRIM(DiagnName), Array2D=Arr2D, RC=RC)
         IF ( RC /= HCO_SUCCESS ) RETURN 

         ! Add flux to emission array
         FLUXACETbg = FLUXACETbg + FLUXACETmo + FLUXACETmb
         CALL HCO_EmisAdd( HcoState, FLUXACETbg, IDTACET, RC)
         IF ( RC /= HCO_SUCCESS ) THEN
            CALL HCO_ERROR( 'HCO_EmisAdd error: FLUXACETbg', RC )
            RETURN 
         ENDIF

         ! Eventually update diagnostics
         IF ( Diagn_AutoFillLevelDefined(2) ) THEN
            Arr2D => FLUXACETbg
            CALL Diagn_Update( am_I_Root, ExtNr=ExtNr,
     &                         Cat=-1, Hier=-1, HcoID=IDTACET,
     &                         AutoFill=1, Array2D=Arr2D, RC=RC   )
            IF ( RC /= HCO_SUCCESS ) RETURN 
            Arr2D => NULL() 
         ENDIF
      ENDIF

      ! ----------------------------------------------------------------
      ! CO
      IF ( ( ExtNrMono > 0 ) .AND. ( IDTCO > 0 ) ) THEN

         ! Add flux to emission array
         CALL HCO_EmisAdd( HcoState, FLUXCO, IDTCO, RC)
         IF ( RC /= HCO_SUCCESS ) THEN
            CALL HCO_ERROR( 'HCO_EmisAdd error: FLUXCO', RC )
            RETURN 
         ENDIF

         ! Eventually update diagnostics
         IF ( Diagn_AutoFillLevelDefined(2) ) THEN
            Arr2D => FLUXCO
            CALL Diagn_Update( am_I_Root, ExtNr=ExtNrMono,
     &                         Cat=-1, Hier=-1, HcoID=IDTCO,
     &                         AutoFill=1, Array2D=Arr2D, RC=RC   )
            IF ( RC /= HCO_SUCCESS ) RETURN 
            Arr2D => NULL() 
         ENDIF
      ENDIF

      ! ----------------------------------------------------------------
      ! ALKENES 
      IF ( IDTPRPE > 0 ) THEN

         ! Add flux to emission array
         CALL HCO_EmisAdd( HcoState, FLUXPRPE, IDTPRPE, RC)
         IF ( RC /= HCO_SUCCESS ) THEN
            CALL HCO_ERROR( 'HCO_EmisAdd error: FLUXPRPE', RC )
            RETURN 
         ENDIF

         ! Eventually update diagnostics
         IF ( Diagn_AutoFillLevelDefined(2) ) THEN
            Arr2D => FLUXPRPE
            CALL Diagn_Update( am_I_Root, ExtNr=ExtNr,
     &                         Cat=-1, Hier=-1, HcoID=IDTPRPE,
     &                         AutoFill=1, Array2D=Arr2D, RC=RC   )
            IF ( RC /= HCO_SUCCESS ) RETURN 
            Arr2D => NULL() 
         ENDIF
      ENDIF

      ! ----------------------------------------------------------------
      ! ETHENE 
      IF ( IDTC2H4 > 0 ) THEN

         ! Add flux to emission array
         CALL HCO_EmisAdd( HcoState, FLUXC2H4, IDTC2H4, RC)
         IF ( RC /= HCO_SUCCESS ) THEN
            CALL HCO_ERROR( 'HCO_EmisAdd error: FLUXC2H4', RC )
            RETURN 
         ENDIF

         ! Eventually update diagnostics
         IF ( Diagn_AutoFillLevelDefined(2) ) THEN
            Arr2D => FLUXC2H4
            CALL Diagn_Update( am_I_Root, ExtNr=ExtNr,
     &                         Cat=-1, Hier=-1, HcoID=IDTC2H4,
     &                         AutoFill=1, Array2D=Arr2D, RC=RC   )
            IF ( RC /= HCO_SUCCESS ) RETURN 
            Arr2D => NULL() 
         ENDIF
      ENDIF

      ! ----------------------------------------------------------------
      ! OC
      ! Note: OC emissions will only be non-zero if OC species is defined
      ! and Monoterpene option is enabled.
      IF ( IDTOCPI > 0 ) THEN 

         ! Add flux to emission array
         CALL HCO_EmisAdd( HcoState, FLUXOCPI, IDTOCPI, RC)
         IF ( RC /= HCO_SUCCESS ) THEN
            CALL HCO_ERROR( 'HCO_EmisAdd error: FLUXOCPI', RC )
            RETURN 
         ENDIF

         ! Eventually update diagnostics
         IF ( Diagn_AutoFillLevelDefined(2) ) THEN
            Arr2D => FLUXOCPI
            CALL Diagn_Update( am_I_Root, ExtNr=ExtNrMono,
     &                         Cat=-1, Hier=-1, HcoID=IDTOCPI,
     &                         AutoFill=1, Array2D=Arr2D, RC=RC   )
            IF ( RC /= HCO_SUCCESS ) RETURN 
            Arr2D => NULL() 
         ENDIF
      ENDIF

      ! ----------------------------------------------------------------
      ! MTPA 
      IF ( ( ExtNrSoa > 0 ) .AND. ( IDTMTPA > 0 ) ) THEN 

         ! Add flux to emission array
         CALL HCO_EmisAdd( HcoState, FLUXMTPA, IDTMTPA, RC)
         IF ( RC /= HCO_SUCCESS ) THEN
            CALL HCO_ERROR( 'HCO_EmisAdd error: FLUXMTPA', RC )
            RETURN 
         ENDIF

<<<<<<< HEAD
         ! Eventually update diagnostics
         IF ( Diagn_AutoFillLevelDefined(2) ) THEN
            Arr2D => FLUXMTPA
            CALL Diagn_Update( am_I_Root, ExtNr=ExtNrSoa,
     &                         Cat=-1, Hier=-1, HcoID=IDTMTPA,
     &                         AutoFill=1, Array2D=Arr2D, RC=RC   )
            IF ( RC /= HCO_SUCCESS ) RETURN 
            Arr2D => NULL() 
         ENDIF
=======
>>>>>>> 99302603
      ENDIF

      ! ----------------------------------------------------------------
      ! MTPO 
      IF ( ( ExtNrSoa > 0 ) .AND. ( IDTMTPO > 0 ) ) THEN 

         ! Add flux to emission array
         CALL HCO_EmisAdd( HcoState, FLUXMTPO, IDTMTPO, RC)
         IF ( RC /= HCO_SUCCESS ) THEN
            CALL HCO_ERROR( 'HCO_EmisAdd error: FLUXMTPO', RC )
            RETURN 
         ENDIF

<<<<<<< HEAD
         ! Eventually update diagnostics
         IF ( Diagn_AutoFillLevelDefined(2) ) THEN
            Arr2D => FLUXMTPO
            CALL Diagn_Update( am_I_Root, ExtNr=ExtNrSoa,
     &                         Cat=-1, Hier=-1, HcoID=IDTMTPO,
     &                         AutoFill=1, Array2D=Arr2D, RC=RC   )
            IF ( RC /= HCO_SUCCESS ) RETURN 
            Arr2D => NULL() 
         ENDIF
=======
>>>>>>> 99302603
      ENDIF

      ! ----------------------------------------------------------------
      ! LIMONENE 
      IF ( ( ExtNrSoa > 0 ) .AND. ( IDTLIMO > 0 ) ) THEN

         ! Add flux to emission array
         CALL HCO_EmisAdd( HcoState, FLUXLIMO, IDTLIMO, RC)
         IF ( RC /= HCO_SUCCESS ) THEN
            CALL HCO_ERROR( 'HCO_EmisAdd error: FLUXLIMO', RC )
            RETURN 
         ENDIF

<<<<<<< HEAD
         ! Eventually update diagnostics
         IF ( Diagn_AutoFillLevelDefined(2) ) THEN
            Arr2D => FLUXLIMO
            CALL Diagn_Update( am_I_Root, ExtNr=ExtNrSoa,
     &                         Cat=-1, Hier=-1, HcoID=IDTLIMO,
     &                         AutoFill=1, Array2D=Arr2D, RC=RC   )
            IF ( RC /= HCO_SUCCESS ) RETURN 
            Arr2D => NULL() 
         ENDIF
=======
>>>>>>> 99302603
      ENDIF

      ! ----------------------------------------------------------------
      ! SESQ 
      IF ( (ExtNrSoa>0) .AND. (IDTSESQ>0) ) THEN

         ! Add flux to emission array
         CALL HCO_EmisAdd( HcoState, FLUXSESQ, IDTSESQ, RC)
         IF ( RC /= HCO_SUCCESS ) THEN
            CALL HCO_ERROR( 'HCO_EmisAdd error: FLUXSESQ', RC )
            RETURN 
         ENDIF

<<<<<<< HEAD
         ! Eventually update diagnostics
         IF ( Diagn_AutoFillLevelDefined(2) ) THEN
            Arr2D => FLUXSESQ
            CALL Diagn_Update( am_I_Root, ExtNr=ExtNrSoa,
     &                         Cat=-1, Hier=-1, HcoID=IDTSESQ,
     &                         AutoFill=1, Array2D=Arr2D, RC=RC   )
            IF ( RC /= HCO_SUCCESS ) RETURN 
            Arr2D => NULL() 
         ENDIF
=======
>>>>>>> 99302603
      ENDIF

      ! Restore MEGAN monoterpenes and sesquiterpenes to diagnostics
      ! Add individual species to diagnostics rather than lumped species,
      ! following method used in pre-HEMCO diagnostics (mps, 2/18/15)
      IF ( ExtNrMono > 0 ) THEN

         ! -------------------------------------------------------------
         ! Methyl butenol
         Arr2D => FLUXMBOX
         DiagnName =  'BIOGENIC_MBOX'
         CALL Diagn_Update( am_I_Root, HcoState, ExtNr=ExtNrMono, 
     &                      cName=TRIM(DiagnName), Array2D=Arr2D, RC=RC)
         IF ( RC /= HCO_SUCCESS ) RETURN 
         Arr2D => NULL() 

         ! -------------------------------------------------------------
         ! Alpha Pinene
         Arr2D => FLUXAPIN
         DiagnName =  'BIOGENIC_APIN'
         CALL Diagn_Update( am_I_Root, HcoState, ExtNr=ExtNrMono, 
     &                      cName=TRIM(DiagnName), Array2D=Arr2D, RC=RC)
         IF ( RC /= HCO_SUCCESS ) RETURN 
         Arr2D => NULL() 

         ! -------------------------------------------------------------
         ! Beta Pinene
         Arr2D => FLUXBPIN
         DiagnName =  'BIOGENIC_BPIN'
         CALL Diagn_Update( am_I_Root, HcoState, ExtNr=ExtNrMono, 
     &                      cName=TRIM(DiagnName), Array2D=Arr2D, RC=RC)
         IF ( RC /= HCO_SUCCESS ) RETURN 
         Arr2D => NULL() 

         ! -------------------------------------------------------------
         ! Limonene
         Arr2D => FLUXLIMO
         DiagnName =  'BIOGENIC_LIMO'
         CALL Diagn_Update( am_I_Root, HcoState, ExtNr=ExtNrMono, 
     &                      cName=TRIM(DiagnName), Array2D=Arr2D, RC=RC)
         IF ( RC /= HCO_SUCCESS ) RETURN 
         Arr2D => NULL() 

         ! -------------------------------------------------------------
         ! Sabinene
         Arr2D => FLUXSABI
         DiagnName =  'BIOGENIC_SABI'
         CALL Diagn_Update( am_I_Root, HcoState, ExtNr=ExtNrMono, 
     &                      cName=TRIM(DiagnName), Array2D=Arr2D, RC=RC)
         IF ( RC /= HCO_SUCCESS ) RETURN 
         Arr2D => NULL() 

         ! -------------------------------------------------------------
         ! Mycrene
         Arr2D => FLUXMYRC
         DiagnName =  'BIOGENIC_MYRC'
         CALL Diagn_Update( am_I_Root, HcoState, ExtNr=ExtNrMono, 
     &                      cName=TRIM(DiagnName), Array2D=Arr2D, RC=RC)
         IF ( RC /= HCO_SUCCESS ) RETURN 
         Arr2D => NULL() 

         ! -------------------------------------------------------------
         ! 3-Carene
         Arr2D => FLUXCARE
         DiagnName =  'BIOGENIC_CARE'
         CALL Diagn_Update( am_I_Root, HcoState, ExtNr=ExtNrMono, 
     &                      cName=TRIM(DiagnName), Array2D=Arr2D, RC=RC)
         IF ( RC /= HCO_SUCCESS ) RETURN 
         Arr2D => NULL() 

         ! -------------------------------------------------------------
         ! Ocimene
         Arr2D => FLUXOCIM
         DiagnName =  'BIOGENIC_OCIM'
         CALL Diagn_Update( am_I_Root, HcoState, ExtNr=ExtNrMono, 
     &                      cName=TRIM(DiagnName), Array2D=Arr2D, RC=RC)
         IF ( RC /= HCO_SUCCESS ) RETURN 
         Arr2D => NULL() 

         ! -------------------------------------------------------------
         ! Other monoterpenes
         Arr2D => FLUXOMON
         DiagnName =  'BIOGENIC_OMON'
         CALL Diagn_Update( am_I_Root, HcoState, ExtNr=ExtNrMono, 
     &                      cName=TRIM(DiagnName), Array2D=Arr2D, RC=RC)
         IF ( RC /= HCO_SUCCESS ) RETURN 
         Arr2D => NULL() 

         ! -------------------------------------------------------------
         ! a-Farnesene
         Arr2D => FLUXFARN
         DiagnName =  'BIOGENIC_FARN'
         CALL Diagn_Update( am_I_Root, HcoState, ExtNr=ExtNrMono, 
     &                      cName=TRIM(DiagnName), Array2D=Arr2D,
     &                      RC=RC)
         IF ( RC /= HCO_SUCCESS ) RETURN 
         Arr2D => NULL() 

         ! -------------------------------------------------------------
         ! b_Caryophyllene
         Arr2D => FLUXBCAR
         DiagnName =  'BIOGENIC_BCAR'
         CALL Diagn_Update( am_I_Root, HcoState, ExtNr=ExtNrMono, 
     &                      cName=TRIM(DiagnName), Array2D=Arr2D,
     &                      RC=RC)
         IF ( RC /= HCO_SUCCESS ) RETURN 
         Arr2D => NULL()

         ! -------------------------------------------------------------
         ! Other sesquiterpenes
         Arr2D => FLUXOSQT
         DiagnName =  'BIOGENIC_OSQT'
         CALL Diagn_Update( am_I_Root, HcoState, ExtNr=ExtNrMono, 
     &                      cName=TRIM(DiagnName), Array2D=Arr2D,
     &                      RC=RC)
         IF ( RC /= HCO_SUCCESS ) RETURN 
         Arr2D => NULL()

      ENDIF

      ! ----------------------------------------------------------------
      ! Other MEGAN biogenics
      !
      ! Calls included here for future incorporation or
      ! specialized simulations. (dbm, 12/2012)
      !
      ! These diagnostics will be zero because FLUXMOHX,
      !  FLUXETOH, FLUXFAXX, and FLUXAAXX are commented out
      !  above (mps, 2/19/15)
      ! ----------------------------------------------------------------
      ! Methanol
      Arr2D => FLUXMOHX
      DiagnName =  'BIOGENIC_MOHX'
      CALL Diagn_Update( am_I_Root, HcoState, ExtNr=ExtNr, 
     &                   cName=TRIM(DiagnName), Array2D=Arr2D, RC=RC)
      IF ( RC /= HCO_SUCCESS ) RETURN 
      Arr2D => NULL() 

      ! ----------------------------------------------------------------
      ! Ethanol
      Arr2D => FLUXETOH
      DiagnName =  'BIOGENIC_ETOH'
      CALL Diagn_Update( am_I_Root, HcoState, ExtNr=ExtNr, 
     &                   cName=TRIM(DiagnName), Array2D=Arr2D, RC=RC)
      IF ( RC /= HCO_SUCCESS ) RETURN 
      Arr2D => NULL() 

      ! ----------------------------------------------------------------
      ! Formic acid
      Arr2D => FLUXFAXX
      DiagnName =  'BIOGENIC_FAXX'
      CALL Diagn_Update( am_I_Root, HcoState, ExtNr=ExtNr, 
     &                   cName=TRIM(DiagnName), Array2D=Arr2D, RC=RC)
      IF ( RC /= HCO_SUCCESS ) RETURN 
      Arr2D => NULL() 

      ! ----------------------------------------------------------------
      ! Acetic acid
      Arr2D => FLUXAAXX
      DiagnName =  'BIOGENIC_AAXX'
      CALL Diagn_Update( am_I_Root, HcoState, ExtNr=ExtNr, 
     &                   cName=TRIM(DiagnName), Array2D=Arr2D, RC=RC)
      IF ( RC /= HCO_SUCCESS ) RETURN 
      Arr2D => NULL() 

      !=================================================================
      ! ALL DONE! 
      !=================================================================

!      ! testing only
!      write(*,*) ''
!      write(*,*) 'MEGAN done!'
!      write(*,*) 'total LAI : ', SUM(ExtState%GC_LAI%Arr%Val)
!      write(*,*) 'total ISOP: ', SUM(FLUXISOP)
!      write(*,*) 'total ACET: ', SUM(FLUXACETmo)+SUM(FLUXACETmb)
!     &                          +SUM(FLUXACETbg)
!      write(*,*) 'total CO  : ', SUM(FLUXCO  )
!      write(*,*) 'total PRPE: ', SUM(FLUXPRPE)
!      write(*,*) 'total OCPI: ', SUM(FLUXOCPI)
!      write(*,*) ''

      ! Keep LAI in memory (ckeller, 10/9/2014)
      LAI_PREVSTEP = ExtState%GC_LAI%Arr%Val

      ! Return w/ success
      CALL HCO_LEAVE ( RC )

      END SUBROUTINE HCOX_Megan_Run
!EOC
!------------------------------------------------------------------------------
!                  Harvard-NASA Emissions Component (HEMCO)                   !
!------------------------------------------------------------------------------
!BOP
!
! !IROUTINE: Get_Megan_Emissions
!
! !DESCRIPTION: Subroutine Get\_EmIsop\_Megan computes isoprene emissions in 
!  units of [atoms C/box] using the MEGAN inventory. (dbm, 12/2012)
!\\
!\\
! !INTERFACE:
!
      SUBROUTINE GET_MEGAN_EMISSIONS( HcoState, ExtState, I, J, 
     &                                CMPD, MEGAN_EMIS, RC )
!
! !INPUT PARAMETERS: 
!
      TYPE(HCO_STATE),  POINTER     :: HcoState
      TYPE(Ext_State),  POINTER     :: ExtState
      INTEGER,          INTENT(IN)  :: I, J      ! GEOS-Chem lon & lat indices
      CHARACTER(LEN=*), INTENT(IN)  :: CMPD      ! Compound name (dbm,6/21/2012)
!
! !OUTPUT PARAMETERS:
!
      REAL(hp),         INTENT(OUT) :: MEGAN_EMIS ! VOC emission in atomsC/box 
                                                  ! or molec/box, depending on
                                                  ! units the compound is
                                                  ! carried in
!
! !INPUT/OUTPUT PARAMETERS:
!
      INTEGER,          INTENT(INOUT) :: RC
!
! !REMARKS:
!  References (see above for full citations):
!  ============================================================================
!  (1 ) Guenther et al, 1995, 1999, 2000, 2004, 2006
!  (2 ) Wang,    et al, 1998
!  (3 ) Guenther et al, 2007, MEGAN v2.1 User mannual 
!  (4 ) Guenther et al, 2012 GMD MEGANv2.1 description and associated code at
!                                http://acd.ucar.edu/~guenther/MEGAN/
! 
! !REVISION HISTORY: 
!  (1 ) Original code by Dorian Abbot (9/2003).  Updated to the latest 
!        algorithm and modified for the standard code by May Fu (11/20/04)
!  (2 ) All MEGAN biogenic emission are currently calculated using TS from DAO 
!        met field. TS is the surface air temperature, which should be 
!        carefully distinguished from TSKIN. (tmf, 11/20/04)
!  (3 ) Restructing of function & implementation of activity factors (mpb,2009)
!  17 Dec 2009 - R. Yantosca - Added ProTeX headers
!  11 Apr 2012 - R. Yantosca - Now use data from modis_lai_mod.F90
!  11 Apr 2012 - R. Yantosca - Cosmetic changes
!  26 Jan 2015 - M. Sulprizio- Update from D. Millet (21 Jun 2012): New driver
!                              routine for all MEGAN compounds
!EOP
!------------------------------------------------------------------------------
!BOC
!
! !LOCAL VARIABLES:
!
      REAL(hp)  :: GAMMA_LAI
      REAL(hp)  :: GAMMA_AGE
      REAL(hp)  :: GAMMA_PAR
      REAL(hp)  :: GAMMA_T_LD
      REAL(hp)  :: GAMMA_T_LI
      REAL(hp)  :: GAMMA_SM
      REAL(hp)  :: AEF
      REAL(hp)  :: D_BTW_M
      REAL(hp)  :: TS, SUNCOS
      REAL(hp)  :: Q_DIR_2, Q_DIFF_2
      REAL(hp)  :: BETA, LDF, CT1, CEO
      REAL(hp)  :: ANEW, AGRO, AMAT, AOLD
      REAL(hp)  :: ISOLAI, PMISOLAI, MISOLAI
      LOGICAL   :: BIDIR    

      !=================================================================
      ! GET_MEGAN_EMISSIONS begins here!
      !================================================================= 

      ! Initialize parameters, gamma values, and return value
      MEGAN_EMIS = 0.0_hp
      GAMMA_LAI  = 0.0_hp
      GAMMA_AGE  = 0.0_hp
      GAMMA_T_LD = 0.0_hp
      GAMMA_T_LI = 0.0_hp
      GAMMA_PAR  = 0.0_hp
      GAMMA_SM   = 0.0_hp
      BETA       = 0.0_hp
      AEF        = 0.0_hp
      LDF        = 0.0_hp
      CT1        = 0.0_hp
      CEO        = 0.0_hp
      ANEW       = 0.0_hp
      AGRO       = 0.0_hp
      AMAT       = 0.0_hp
      AOLD       = 0.0_hp
      BIDIR      = .FALSE.  

      ! Number of days between MISOLAI and PMISOLAI
      D_BTW_M  = DBLE( DAYS_BTW_M )

      ! Pass met variables. Now use only GC_LAI (ckeller, 10/9/2014)
      ISOLAI   = ExtState%GC_LAI%Arr%Val(I,J)
      PMISOLAI = LAI_PREVDAY(I,J)
      MISOLAI  = ISOLAI
      TS       = ExtState%T2M%Arr%Val(I,J)
      SUNCOS   = ExtState%SUNCOSmid%Arr%Val(I,J)

      ! Convert Q_DIR and Q_DIFF from (W/m2) to (micromol/m2/s)
      Q_DIR_2  = ExtState%PARDR%Arr%Val(I,J) * WM2_TO_UMOLM2S
      Q_DIFF_2 = ExtState%PARDF%Arr%Val(I,J) * WM2_TO_UMOLM2S

      ! --------------------------------------------
      ! Get MEGAN parameters for this compound
      ! --------------------------------------------
      CALL GET_MEGAN_PARAMS ( CMPD, BETA, LDF,  CT1,  CEO, 
     &                        ANEW, AGRO, AMAT, AOLD, BIDIR, RC )

      ! --------------------------------------------
      ! Get base emission factor for this compound and grid square
      ! Units: atomsC/box or molec/box
      ! --------------------------------------------
      CALL GET_MEGAN_AEF ( I, J, CMPD, AEF, RC )
     
      !-----------------------------------------------------
      ! Only interested in terrestrial biosphere
      ! If (local LAI != 0 .AND. baseline emission !=0 ) 
      !-----------------------------------------------------
      IF ( ISOLAI * AEF > 0.0_hp ) THEN

         ! --------------------------------------------------
         ! GAMMA_par (light activity factor)
         ! --------------------------------------------------

         ! Calculate GAMMA PAR only during day
         IF ( SUNCOS > 0.0_hp ) THEN

            GAMMA_PAR = GET_GAMMA_PAR_PCEEA(HcoState, ExtState, I, J, 
     &                                      Q_DIR_2,  Q_DIFF_2,
     &                                      HCOPARDR_15_AVG(I,J),
     &                                      HCOPARDF_15_AVG(I,J)  )

         ELSE             
 
            ! If night
            GAMMA_PAR = 0.0_hp  
            
         ENDIF 

         ! --------------------------------------------------
         ! GAMMA_T_LI (temperature activity factor for
         ! light-independent fraction)
         ! --------------------------------------------------
         GAMMA_T_LI = GET_GAMMA_T_LI( TS, BETA )

         ! --------------------------------------------------
         ! GAMMA_T_LD (temperature activity factor for
         ! light-dependent fraction)
         ! --------------------------------------------------
         GAMMA_T_LD = GET_GAMMA_T_LD( TS, HCOT_15_AVG(I,J), 
     &        HCOT_15(I,J,1), CT1, CEO )

         ! --------------------------------------------------
         ! GAMMA_LAI (leaf area index activity factor)
         ! --------------------------------------------------
         GAMMA_LAI = GET_GAMMA_LAI( MISOLAI, BIDIR )

         ! --------------------------------------------------
         ! GAMMA_AGE (leaf age activity factor)
         ! --------------------------------------------------
         GAMMA_AGE = GET_GAMMA_AGE( MISOLAI, PMISOLAI, 
     &        D_BTW_M, HCOT_15_AVG(I,J), ANEW, AGRO, AMAT, AOLD )

         ! --------------------------------------------------
         ! GAMMA_SM (soil moisture activity factor)
         ! --------------------------------------------------
         GAMMA_SM = GET_GAMMA_SM( ExtState, I, J, CMPD )

      ELSE

         ! set activity factors to zero
         GAMMA_PAR  = 0.0_hp
         GAMMA_T_LI = 0.0_hp
         GAMMA_T_LD = 0.0_hp
         GAMMA_LAI  = 0.0_hp
         GAMMA_AGE  = 0.0_hp
         GAMMA_SM   = 0.0_hp

      END IF

      ! Emission is the product of all of these.
      ! Units here are atomsC/box or molec/box as appropriate for the compound.
      ! Normalization factor ensures product of GAMMA values is 1.0 under
      !  standard conditions. 
      MEGAN_EMIS = NORM_FAC(1) * AEF * GAMMA_AGE * GAMMA_SM * GAMMA_LAI
     &           * ((1.0_hp - LDF) * GAMMA_T_LI +
     &             (LDF * GAMMA_PAR * GAMMA_T_LD))


!      ! testing only
!      if ( i==ix .and. j==iy ) then
!         write(*,*) ' ' 
!         write(*,*) '--- GET_MEGAN_EMISSIONS --- '
!         write(*,*) 'HEMCO MEGAN @    ', i,j
!         write(*,*) 'Compound       : ', TRIM(CMPD)
!         write(*,*) 'MEGAN_EMIS     : ', MEGAN_EMIS
!         write(*,*) 'SUNCOS         : ', SUNCOS
!         write(*,*) 'AEF [kgC/m2/s] : ', AEF
!         write(*,*) 'GAMMA_LAI      : ', GAMMA_LAI
!         write(*,*) 'GAMMA_AGE      : ', GAMMA_AGE
!         write(*,*) 'GAMMA_T_LI     : ', GAMMA_T_LI
!         write(*,*) 'GAMMA_T_LD     : ', GAMMA_T_LD
!         write(*,*) 'GAMMA_PAR      : ', GAMMA_PAR
!         write(*,*) 'GAMMA_SM       : ', GAMMA_SM
!         write(*,*) 'TS             : ', TS
!         write(*,*) 'HCOT_15_AVG    : ', HCOT_15_AVG(I,J)
!         write(*,*) 'HCOT_DAILY     : ', HCOT_DAILY(I,J)
!         write(*,*) 'HCOPARDR_15_AVG: ', HCOPARDR_15_AVG(I,J)
!         write(*,*) 'HCOPARDF_15_AVG: ', HCOPARDF_15_AVG(I,J)
!         write(*,*) 'ISOLAI         : ', ISOLAI
!         write(*,*) 'MISOLAI        : ', MISOLAI
!         write(*,*) 'PMISOLAI       : ', PMISOLAI
!         write(*,*) 'D_BTW_M        : ', D_BTW_M
!         write(*,*) ' ' 
!      endif

      ! Leave w/ success
      RC = HCO_SUCCESS
 
      END SUBROUTINE GET_MEGAN_EMISSIONS
!EOC
!------------------------------------------------------------------------------
!                  Harvard-NASA Emissions Component (HEMCO)                   !
!------------------------------------------------------------------------------
!BOP
!
! !IROUTINE: Get_Megan_Params
!
! !DESCRIPTION: Subroutine Get\_Megan\_Params returns the emission parameters
!  for each MEGAN compound needed to compute emissions. Called from
!  GET\_MEGAN\_EMISSIONS.
!\\
!\\
! !INTERFACE:
!
      SUBROUTINE GET_MEGAN_PARAMS( CPD,   BTA,   LIDF,  C_T1,  C_EO,
     &                             A_NEW, A_GRO, A_MAT, A_OLD, BI_DIR,
     &                             RC )
!
! !INPUT PARAMETERS: 
!
      CHARACTER(LEN=*), INTENT(IN) :: CPD    ! Compound name
!
! !INPUT/OUTPUT PARAMETERS: 
!
      REAL(hp), INTENT(INOUT) :: BTA    ! Beta coefficient for temperature activity 
                                        ! factor for light-independent fraction
      REAL(hp), INTENT(INOUT) :: LIDF   ! Light-dependent fraction of emissions
      REAL(hp), INTENT(INOUT) :: C_T1   ! CT1 parameter for temperature activity
                                        ! factor for light-dependent fraction
      REAL(hp), INTENT(INOUT) :: C_EO   ! Ceo parameter for temperature activity
                                        ! factor for light-dependent fraction
      REAL(hp), INTENT(INOUT) :: A_NEW  ! Relative emission factor (new leaves)
      REAL(hp), INTENT(INOUT) :: A_GRO  ! Relative emission factor (growing leaves)
      REAL(hp), INTENT(INOUT) :: A_MAT  ! Relative emission factor (mature leaves)
      REAL(hp), INTENT(INOUT) :: A_OLD  ! Relative emission factor (old leaves)
      LOGICAL,  INTENT(INOUT) :: BI_DIR ! Logical flag to indicate bidirectional exchange
      INTEGER,  INTENT(INOUT) :: RC
! 
! !REMARKS:
!  References (see above for full citations):
!  ============================================================================
!  (1 ) Guenther et al, (GMD 2012) and associated MEGANv2.1 source code
!
! !REVISION HISTORY: 
!  (1 ) Created by dbm 07/2012
!EOP
!------------------------------------------------------------------------------
!BOC
!
! !LOCAL VARIABLES:
!
      CHARACTER(LEN=255):: MSG

      !=================================================================
      ! GET_MEGAN_PARAMS begins here!
      !================================================================= 

      ! Initialize values
      BTA    = 0.0_hp           
      LIDF   = 0.0_hp    
      C_T1   = 0.0_hp    
      C_EO   = 0.0_hp     
      A_NEW  = 0.0_hp  
      A_GRO  = 0.0_hp   
      A_MAT  = 0.0_hp    
      A_OLD  = 0.0_hp   
      BI_DIR = .FALSE. 

      ! ----------------------------------------------------------------
      ! Note that not all the above compounds are used in standard chemistry
      ! simulations, but they are provided here for future incorporation or 
      ! specialized applications. More compounds can be added as needed
      ! by adding the corresponding CPD name and the appropriate paramaters.
      ! (dbm, 01/2013)
      !
      ! Values are from Table 4 in Guenther et al., 2012
      ! ----------------------------------------------------------------

      ! Isoprene, MBO
      IF ( TRIM(CPD) == 'ISOP' .OR.
     &     TRIM(CPD) == 'MBOX' ) THEN
         BTA    = 0.13_hp  ! Not actually used for ISOP, MBO
         LIDF   = 1.0_hp
         C_T1   = 95.0_hp
         C_EO   = 2.0_hp
         A_NEW  = 0.05_hp
         A_GRO  = 0.6_hp
         A_MAT  = 1.0_hp
         A_OLD  = 0.9_hp
         BI_DIR = .FALSE. 

      ! Myrcene, sabinene, alpha-pinene
      ELSE IF ( TRIM(CPD) == 'MYRC' .OR. 
     &          TRIM(CPD) == 'SABI' .OR.
     &          TRIM(CPD) == 'APIN' ) THEN
         BTA    = 0.10_hp
         LIDF   = 0.6_hp
         C_T1   = 80.0_hp
         C_EO   = 1.83_hp
         A_NEW  = 2.0_hp
         A_GRO  = 1.8_hp
         A_MAT  = 1.0_hp
         A_OLD  = 1.05_hp
         BI_DIR = .FALSE. 

      ! Limonene, 3-carene, beta-pinene
      ELSE IF ( TRIM(CPD) == 'LIMO' .OR. 
     &          TRIM(CPD) == 'CARE' .OR.
     &          TRIM(CPD) == 'BPIN' ) THEN
         BTA    = 0.10_hp
         LIDF   = 0.2_hp
         C_T1   = 80.0_hp
         C_EO   = 1.83_hp
         A_NEW  = 2.0_hp
         A_GRO  = 1.8_hp
         A_MAT  = 1.0_hp
         A_OLD  = 1.05_hp
         BI_DIR = .FALSE. 
       
      ! t-beta-ocimene
      ELSE IF ( TRIM(CPD) == 'OCIM' ) THEN
         BTA    = 0.10_hp
         LIDF   = 0.8_hp
         C_T1   = 80.0_hp
         C_EO   = 1.83_hp
         A_NEW  = 2.0_hp
         A_GRO  = 1.8_hp
         A_MAT  = 1.0_hp
         A_OLD  = 1.05_hp
         BI_DIR = .FALSE. 

      ! Other monoterpenes (lumped)
      ELSE IF ( TRIM(CPD) == 'OMON' ) THEN
         BTA    = 0.10_hp
         LIDF   = 0.4_hp
         C_T1   = 80.0_hp
         C_EO   = 1.83_hp
         A_NEW  = 2.0_hp
         A_GRO  = 1.8_hp
         A_MAT  = 1.0_hp
         A_OLD  = 1.05_hp
         BI_DIR = .FALSE. 
         
      ! Methanol
      ELSE IF ( TRIM(CPD) == 'MOHX' ) THEN
         BTA    = 0.08_hp
         LIDF   = 0.8_hp
         C_T1   = 60.0_hp
         C_EO   = 1.6_hp
         A_NEW  = 3.5_hp
         A_GRO  = 3.0_hp
         A_MAT  = 1.0_hp
         A_OLD  = 1.2_hp
         BI_DIR = .FALSE. 

      ! Acetone
      ELSE IF ( TRIM(CPD) == 'ACET' ) THEN
         BTA    = 0.1_hp
         LIDF   = 0.2_hp
         C_T1   = 80.0_hp
         C_EO   = 1.83_hp
         A_NEW  = 1.0_hp
         A_GRO  = 1.0_hp
         A_MAT  = 1.0_hp
         A_OLD  = 1.0_hp
         BI_DIR = .FALSE. 
         
      ! Bidirectional VOC: Ethanol, formaldehyde, acetaldehyde, formic acid,
      ! acetic acid
      ELSE IF ( TRIM(CPD) == 'ETOH' .OR.
     &          TRIM(CPD) == 'CH2O' .OR. 
     &          TRIM(CPD) == 'ALD2' .OR.
     &          TRIM(CPD) == 'FAXX' .OR.
     &          TRIM(CPD) == 'AAXX' ) THEN
         BTA    = 0.13_hp
         LIDF   = 0.8_hp
         C_T1   = 95.0_hp
         C_EO   = 2.0_hp
         A_NEW  = 1.0_hp
         A_GRO  = 1.0_hp
         A_MAT  = 1.0_hp
         A_OLD  = 1.0_hp
         BI_DIR = .TRUE.  
        
      ! Stress VOCs: ethene, toluene, HCN
      ! There are others species in this category but none are currently 
      ! used in GEOS-Chem
      ELSE IF ( TRIM(CPD) == 'C2H4' .OR.
     &          TRIM(CPD) == 'TOLU' .OR. 
     &          TRIM(CPD) == 'HCNX' ) THEN
         BTA    = 0.1_hp
         LIDF   = 0.8_hp
         C_T1   = 80.0_hp
         C_EO   = 1.83_hp
         A_NEW  = 1.0_hp
         A_GRO  = 1.0_hp
         A_MAT  = 1.0_hp
         A_OLD  = 1.0_hp
         BI_DIR = .FALSE. 
         
      ! Other VOCs: >C2 alkenes
      ! This includes propene, butene and very minor contribution from
      ! larger alkenes
      ELSE IF ( TRIM(CPD) == 'PRPE' ) THEN
         BTA    = 0.1_hp
         LIDF   = 0.2_hp
         C_T1   = 80.0_hp
         C_EO   = 1.83_hp
         A_NEW  = 1.0_hp
         A_GRO  = 1.0_hp
         A_MAT  = 1.0_hp
         A_OLD  = 1.0_hp
         BI_DIR = .FALSE. 
         
      ! SOAupdate: Sesquiterpenes hotp 3/2/10
      ! alpha-Farnesene, beta-Caryophyllene, other sesquiterpenes
      ELSE IF ( TRIM(CPD) == 'FARN' .OR.
     &          TRIM(CPD) == 'BCAR' .OR.
     &          TRIM(CPD) == 'OSQT' ) THEN
         BTA    = 0.17_hp
         LIDF   = 0.5_hp
         C_T1   = 130.0_hp
         C_EO   = 2.37_hp
         A_NEW  = 0.4_hp
         A_GRO  = 0.6_hp
         A_MAT  = 1.0_hp
         A_OLD  = 0.95_hp
         BI_DIR = .FALSE. 

      ! Calls for any other MEGAN compounds (e.g. sesquiterpenes, CO, etc.) can
      ! be added following the above format based on the parameters in
      ! Guenther 2012 or the MEGAN source code (dbm, 6/21/2012).
      ELSE

         MSG = 'Invalid compound name'
         CALL HCO_ERROR( MSG, RC, THISLOC='GET_MEGAN_PARAMS' )
         RETURN 

      ENDIF
     
      ! Leave w/ success
      RC = HCO_SUCCESS

      END SUBROUTINE GET_MEGAN_PARAMS
!EOC
!------------------------------------------------------------------------------
!                  Harvard-NASA Emissions Component (HEMCO)                   !
!------------------------------------------------------------------------------
!BOP
!
! !IROUTINE: Get_Megan_AEF
!
! !DESCRIPTION: Function Get\_Megan\_AEF returns the appropriate AEF value
!  for a given compound and grid square.
!\\
!\\
! !INTERFACE:
!
      SUBROUTINE GET_MEGAN_AEF( I, J, CPD, EMFAC, RC )
!
! !INPUT PARAMETERS: 
!
      INTEGER,           INTENT(IN)  :: I, J        ! Lon & lat indices
      CHARACTER(LEN=*),  INTENT(IN)  :: CPD         ! Compound name
!
! !OUTPUT PARAMETERS: 
!
      REAL(hp),          INTENT(OUT) :: EMFAC       ! MEGAN base emission factor
                                                    ! (molec/box or atomsC/box)
                                                    ! for grid cell (I,J)
!
! !INPUT/OUTPUT PARAMETERS: 
!
      INTEGER,           INTENT(INOUT) :: RC        ! Return code
!
! !REMARKS:
!  References (see above for full citations):
!  ============================================================================
!  (1 ) Guenther et al, 2012, MEGANv2.1 source code
! 
! !REVISION HISTORY: 
!  (1 ) Created 11/2012 by dbm
!EOP
!------------------------------------------------------------------------------
!BOC
!
! !LOCAL VARIABLES:
!
      CHARACTER(LEN=255):: MSG

      !=================================================================
<<<<<<< HEAD
      ! GET_EMMONOT_MEGAN begins here!
      !================================================================= 

      ! Initialize return value & activity factors
      EMTERP          = 0.0_hp
      GAMMA_LEAF_AGE  = 0.0_hp
      AEF_SPARE       = 0.0_hp

      ! Pass met variables. Now use only GC_LAI (ckeller, 10/9/2014)
      ISOLAI   = ExtState%GC_LAI%Arr%Val(I,J)
      PMISOLAI = LAI_PREVDAY(I,J)
      MISOLAI = ISOLAI
!      PMISOLAI = ExtState%GC_LAI_PM%Arr%Val(I,J)
!      MISOLAI  = ExtState%GC_LAI_CM%Arr%Val(I,J)
      TS       = ExtState%T2M%Arr%Val(I,J)


      ! Number of days between MISOLAI and PMISOLAI
      D_BTW_M  = DBLE( DAYS_BTW_M )

      ! Need to determine which monoterpene AEFs 
      ! we need to use (mpb,2009)
      ! SOAudpate: add BETA, AGE_SPECIES (hotp 7/29/10)
      SELECT CASE( TRIM(TERP_SPECIES) )
      CASE( 'APINE' )
         AEF_SPARE      = AEF_APINE(I,J)
         LDF            = 0.1_hp
         BETA           = 0.09_hp
         AGE_SPECIES    = 'MONO'
      CASE( 'BPINE' )
         AEF_SPARE      = AEF_BPINE(I,J)
         LDF            = 0.1_hp
         BETA           = 0.09_hp
         AGE_SPECIES    = 'MONO'
      CASE( 'LIMON' )
         AEF_SPARE      = AEF_LIMON(I,J)
         LDF            = 0.05_hp
         BETA           = 0.09_hp
         AGE_SPECIES    = 'MONO'
      CASE( 'SABIN' )
         AEF_SPARE      = AEF_SABIN(I,J)
         LDF            = 0.1_hp
         BETA           = 0.09_hp
         AGE_SPECIES    = 'MONO'
      CASE( 'MYRCN' )
         AEF_SPARE      = AEF_MYRCN(I,J)
         LDF            = 0.05_hp
         BETA           = 0.09_hp
         AGE_SPECIES    = 'MONO'
      CASE( 'CAREN' )
         AEF_SPARE      = AEF_CAREN(I,J)
         LDF            = 0.05_hp
         BETA           = 0.09_hp
         AGE_SPECIES    = 'MONO'
      CASE( 'OCIMN' )
         AEF_SPARE      = AEF_OCIMN(I,J)
         LDF            = 0.8_hp
         BETA           = 0.09_hp
         AGE_SPECIES    = 'MONO'
      ! SOAupdate: add Sesquiterpenes (hotp 3/1/10)
      ! Sesquiterpene LDF based on Sakulyanontvittaya 2008
      ! beta from MEGANv2.04 (megan CDP)
      ! make name 5 characters
      CASE( 'FARNE' )
         AEF_SPARE      = AEF_GEN(I,J,IDMGFARN)
         LDF            = 0.5_hp
         BETA           = 0.17_hp
         AGE_SPECIES    = 'SESQ'
      CASE( 'BCARE' )
         AEF_SPARE      = AEF_GEN(I,J,IDMGBCAR)
         LDF            = 0.5_hp
         BETA           = 0.17_hp
         AGE_SPECIES    = 'SESQ'
      CASE( 'OSQTE' )
         AEF_SPARE      = AEF_GEN(I,J,IDMGOSQT)
         LDF            = 0.5_hp
         BETA           = 0.17_hp
         AGE_SPECIES    = 'SESQ'
      ! Other monoterpenes (hotp 3/5/10)
      CASE( 'OMTPE' )
         AEF_SPARE      = AEF_GEN(I,J,IDMGOMTP)
         LDF            = 0.1_hp
         BETA           = 0.1_hp
         AGE_SPECIES    = 'MONO'
      CASE DEFAULT
         MSG = 'Invalid TERPENE species'
         CALL HCO_ERROR( MSG, RC, THISLOC='GET_EMTERP_MEGAN' )
         RETURN 
      END SELECT   

      !-----------------------------------------------------
      ! Only interested in terrestrial biosphere (pip)
      ! If (local LAI != 0 .AND. baseline emission !=0 ) 
      !-----------------------------------------------------
      ! AEF_SPARE no longer I,J (hotp 3/10/10)
      IF ( ISOLAI * AEF_SPARE > 0.0_hp ) THEN

         ! Activity factor for leaf age 
         GAMMA_LEAF_AGE = GET_GAMMA_LEAF_AGE( MISOLAI, 
     &                              PMISOLAI, D_BTW_M, 
     &                              AGE_SPECIES, HCOT_15_AVG(I,J) )

         ! Activity factor for temperature
         GAMMA_T = GET_GAMMA_T_NISOP( TS, BETA )
    
         ! Monoterpene emission is the product of all these; must be 
         ! careful to distinguish between canopy & PECCA models.
         IF ( LPECCA ) THEN
            EMTERP = AEF_SPARE * GAMMA_LEAF_AGE * GAMMA_T 
     &                         * GAMMA_SM       * GAMMA_LAI
     &                         * ( (1.0_hp - LDF) + (LDF * GAMMA_P) )

         ELSE 

            ! removed I,J from AEF_SPARE (hotp 3/10/10)
            EMTERP = AEF_SPARE * GAMMA_LEAF_AGE * GAMMA_T 
     &                         * GAMMA_SM       
     &             * ( GAMMA_LAI * (1.0_hp - LDF) + (LDF * GAMMA_P) )

         END IF 

         ! Convert from [kg/box] to [atoms C/box]
         EMTERP  = EMTERP * XNUMOL

      END IF

      ! Return w/ success
      RC = HCO_SUCCESS

      END SUBROUTINE GET_EMTERP_MEGAN
!EOC
!------------------------------------------------------------------------------
!                  Harvard-NASA Emissions Component (HEMCO)                   !
!------------------------------------------------------------------------------
!BOP
!
! !IROUTINE: Get_EmaAet_megan
!
! !DESCRIPTION: Subroutine Get\_EmAcet\_Megan computes acetone emissions in
!  units of [atomsC/box] using the MEGAN inventory.
!\\
!\\
! !INTERFACE:
!
      SUBROUTINE GET_EMACET_MEGAN( HcoState, ExtState, I, J, 
     &                             GAMMA_LAI, GAMMA_P, GAMMA_SM,
     &                             XNUMOL, EMACET, RC ) 
!
! !INPUT PARAMETERS: 
!
      TYPE(HCO_STATE), POINTER    :: HcoState
      TYPE(Ext_State), POINTER    :: ExtState
      INTEGER,         INTENT(IN) :: I,  J   ! GEOS-Chem lon & lat indices
      REAL(hp),        INTENT(IN) :: GAMMA_LAI ! Leaf area correction factor 
      REAL(hp),        INTENT(IN) :: GAMMA_P   ! Light correction factor 
      REAL(hp),        INTENT(IN) :: GAMMA_SM  ! Soil moisture correction factor 
      REAL(hp),        INTENT(IN) :: XNUMOL  ! Number of atoms C / kg C 
!
! !OUTPUT PARAMETERS: 
!
      REAL(hp),        INTENT(OUT) :: EMACET  ! Acetone emissions [atoms C/box]
!
! !INPUT/OUTPUT PARAMETERS: 
!
      INTEGER, INTENT(INOUT) :: RC
! 
! !REMARKS:
!  References (see above for full citations):
!  ============================================================================
!  (1 ) Guenther et al, 1995, 1999, 2004, 2006
!  (2 ) Guenther et al, 2007, MEGAN v2.1 User Manual
!
! !REVISION HISTORY:
!  (1 ) Written by Michael Barkley (2008), based on old monoterpene code by 
!       dsa,tmf.
!  (2 ) Uses gamma factors instead of exchange factors, this includes
!        calling of a new temperature algorithm which use a beta factor.
!        (mpb,2008) 
!  24 May 2011 - E. Fischer  - Modified for acetone. Function GET_EMACET_MEGAN
!                              is called from "acetone_mod.f"
!  06 Dec 2011 - M. Payer    - Added ProTeX headers
!  27 Mar 2012 - R. Yantosca - Avoid segfault errors if LMEGAN=.FALSE.
!  11 Apr 2012 - R. Yantosca - Now use data from modis_lai_mod.F90
!EOP
!------------------------------------------------------------------------------
!BOC
!
! !DEFINED PARAMETERS:
!
      ! Fraction of emission that is light dependent (A. Guenther 5/25/2011)
      REAL(hp), PARAMETER   :: LDF    = 0.2_hp

      ! Temperature response factor for light-independent emissions
      ! (A. Guenther 5/25/2011)
      REAL(hp), PARAMETER   :: BETA   = 0.1_hp
!
! !LOCAL VARIABLES:
!
      REAL(hp)              :: GAMMA_LEAF_AGE
      REAL(hp)              :: GAMMA_T
      REAL(hp)              :: D_BTW_M, TS, SUNCOS
      REAL(hp)              :: ISOLAI, PMISOLAI, MISOLAI

      !=================================================================
      ! GET_EMACET_MEGAN begins here!
      !================================================================= 

      ! Initialize return value & activity factors
      EMACET          = 0.0_hp
      GAMMA_T         = 0.0_hp
      GAMMA_LEAF_AGE  = 1.0_hp

      ! Pass met variables. Now use only GC_LAI (ckeller, 10/9/2014)
      ISOLAI   = ExtState%GC_LAI%Arr%Val(I,J)
      PMISOLAI = LAI_PREVDAY(I,J)
      MISOLAI = ISOLAI
!      PMISOLAI = ExtState%GC_LAI_PM%Arr%Val(I,J)
!      MISOLAI  = ExtState%GC_LAI_CM%Arr%Val(I,J)
      TS       = ExtState%T2M%Arr%Val(I,J)
      SUNCOS   = ExtState%SUNCOSmid%Arr%Val(I,J)


      !-----------------------------------------------------
      ! Only interested in terrestrial biosphere (pip)
      ! If (local LAI != 0 .AND. baseline emission !=0 ) 
      !-----------------------------------------------------
      IF ( ISOLAI * AEF_ACET(I,J) > 0.0_hp ) THEN

         ! Calculate gamma PAR only if sunlight conditions
         IF ( SUNCOS > 0.0_hp ) THEN

            ! --------------------------------------------------
            ! GAMMA_age
            ! --------------------------------------------------
            ! Activity factor for leaf age
            ! there is no leaf age dependence for acetone so 
            ! GAMMA_LEAF_AGE should be 1
!            GAMMA_LEAF_AGE = GET_GAMMA_LEAF_AGE( MISOLAI(I,J), 
!     &                                 PMISOLAI(I,J), D_BTW_M, 
!     &                                 'MOHT', HCOT_15_AVG(I,J) )

         ENDIF
    
         ! --------------------------------------------------
         ! GAMMA_T
         ! --------------------------------------------------
         ! Activity factor for temperature
         GAMMA_T = GET_GAMMA_T_NISOP( TS, BETA )

         ! Acetone emission is the product of all these; must be 
         ! careful to distinguish between canopy & PECCA models.
         IF ( LPECCA ) THEN

            EMACET   = AEF_ACET(I,J) * GAMMA_LEAF_AGE 
     &               * GAMMA_T   * GAMMA_SM   * GAMMA_LAI
     &               * ( (1.0_hp - LDF) + (LDF * GAMMA_P) )

         ELSE 

            EMACET   = AEF_ACET(I,J)     * GAMMA_LEAF_AGE 
     &               * GAMMA_T                    * GAMMA_SM       
     &               * (  GAMMA_LAI * (1.0_hp - LDF) + (LDF * GAMMA_P) )

         END IF 

         ! Convert from [kg/box] to [atoms C/box]
         EMACET  = EMACET * XNUMOL
 
      END IF

      ! Return w/ success
      RC = HCO_SUCCESS

!      ! testing only
!      if ( i==ix .and. j==iy ) then
!         write(*,*) ' '
!         write(*,*) 'HEMCO GET_EMACET_MEGAN @',i,j
!         write(*,*) 'GAMMA_LEAF_AGE: ', GAMMA_LEAF_AGE
!         write(*,*) 'GAMMA_T: ', GAMMA_T
!         write(*,*) 'GAMMA_SM: ', GAMMA_SM
!         write(*,*) 'GAMMA_P: ', GAMMA_P
!         write(*,*) 'GAMMA_LAI: ', GAMMA_LAI
!      endif
!
      END SUBROUTINE GET_EMACET_MEGAN
!EOC
!------------------------------------------------------------------------------
!                  Harvard-NASA Emissions Component (HEMCO)                   !
!------------------------------------------------------------------------------
!BOP
!
! !IROUTINE: Get_EmMonot_Megan
!
! !DESCRIPTION: Subroutine Get\_EmMonot\_Megan computes the total 
!  monoterpene emissions in units of [atoms C/box] using the MEGAN v2.1 
!  inventory.
!\\
!\\
! !INTERFACE:
!
      SUBROUTINE GET_EMMONOT_MEGAN( HcoState, ExtState, I, J, 
     &                              GAMMA_LAI, GAMMA_P, GAMMA_SM,
     &                              XNUMOL, EMMONOT, RC )
!
! !INPUT PARAMETERS: 
!
      TYPE(HCO_STATE), POINTER    :: HcoState
      TYPE(Ext_State), POINTER    :: ExtState
      INTEGER,         INTENT(IN) :: I, J      ! Lon & lat indices
      REAL(hp),        INTENT(IN) :: GAMMA_LAI ! Leaf area correction factor 
      REAL(hp),        INTENT(IN) :: GAMMA_P   ! Light correction factor 
      REAL(hp),        INTENT(IN) :: GAMMA_SM  ! Soil moisture correction factor 
      REAL(hp),        INTENT(IN) :: XNUMOL    ! Number of atoms C / kg C 
!
! !OUTPUT PARAMETERS: 
!
      REAL(hp),        INTENT(OUT) :: EMMONOT   ! Monoterpene emissions [atoms C/box]
!
! !INPUT/OUTPUT PARAMETERS: 
!
      INTEGER,         INTENT(INOUT) :: RC
!
! !REMARKS:
!  References (see above for full citations):
!  ============================================================================
!  (1 ) Guenther et al, 1995, 1999, 2000, 2006
!  (2 ) Guenther et al, 2007, MEGAN v2.1 User Manual
! 
! !REVISION HISTORY: 
!  (1 ) Original code by Michael Barkley (mpb,2009).
!  17 Dec 2009 - R. Yantosca - Added ProTeX headers
!  09 Mar 2010 - H.O.T. Pye  - Change order of arguments in call to 
!                              routine GET_EMMONOG_MEGAN
!  11 Apr 2012 - R. Yantosca - Now use data from modis_lai_mod.F90
!EOP
!------------------------------------------------------------------------------
!BOC
!
! !DEFINED PARAMETERS:
!
      INTEGER, PARAMETER :: N = 7
!
! !LOCAL VARIABLES:
!
      ! Scalars
      REAL(hp)           :: MONO
      INTEGER            :: K 

      ! Arrays
      CHARACTER(LEN=5)   :: SPECIES(N) = (/ 'APINE', 'BPINE', 'LIMON', 
     &                                      'SABIN', 'MYRCN', 'CAREN', 
     &                                      'OCIMN'                   /)

      !=================================================================
      ! GET_EMMONOT_MEGAN begins here!
=======
      ! GET_MEGAN_AEF begins here!
>>>>>>> 99302603
      !================================================================= 

      ! Find appropriate tracer
      SELECT CASE ( TRIM( CPD ) )
         CASE ( 'ISOP' )
            EMFAC = AEF_ISOP(I,J)
         CASE ( 'MBOX' )
            EMFAC = AEF_MBOX(I,J)
         CASE ( 'MYRC' )
            EMFAC = AEF_MYRC(I,J)
         CASE ( 'SABI' )
            EMFAC = AEF_SABI(I,J)
         CASE ( 'APIN' )
            EMFAC = AEF_APIN(I,J)
         CASE ( 'LIMO' )
            EMFAC = AEF_LIMO(I,J)
         CASE ( 'CARE' )
            EMFAC = AEF_CARE(I,J)
         CASE ( 'BPIN' )
            EMFAC = AEF_BPIN(I,J)
         CASE ( 'OCIM' )
            EMFAC = AEF_OCIM(I,J)
         CASE ( 'OMON' )
            EMFAC = AEF_OMON(I,J)
         CASE ( 'MOHX' )
            EMFAC = AEF_MOHX(I,J)
         CASE ( 'ACET' )
            EMFAC = AEF_ACET(I,J)
         CASE ( 'ETOH' )
            EMFAC = AEF_ETOH(I,J)
         CASE ( 'CH2O' )
            EMFAC = AEF_CH2O(I,J)
         CASE ( 'ALD2' )
            EMFAC = AEF_ALD2(I,J)
         CASE ( 'FAXX' )
            EMFAC = AEF_FAXX(I,J)
         CASE ( 'AAXX' )
            EMFAC = AEF_AAXX(I,J)
         CASE ( 'C2H4' )
            EMFAC = AEF_C2H4(I,J)
         CASE ( 'TOLU' )
            EMFAC = AEF_TOLU(I,J)
         CASE ( 'HCNX' )
            EMFAC = AEF_HCNX(I,J)
         CASE ( 'PRPE' )
            EMFAC = AEF_PRPE(I,J)
         CASE ( 'FARN' )
            EMFAC = AEF_FARN(I,J)
         CASE ( 'BCAR' )
            EMFAC = AEF_BCAR(I,J)
         CASE ( 'OSQT' )
            EMFAC = AEF_OSQT(I,J)
         CASE DEFAULT     
            MSG = 'Invalid compound name'
            CALL HCO_ERROR( MSG, RC, THISLOC='GET_MEGAN_AEF' )
            RETURN 
      END SELECT

      ! Return w/ success
      RC = HCO_SUCCESS

      END SUBROUTINE GET_MEGAN_AEF
!EOC
!------------------------------------------------------------------------------
!                  Harvard-NASA Emissions Component (HEMCO)                   !
!------------------------------------------------------------------------------
!BOP
!
! !IROUTINE: Get_Gamma_PAR_PCEEA
!
! !DESCRIPTION: Computes the PCEEA gamma activity factor with sensitivity 
!  to LIGHT.
!\\
!\\
! !INTERFACE:
!
      FUNCTION GET_GAMMA_PAR_PCEEA( HcoState, ExtState, I, J, Q_DIR_2, 
     &                              Q_DIFF_2, HCOPARDR_AVG_SIM, 
     &                              HCOPARDF_AVG_SIM )
     &              RESULT( GAMMA_P_PCEEA )
!
! !USES:
!
      USE HCO_CLOCK_MOD, ONLY : HcoClock_Get, HcoClock_GetLocal 
!
! !INPUT PARAMETERS: 
!
      TYPE(HCO_State), POINTER    :: HcoState
      TYPE(Ext_State), POINTER    :: ExtState
      INTEGER,         INTENT(IN) :: I,  J             ! Lon & lat indices 
<<<<<<< HEAD
      REAL(sp),        INTENT(IN) :: HCOPARDR_AVG_SIM     ! Average direct PAR [W/m2]
      REAL(sp),        INTENT(IN) :: HCOPARDF_AVG_SIM     ! Average diffuse PAR [W/m2]
=======
      REAL(hp),        INTENT(IN) :: HCOPARDR_AVG_SIM  ! Avg direct PAR [W/m2]
      REAL(hp),        INTENT(IN) :: HCOPARDF_AVG_SIM  ! Avg diffuse PAR [W/m2]
>>>>>>> 99302603
      REAL(hp),        INTENT(IN) :: Q_DIR_2           ! Direct PAR [umol/m2/s]
      REAL(hp),        INTENT(IN) :: Q_DIFF_2          ! Diffuse PAR [umol/m2/s]
!
! !RETURN VALUE:
!
      REAL(hp)                    :: GAMMA_P_PCEEA     ! GAMMA factor for light
!
! !REMARKS:
!  References (see above for full citations):
!  ============================================================================
!  (1 ) Guenther et al, 2006
!  (2 ) Guenther et al, 2007, MEGAN v2.1 user guide
! 
! !REVISION HISTORY: 
!  (1 ) Here PAR*_AVG_SIM is the average light conditions over the simulation 
!       period. I've set this = 10 days to be consistent with temperature & as 
!       outlined in Guenther et al, 2006. (mpb,2009)
!  (2 ) Code was taken & adapted directly from the MEGAN v2.1 source code.
!       (mpb,2009)
!  17 Dec 2009 - R. Yantosca - Added ProTeX headers
!  01 Mar 2012 - R. Yantosca - Now use GET_YMID(I,J,L) from grid_mod.F90
!  01 Mar 2012 - R. Yantosca - Now use GET_LOCALTIME(I,J,L) from time_mod.F90
!EOP
!------------------------------------------------------------------------------
!BOC
!
! !LOCAL VARIABLES:
!
      REAL(hp)   :: mmHCOPARDR_DAILY
      REAL(hp)   :: mmHCOPARDF_DAILY
      REAL(hp)   :: PAC_DAILY, PAC_INSTANT, C_PPFD
      REAL(hp)   :: PTOA, PHI
      REAL(hp)   :: BETA,   SINbeta 
      INTEGER    :: DOY, RC 
      REAL(hp)   :: AAA, BBB
      REAL(hp)   :: LocalHour
      REAL(hp)   :: LAT

      !-----------------------------------------------------------------
      ! Compute GAMMA_PAR_PCEEA
      !-----------------------------------------------------------------  

      ! Initialize
      C_PPFD   = 0.0_hp
      PTOA     = 0.0_hp

      ! Convert past light conditions to micromol/m2/s 
      mmHCOPARDR_DAILY   = HCOPARDR_AVG_SIM  * WM2_TO_UMOLM2S
      mmHCOPARDF_DAILY   = HCOPARDF_AVG_SIM  * WM2_TO_UMOLM2S

      ! Work out the light at the top of the canopy.
      PAC_DAILY    = mmHCOPARDR_DAILY + mmHCOPARDF_DAILY
      PAC_INSTANT  = Q_DIR_2       +  Q_DIFF_2

      ! Get latitude
      LAT = HcoState%Grid%YMID%Val(I,J)

      ! Get day of year, local-time and latitude
      ! TODO: Evaluate RC?
      CALL HcoClock_Get ( cDOY = DOY, RC=RC )
      CALL HcoClock_GetLocal ( HcoState, I, J, cH = LocalHour, RC=RC )

      ! Get solar elevation angle
      SINbeta      =  SOLAR_ANGLE( HcoState, DOY, LocalHour, LAT )
      BETA         =  ASIN( SINbeta ) * RAD2D       

      IF ( SINbeta < 0.0_hp ) THEN

         GAMMA_P_PCEEA = 0.0_hp

      ELSEIF ( SINbeta > 0.0_hp ) THEN       

         ! PPFD at top of atmosphere
         PTOA    = 3000.0_hp + 99.0_hp * 
     &             COS( 2._hp * 3.14_hp *( DOY - 10.0_hp ) / 365.0_hp )

         ! Above canopy transmission
         PHI     = PAC_INSTANT / ( SINbeta * PTOA )

         ! Work out gamma P
         BBB     = 1.0_hp + 0.0005_hp *( PAC_DAILY - 400.0_hp ) 
         AAA     = ( 2.46_hp * BBB * PHI ) - ( 0.9_hp * PHI**2 )

         GAMMA_P_PCEEA = SINbeta * AAA

      ENDIF

       ! Screen unforced errors. IF solar elevation angle is 
       ! less than 1 THEN gamma_p can not be greater than 0.1.
       IF ( BETA < 1.0_hp .AND. GAMMA_P_PCEEA > 0.1_hp ) THEN
          GAMMA_P_PCEEA  = 0.0_hp
       ENDIF
   
      ! Prevent negative values
      GAMMA_P_PCEEA = MAX( GAMMA_P_PCEEA , 0.0_hp )

!      ! testing only
!      if ( i==ix .and. j==iy ) then
!         write(*,*) ' '
!         write(*,*) 'HEMCO GAMMA_PAR_PCEEA: ', GAMMA_P_PCEEA
!         write(*,*) 'DOY                  : ', DOY
!         write(*,*) 'LAT                  : ', LAT
!         write(*,*) 'SINbeta              : ', SINbeta
!         write(*,*) 'BETA                 : ', BETA
!         write(*,*) 'PTOA                 : ', PTOA
!         write(*,*) 'PHI                  : ', PHI
!         write(*,*) 'BBB                  : ', BBB
!         write(*,*) 'AAA                  : ', AAA
!         write(*,*) 'PAC_DAILY            : ', PAC_DAILY
!         write(*,*) 'PAC_INSTANT          : ', PAC_INSTANT
!      endif

      END FUNCTION GET_GAMMA_PAR_PCEEA
!EOC
!------------------------------------------------------------------------------
!                  Harvard-NASA Emissions Component (HEMCO)                   !
!------------------------------------------------------------------------------
!BOP
!
! !IROUTINE: Solar_Angle
!
! !DESCRIPTION: Function SOLAR\_ANGLE computes the local solar angle for a 
!  given day of year, latitude and longitude (or local time).  Called from  
!  routine Get\_Gamma\_P\_Pecca.
!\\
!\\
! !INTERFACE:
!
      FUNCTION SOLAR_ANGLE( HcoState, DOY, SHOUR, LAT ) RESULT(SINbeta)
!
! !INPUT PARAMETERS: 
!
      ! Arguments
      TYPE(HCO_State),   POINTER    :: HcoState
      INTEGER,           INTENT(IN) :: DOY       ! Day of year
      REAL(hp),          INTENT(IN) :: SHOUR     ! Local time 
      REAL(hp),          INTENT(IN) :: LAT       ! Latitude
!
! !RETURN VALUE:
!
      REAL(hp)                      :: SINbeta   ! Sin of the local solar angle
!
! !REMARKS:
!  References (see above for full citations):
!  (1 ) Guenther et al, 2006
!  (2 ) Guenther et al, MEGAN v2.1 user mannual 2007-09
! 
! !REVISION HISTORY: 
!  (1 ) This code was taken directly from the MEGAN v2.1 source code.(mpb,2009)
!  17 Dec 2009 - R. Yantosca - Added ProTeX headers
!EOP
!------------------------------------------------------------------------------
!BOC
!
! !LOCAL VARIABLES:
!
      REAL(hp) :: BETA                        ! solar elevation angle
      REAL(hp) :: sindelta, cosdelta, A, B

      ! Calculation of sin beta 
      sindelta = -SIN( 0.40907_hp ) * 
     &            COS( 6.28_hp * ( DOY + 10_dp ) / 365_dp )

      cosdelta = (1-sindelta**2.0_hp)**0.5_hp

      A = SIN( LAT * D2RAD ) * sindelta
      B = COS( LAT * D2RAD ) * cosdelta

      SINbeta = A + B * 
     &          COS( 2.0_hp * HcoState%Phys%PI * ( SHOUR-12_dp )/24_dp )

      END FUNCTION SOLAR_ANGLE 
!EOC
!------------------------------------------------------------------------------
!                  Harvard-NASA Emissions Component (HEMCO)                   !
!------------------------------------------------------------------------------
!BOP
!
! !IROUTINE: Get_Gamma_T_LI
!
! !DESCRIPTION: Function Get\_Gamma\_T\_LI computes the temperature 
!  activity factor (GAMMA\_T_LI) for the light-independent fraction of emissions
!\\
!\\
! !INTERFACE:
!
      FUNCTION GET_GAMMA_T_LI( T, BETA ) RESULT( GAMMA_T_LI )
!
! !INPUT PARAMETERS: 
!
      ! Current leaf temperature, the surface air temperature field (TS) 
      ! is assumed equivalent to the leaf temperature over forests.
      REAL(hp),  INTENT(IN) :: T 

<<<<<<< HEAD
 
      ! Average leaf temperature over the past 15 days
      REAL(sp),  INTENT(IN) :: PHCOT_15

      ! Average leaf temperature over the past arbitray day(s).
      ! This is not used at present (but might be soon!).
      REAL(sp),  INTENT(IN) :: PT_1
=======
      ! Temperature factor per species
      REAL(hp),  INTENT(IN) :: BETA
>>>>>>> 99302603
!
! !RETURN VALUE:
!
      ! Activity factor for the light-independent fraction of emissions
      REAL(hp)              :: GAMMA_T_LI
!
! !REMARKS:
!  GAMMA_T =  exp[Beta*(T - T_Standard)]
!                                                                             .
!             where Beta   = temperature dependent parameter
!                   Ts     = standard temperature (normally 303K, 30C)
!                                                                             .
!  References (see above for full citations):
!  ============================================================================
!  (1 ) Guenther et al, 2006
!  (2 ) Guenther et al, MEGAN user mannual 2007-08
!  (3 ) Guenther et al., GMD 2012 and MEGANv2.1 source code.
! 
! !REVISION HISTORY: 
!  (1 ) Original code by Michael Barkley (2009).
!       Note: If T = Ts  (i.e. standard conditions) then GAMMA_T = 1 
!  17 Dec 2009 - R. Yantosca - Added ProTeX headers
!  (2 ) Modified to GAMMA_T_LI (dbm, 6/21/2012)
!EOP
!------------------------------------------------------------------------------
!BOC
!
! !DEFINED PARAMETERS:
!
      ! Standard reference temperature [K]
      REAL*8, PARAMETER   :: T_STANDARD = 303.d0

      !=================================================================
      ! GET_GAMMAT_T_LI begins here!
      !================================================================= 

      GAMMA_T_LI = EXP( BETA * ( T - T_STANDARD ) )

      END FUNCTION GET_GAMMA_T_LI
!EOC
!------------------------------------------------------------------------------
!                  Harvard-NASA Emissions Component (HEMCO)                   !
!------------------------------------------------------------------------------
!BOP
!
! !IROUTINE: Get_Gamma_T_LD
!
! !DESCRIPTION: Function Get\_Gamma\_T\_LD computes the temperature 
!  sensitivity for the light-dependent fraction of emissions.
!\\
!\\
! !INTERFACE:
!
      FUNCTION GET_GAMMA_T_LD( T, PT_15, PT_1, CT1, CEO ) 
     &     RESULT( GAMMA_T_LD )
!
! !INPUT PARAMETERS: 
!
      ! Current leaf temperature [K], the surface air temperature field (TS) 
      ! is assumed equivalent to the leaf temperature over forests.
      REAL(hp), INTENT(IN) :: T        

       ! Average leaf temperature over the past 15 days
      REAL(hp), INTENT(IN) :: PT_15

      ! Average leaf temperature over the past arbitray day(s).
      ! This is not used at present
      REAL(hp), INTENT(IN) :: PT_1

      ! Compound-specific parameters for light-dependent temperature activity
      ! factor (dbm, 6/21/2012)
      REAL(hp), INTENT(IN) :: CT1, CEO
!
! !RETURN VALUE:
!
      ! Temperature activity factor for the light-dependent fraction of 
      ! emissions
      REAL(hp)             :: GAMMA_T_LD
!
! !REMARKS:
!  References (see above for full citations):
!  (1 ) Guenther et al, 1995
!  (2 ) Guenther et al, 2006
!  (3 ) Guenther et al, MEGAN v2.1 user mannual 2007-08
!  (4 ) Guenther et al., GMD 2012 and MEGANv2.1 source code.
!
! !REVISION HISTORY: 
!  (1 ) Includes the latest MEGAN v2.1 temperature algorithm (mpb, 2009).
!       Note, this temp-dependence is the same for the PCEEA & hybrid models.
!  17 Dec 2009 - R. Yantosca - Added ProTeX headers
!  (2 ) Modified to gamma_t_ld and to permit compound specific parameters
!       CT1 and Ceo (dbm, 6/21/2012)
!EOP
!------------------------------------------------------------------------------
!BOC
!
! !LOCAL VARIABLES:
!
      REAL(hp)              :: C_T,   CT2
      REAL(hp)              :: E_OPT, T_OPT, X
!
! !DEFINED PARAMETERS:
!
      ! Ideal gas constant [J/mol/K]
      REAL(hp), PARAMETER   :: R   = 8.314e-3_hp

      !=================================================================
      ! GET_GAMMA_T_LD begins here!
      !================================================================= 
      E_OPT = CEO * EXP( 0.08_hp * ( PT_15  - 2.97e2_hp ) )
      T_OPT = 3.13e2_hp + ( 6.0e-1_hp * ( PT_15 - 2.97e2_hp ) )
      CT2   = 200.0_hp

      ! Variable related to temperature 
      X     = ( 1.0_hp/T_OPT - 1.0_hp/T ) / R

      ! C_T: Effect of temperature on leaf BVOC emission, including 
      ! effect of average temperature over previous 15 days, based on 
      ! Eq 5a, 5b, 5c from Guenther et al, 1999.
      C_T   = E_OPT * CT2 * EXP( CT1 * X ) / 
     &        ( CT2 - CT1 * ( 1.0_hp - EXP( CT2 * X ) ) )

      ! Hourly emission activity = C_T
      ! Prevent negative values
      GAMMA_T_LD = MAX( C_T, 0.0_hp )

      END FUNCTION GET_GAMMA_T_LD
!EOC
!------------------------------------------------------------------------------
!                  Harvard-NASA Emissions Component (HEMCO)                   !
!------------------------------------------------------------------------------
!BOP
!
! !IROUTINE: Get_Gamma_Lai
!
! !DESCRIPTION: Function Get\_Gamma\_Lai computes the gamma exchange activity 
!  factor which is sensitive to leaf area (= GAMMA\_LAI).
!\\
!\\
! !INTERFACE:
!
      FUNCTION GET_GAMMA_LAI( CMLAI, BIDIREXCH ) RESULT( GAMMA_LAI )
!
! !INPUT PARAMETERS: 
!
      REAL(hp), INTENT(IN) :: CMLAI       ! Current month's LAI [cm2/cm2]
      LOGICAL,  INTENT(IN) :: BIDIREXCH   ! Logical flag indicating whether
                                          ! the compound undergoes bidirectional
                                          ! exchange
!
! !RETURN VALUE:
!
      REAL(hp)             :: GAMMA_LAI 
!
! !REMARKS:
!  References (see above for full citations):
!  ============================================================================
!  (1 ) Guenther et al, 2006
!  (2 ) Guenther et al, MEGAN user mannual 2007-08
!  (3 ) Guenther et al., GMD 2012 and MEGANv2.1 source code.
! 
! !REVISION HISTORY: 
!  (1 ) Original code by Dorian Abbot (9/2003).  Modified for the standard 
!        code by May Fu (11/2004)
!  (2 ) Update to publically released (as of 11/2004) MEGAN algorithm and 
!        modified for the standard code by May Fu (11/2004).
!  (3 ) Algorithm is based on the latest MEGAN v2.1 User's Guide (mpb,2009)
!  (4 ) Updated to treat bidirectional exchange compounds appropriately (dbm, 6/2012)
!  17 Dec 2009 - R. Yantosca - Added ProTeX headers
!EOP
!------------------------------------------------------------------------------
!BOC

      !-----------------------
      ! Compute GAMMA_LAI
      !-----------------------

      ! Formulation for birectional compounds is as described for 
      ! ALD2 in Millet et al., ACP 2010
      IF ( BIDIREXCH ) THEN
         
         IF ( CMLAI <= 6.0_hp) THEN
               
            ! if lai less than 2:
            IF ( CMLAI <= 2.0_hp ) THEN
               GAMMA_LAI = 0.5_hp * CMLAI
               
            ! if between 2 and 6:
            ELSE
               GAMMA_LAI = 1.0_hp - 0.0625_hp * ( CMLAI - 2.0_hp )
            END IF

         ELSE
            ! keep at 0.75 for LAI > 6
            GAMMA_LAI = 0.75_hp
         END IF

      ! For all other compounds use the standard gamma_lai formulation
      ELSE
         GAMMA_LAI = 0.49_hp * CMLAI / SQRT( 1.0_hp + 0.2_hp *
     &               CMLAI*CMLAI)
      ENDIF

      END FUNCTION GET_GAMMA_LAI 
!EOC
!------------------------------------------------------------------------------
!                  Harvard-NASA Emissions Component (HEMCO)                   !
!------------------------------------------------------------------------------
!BOP
!
! !IROUTINE: Get_Gamma_Age
!
! !DESCRIPTION: Function Get\_Gamma\_Age computes the gamma exchange 
!  activity factor which is sensitive to leaf age (= Gamma\_Age).
!\\
!\\
! !INTERFACE:
!
      FUNCTION GET_GAMMA_AGE( CMLAI, PMLAI, DBTWN, TT,
     &                        AN, AG, AM, AO )
     &         RESULT( GAMMA_AGE )
!
! !INPUT PARAMETERS: 
!
<<<<<<< HEAD
      REAL(hp),         INTENT(IN) :: T        ! Number of days between 
                                               !  current and previous LAI.
      REAL(hp),         INTENT(IN) :: CMLAI    ! Current month's LAI [cm2/cm2]
      REAL(hp),         INTENT(IN) :: PMLAI    ! Previous months LAI [cm2/cm2]
      CHARACTER(LEN=4), INTENT(IN) :: SPECIES  ! BVOC species name
      REAL(sp),         INTENT(IN) :: TT       ! Daily average temperature [K]
=======
      REAL(hp), INTENT(IN) :: CMLAI     ! Current month's LAI [cm2/cm2]
      REAL(hp), INTENT(IN) :: PMLAI     ! Previous months LAI [cm2/cm2]
      REAL(hp), INTENT(IN) :: DBTWN     ! Number of days between 
      REAL(hp), INTENT(IN) :: TT        ! Daily average temperature [K]
      REAL(hp), INTENT(IN) :: AN        ! Relative emiss factor (new leaves)
      REAL(hp), INTENT(IN) :: AG        ! Relative emiss factor (growing leaves)
      REAL(hp), INTENT(IN) :: AM        ! Relative emiss factor (mature leaves)
      REAL(hp), INTENT(IN) :: AO        ! Relative emiss factor (old leaves)
>>>>>>> 99302603
!
! !RETURN VALUE:
!
      REAL(hp)             :: GAMMA_AGE ! Activity factor    
!
! !REMARKS:
!  References (see above for full citations):
!  ============================================================================
!  (1 ) Guenther et al, 2006
!  (2 ) Guenther et al, MEGAN user mannual 2007-08
!  (3 ) Guenther et al., GMD 2012 and MEGANv2.1 source code
! 
! !REVISION HISTORY: 
!  (1 ) Original code by Dorian Abbot (9/2003). Modified for the standard 
!        code by May Fu (11/2004)
!  (2 ) Update to publically released (as of 11/2004) MEGAN algorithm and 
!        modified for the standard code by May Fu (11/2004).
!  (3 ) Algorithm is based on the latest User's Guide (tmf, 11/19/04)
!  (4 ) Renamed & now includes specific relative emission activity factors for
!       each BVOC based on MEGAN v2.1 algorithm (mpb,2008)
!  (5 ) Now calculate TI (number of days after budbreak required to induce 
!       iso. em.) and TM (number of days after budbreak required to reach 
!       peak iso. em. rates) using the daily average temperature, instead 
!       of using fixed values (mpb,2008)
!       NOTE: Can create 20% increases in tropics (Guenther et al 2006)
!  (6 ) Implemented change for the calculation of FGRO if ( CMLAI > PMLAI ),
!       i.e. if LAI has increased with time, and used new values for 
!       all foilage fractions if ( CMLAI = PMLAI ). Also removed TG variable 
!       as not now needed. (mpb,2000)
!  (7 ) Updated to pass leaf age activity factors as arguments (dbm, 6/2012)
!  17 Dec 2009 - R. Yantosca - Added ProTeX headers
!  13 Aug 2013 - M. Sulprizio- Updated for sesquiterpenes (H. Pye)
!EOP
!------------------------------------------------------------------------------
!BOC
!
! !LOCAL VARIABLES:
!
      REAL(hp)             :: FNEW  ! Fraction of new leaves in canopy
      REAL(hp)             :: FGRO  ! Fraction of growing leaves
      REAL(hp)             :: FMAT  ! Fraction of mature leaves
      REAL(hp)             :: FOLD  ! Fraction of old leaves

      ! TI: number of days after budbreak required to induce emissions
      REAL(hp)             :: TI   

      ! TM: number of days after budbreak required to reach peak emissions
      REAL(hp)             :: TM

      !=================================================================
      ! GET_GAMMA_AGE begins here!
      !================================================================= 
      
      !-----------------------
      ! Compute TI and TM 
      ! (mpb,2009)
      !-----------------------

      IF ( TT <= 303.0_hp ) THEN
         TI = 5.0_hp + 0.7_hp * ( 300.0_hp - TT )
      ELSEIF ( TT >  303.0_hp ) THEN
         TI = 2.9_hp
      ENDIF   
      TM = 2.3_hp * TI

      !-----------------------
      ! Compute GAMMA_AGE
      !-----------------------

      IF ( CMLAI == PMLAI ) THEN !(i.e. LAI stays the same) 

         FNEW = 0.0_hp        
         FGRO = 0.1_hp
         FMAT = 0.8_hp
         FOLD = 0.1_hp

      ELSE IF ( CMLAI > PMLAI ) THEN !(i.e. LAI has INcreased) 

         ! Calculate Fnew
         IF ( DBTWN > TI ) THEN
            FNEW = ( TI / DBTWN ) * ( 1.0_hp -  PMLAI / CMLAI )
         ELSE
            FNEW = 1.0_hp - ( PMLAI / CMLAI )
         ENDIF

         ! Calculate FMAT
         IF ( DBTWN > TM ) THEN
            FMAT = ( PMLAI / CMLAI ) +
     &            (( DBTWN - TM ) / DBTWN )*( 1.0_hp -  PMLAI / CMLAI )
         ELSE 
            FMAT = ( PMLAI / CMLAI )
         ENDIF

         ! Calculate Fgro and Fold
         FGRO = 1.0_hp - FNEW - FMAT
         FOLD = 0.0_hp

      ELSE ! This is the case if  PMLAI > CMLAI (i.e. LAI has DEcreased) 

         FNEW = 0.0_hp
         FGRO = 0.0_hp
         FOLD = ( PMLAI - CMLAI ) / PMLAI
         FMAT = 1.0_hp - FOLD

      ENDIF

      ! Age factor
      GAMMA_AGE = FNEW * AN + FGRO * AG +
     &            FMAT * AM + FOLD * AO

      ! Prevent negative values
      GAMMA_AGE = MAX( GAMMA_AGE , 0.0_hp )

      END FUNCTION GET_GAMMA_AGE
!EOC
!------------------------------------------------------------------------------
!          Harvard University Atmospheric Chemistry Modeling Group            !
!------------------------------------------------------------------------------
!BOP
!
! !IROUTINE: get_gamma_sm
!
! !DESCRIPTION: Function GET\_GAMMA\_SM computes activity factor for soil
!  moisture
!\\
!\\
! !INTERFACE:
!
      FUNCTION GET_GAMMA_SM( ExtState, I, J, CMPD )
     &            RESULT( GAMMA_SM )
!
! !INPUT PARAMETERS: 
!
      TYPE(Ext_State),  POINTER     :: ExtState
      INTEGER,          INTENT(IN)  :: I, J     ! GEOS-Chem lon & lat indices
      CHARACTER(LEN=*), INTENT(IN)  :: CMPD     ! Compound name (dbm, 6/21/2012)
      
! !RETURN VALUE:
!
      REAL(hp)                      :: GAMMA_SM ! Activity factor    
!
! !REMARKS:
!  References (see above for full citations):
!  ============================================================================
!  (1 ) Guenther et al, ACP 2006
!  (2 ) Guenther et al., GMD 2012 and MEGANv2.1 source code
! 
! !REVISION HISTORY: 
!  (1 ) Created by dbm (6/2012). We are not currently using a soil moisture
!       effect for isoprene. For all compounds other than acetaldehyde and
!       ethanol, gamma_sm =1 presently.
!------------------------------------------------------------------------------
!BOC
!
! !LOCAL VARIABLES:
!
      REAL(hp)  :: GWETROOT

      !=================================================================
      ! GET_GAMMA_SM begins here!
      !================================================================= 
      
      ! By default gamma_sm is 1.0
      GAMMA_SM = 1.0_hp

      ! GWETROOT is only defined for GEOS-5
#if defined( GEOS_5 ) || defined( GEOS_FP ) || defined( MERRA )

      GWETROOT = ExtState%GWETROOT%Arr%Val(I,J)

      IF ( TRIM( CMPD ) == 'ALD2' .OR. TRIM ( CMPD ) == 'ETOH' ) THEN
         
         ! GWETROOT = degree of saturation or wetness in the root-zone
         ! (top meter of soil). This is defined as the ratio of the volumetric
         ! soil moisture to the porosity. We use a soil moisture activity factor
         ! for ALD2 to account for stimulation of emission by flooding.
         ! (Millet et al., ACP 2010)
         ! Constant value of 1.0 for GWETROOT = 0-0.9, increasing linearly to
         ! 3.0 at GWETROOT =1.
         GAMMA_SM = MAX( 20.0_hp * GWETROOT - 17.0_hp, 1.0_hp)

      ENDIF

#endif

      ! return to calling program
      END FUNCTION GET_GAMMA_SM

!EOC
!------------------------------------------------------------------------------
!          Harvard University Atmospheric Chemistry Modeling Group            !
!------------------------------------------------------------------------------
!BOP
!
! !IROUTINE: CALC_NORM_FAC
!
! !DESCRIPTION: Function CALC\_NORM\_FAC calculates the normalization factor 
!  needed to compute emissions. Called from GET_MEGAN_EMISSIONS.
!\\
!\\
! !INTERFACE:
!
      SUBROUTINE CALC_NORM_FAC( am_I_Root, RC )
!
! !INPUT PARAMETERS:
!
      LOGICAL,         INTENT(IN)     :: am_I_Root
!
! !INPUT/OUTPUT PARAMETERS
!
      INTEGER,         INTENT(INOUT)  :: RC
!
! !REMARKS:
!  References (see above for full citations):
!  ============================================================================
!  (1 ) Guenther et al, (GMD 2012) and associated MEGANv2.1 source code 
! 
! !REVISION HISTORY: 
!  (1 ) Created by dbm 11/2012. We calculate only 1 normalization factor for all
!       compounds based on the isoprene gamma values. Formally there should be a
!       different normalization factor for each compound, but we are following
!       Alex Guenther's approach here and the MEGAN source code.
!       "Hi Dylan, sorry for being so slow to get back to you.
!        Since the change is only a few percent or less, I didn't
!        bother to assign a different normalization factor to each
!        compound.  Since the MEGAN canopy environment model also 
!        has 8 different canopy types (tropical broadleaf tree, 
!        conifer tree, etc.) then to be correct we should have a 
!        different CCE for each canopy type for each compound class
!        (which would be 160 slightly different values of CCE)."
!EOP
!------------------------------------------------------------------------------
!BOC
!
! !LOCAL VARIABLES:
!
      REAL(hp) :: PAC_DAILY, PHI, BBB, AAA, GAMMA_P_STANDARD
      REAL(hp) :: GAMMA_T_LI_STANDARD
      REAL(hp) :: GAMMA_SM_STANDARD
      REAL(hp) :: CMLAI, GAMMA_LAI_STANDARD
      REAL(hp) :: GAMMA_AGE_STANDARD
      REAL(hp) :: PT_15, T, R, CEO, CT1, E_OPT, T_OPT, CT2, X
      REAL(hp) :: GAMMA_T_LD_STANDARD
      REAL(hp) :: LDF, GAMMA_STANDARD

      !-----------------------------------------------------------------
      ! CALC_NORM_FAC
      !-----------------------------------------------------------------  

      ! -----------------
      ! GAMMA_P for standard conditions
      ! -----------------
      ! Based on Eq. 11b from Guenther et al., 2006
      ! Using standard conditions of phi = 0.6, solar angle of 60 deg,
      ! and P_daily = 400
      ! Note corrigendum for Eq. 11b in that paper, should be a
      ! minus sign before the 0.9.
      PAC_DAILY = 400.0_hp
      PHI       = 0.6_hp
      BBB       = 1.0_hp + 0.0005_hp *( PAC_DAILY - 400.0_hp ) 
      AAA       = ( 2.46_hp * BBB * PHI ) - ( 0.9_hp * PHI**2 )
      ! sin(60) = 0.866
      GAMMA_P_STANDARD = 0.866_hp * AAA

      ! -----------------
      ! GAMMA_T_LI for standard conditions
      ! -----------------
      ! gamma_t_li = EXP( Beta * ( T - T_Standard ) )
      ! This is 1.0 for T = T_Standard
      GAMMA_T_LI_STANDARD = 1.0_hp

      ! -----------------
      ! GAMMA_SM for standard conditions
      ! -----------------
      ! Standard condition is soil moisture = 0.3 m^3/m^3
      ! GAMMA_SM = 1.0 for all compounds under this condition
      GAMMA_SM_STANDARD = 1.0_hp

      ! -----------------
      ! GAMMA_LAI for standard conditions 
      ! -----------------
      ! Standard condition is LAI = 5
      CMLAI = 5.0_hp
      GAMMA_LAI_STANDARD = 0.49_hp * 
     &     CMLAI / SQRT( 1.0_hp + 0.2_hp * CMLAI*CMLAI )
     
      ! -----------------
      ! GAMMA_AGE for standard conditions
      ! -----------------
      ! Standard condition is 0% new, 10% growing, 80% mature, 10% old foliage
      ! Isoprene uses A_NEW = 0.05d0, A_GRO = 0.6d0, A_MAT = 1.d0, A_OLD = 0.9d0
      GAMMA_AGE_STANDARD = 0.1_hp*0.6_hp + 0.8_hp*1.0_hp + 0.1_hp*0.9_hp

      ! -----------------
      ! GAMMA_T_LD for standard conditions
      ! -----------------
      ! Standard condition is
      ! PT_15 = average leaf temp over past 24-240 hours = 297K
      ! T = air temperature = 303K
      PT_15 = 297.0_hp
      T     = 303.0_hp
      R     = 8.314e-3_hp
      ! parameters for isoprene
      CEO = 2.0_hp
      CT1 = 95.0_hp

      E_OPT = CEO * EXP( 0.08_hp * ( PT_15  - 2.97e2_hp ) )           
      T_OPT = 3.13e2_hp + ( 6.0e-1_hp * ( PT_15 - 2.97e2_hp ) )
      CT2   = 200.0_hp

      ! Variable related to temperature 
      X     = ( 1.0_hp/T_OPT - 1.0_hp/T ) / R

      GAMMA_T_LD_STANDARD = E_OPT * CT2 * EXP( CT1 * X ) / 
     &     ( CT2 - CT1 * ( 1.0_hp - EXP( CT2 * X ) ) )

      ! -----------------
      ! Overall GAMMA_STANDARD
      ! -----------------
      ! LDF = 1d0 for isoprene
      LDF = 1.0_hp
      GAMMA_STANDARD = 
     &     GAMMA_AGE_STANDARD * GAMMA_SM_STANDARD * GAMMA_LAI_STANDARD
     &     * ((1.0_hp - LDF) * GAMMA_T_LI_STANDARD 
     &     + (LDF * GAMMA_P_STANDARD * GAMMA_T_LD_STANDARD))
      ! This ends up being 1.0101081.
      
      NORM_FAC = 1.0_hp / GAMMA_STANDARD

      ! Return w/ success
      RC = HCO_SUCCESS

      END SUBROUTINE CALC_NORM_FAC
!EOC

!------------------------------------------------------------------------------
!                  Harvard-NASA Emissions Component (HEMCO)                   !
!------------------------------------------------------------------------------
!BOP
!
! !IROUTINE: Fill_Restart_Vars 
!
! !DESCRIPTION: Subroutine FILL\_RESTART\_VARS fills the megan restart
!  variables.  
!\\
!\\
! !INTERFACE:
!
      SUBROUTINE FILL_RESTART_VARS( am_I_Root, HcoState, ExtState, RC )
!
! !USES:
!
      USE HCO_EMISLIST_MOD,    ONLY : HCO_GetPtr
!
! !INPUT PARAMETERS: 
!
      LOGICAL,         INTENT(IN   )  :: am_I_Root 
      TYPE(HCO_State), POINTER        :: HcoState 
      TYPE(Ext_State), POINTER        :: ExtState
!
! !INPUT/OUTPUT PARAMETERS: 
!
      INTEGER,         INTENT(INOUT)  :: RC
! 
! !REVISION HISTORY: 
!  19 Dec 2014 - C. Keller   - Initial version 
!EOP
!------------------------------------------------------------------------------
!BOC
!
! !LOCAL VARIABLES:
!
      INTEGER           :: I
      LOGICAL           :: FND
      REAL(sp), POINTER :: Ptr2D(:,:) => NULL()

      !=================================================================
      ! FILL_RESTART_VARS begins here!
      !=================================================================

      ! On first call, see if there are restart variables available for
      ! historic values of temperature and irradiation. If so, fill the
      ! daily arrays with those average values to start with. If not,
      ! simply use the current values.
      ! The same procedure is applied to the 15 day average values. For
      ! temperature, we also restart previous day temperature so that
      ! we can determine a trend in the daily average temperatures
      ! (between the long term daily averages and the most recent daily
      ! average).

      !-----------------------------------------------------------------
      ! LAI
      !-----------------------------------------------------------------

      ! Get data
      CALL HCO_GetPtr( am_I_Root, 'LAI_PREVDAY', Ptr2D, RC, FOUND=FND )
      IF ( RC /= HCO_SUCCESS ) RETURN
      
      ! Fill variables
      IF ( .NOT. FND ) THEN
         LAI_PREVDAY = ExtState%GC_LAI%Arr%Val
      ELSE
         LAI_PREVDAY = Ptr2D 
      ENDIF

      ! Cleanup
      Ptr2D => NULL()

      !-----------------------------------------------------------------
      ! TEMPERATURE
      !-----------------------------------------------------------------

      ! Get data
      CALL HCO_GetPtr( am_I_Root, 'T_DAVG', Ptr2D, RC, FOUND=FND )
      IF ( RC /= HCO_SUCCESS ) RETURN
     
      ! Set average of HCOT_15 array
      ! Use current temperature if restart not found 
      IF ( .NOT. FND ) THEN
         HCOT_15_AVG = ExtState%T2M%Arr%Val
      ELSE
         HCOT_15_AVG = Ptr2D 
      ENDIF

      ! Set all daily averages to this value. 
      DO I = 1, NUM_DAYS
         HCOT_15(:,:,I) = HCOT_15_AVG 
      ENDDO 

      ! Cleanup
      Ptr2D => NULL() 

      ! Check for most recent daily average
      CALL HCO_GetPtr( am_I_Root, 'T_PREVDAY', Ptr2D, RC, FOUND=FND )
      IF ( RC /= HCO_SUCCESS ) RETURN

      ! Eventually overwrite most recent entry in HCOT_15. 
      IF ( FND ) THEN
         HCOT_15(:,:,1) = Ptr2D
      ENDIF

      ! Set hourly variables
      DO I = 1, DAY_DIM 
         HCOT_DAY(:,:,I) = HCOT_15(:,:,1)
      ENDDO

      !-----------------------------------------------------------------
      ! DIRECT RADIATION ( PARDR )
      !-----------------------------------------------------------------

      ! Get data
      CALL HCO_GetPtr( am_I_Root, 'PARDR_DAVG', Ptr2D, RC, FOUND=FND )
      IF ( RC /= HCO_SUCCESS ) RETURN
     
      ! Set daily average
      ! Use current value if not found 
      IF ( .NOT. FND ) THEN
         HCOPARDR_15_AVG = ExtState%PARDR%Arr%Val
      ELSE
         HCOPARDR_15_AVG = Ptr2D 
      ENDIF

      ! Set hourly variables
      DO I = 1, DAY_DIM 
         HCOPARDR_DAY(:,:,I) = HCOPARDR_15_AVG 
      ENDDO

      ! Set daily averages
      DO I = 1, NUM_DAYS
         HCOPARDR_15(:,:,I) = HCOPARDR_15_AVG
      ENDDO 

      ! Cleanup
      Ptr2D => NULL()

      !-----------------------------------------------------------------
      ! DIFFUSE RADIATION ( PARDF )
      !-----------------------------------------------------------------

      ! Get data
      CALL HCO_GetPtr( am_I_Root, 'PARDF_DAVG', Ptr2D, RC, FOUND=FND )
      IF ( RC /= HCO_SUCCESS ) RETURN
     
      ! Set daily average
      ! Use current value if not found 
      IF ( .NOT. FND ) THEN
         HCOPARDF_15_AVG = ExtState%PARDF%Arr%Val
      ELSE
         HCOPARDF_15_AVG = Ptr2D 
      ENDIF

      ! Set hourly variables
      DO I = 1, DAY_DIM 
         HCOPARDF_DAY(:,:,I) = HCOPARDF_15_AVG 
      ENDDO

      ! Set daily averages
      DO I = 1, NUM_DAYS
         HCOPARDF_15(:,:,I) = HCOPARDF_15_AVG
      ENDDO 

      ! Cleanup
      Ptr2D => NULL()

      ! Return w/ success
      RC = HCO_SUCCESS
       
      END SUBROUTINE FILL_RESTART_VARS 
!EOC
!------------------------------------------------------------------------------
!                  Harvard-NASA Emissions Component (HEMCO)                   !
!------------------------------------------------------------------------------
!BOP
!
! !IROUTINE: Update_HCOT_Day
!
! !DESCRIPTION: Subroutine Update\_HCOT\_Day must be called every time the 
!  A-3 fields are updated. Each 3h TS value for each gridbox is moved up one 
!  spot in the matrix and the current value is put in the last spot.
!\\
!\\
! !INTERFACE:
!
      SUBROUTINE UPDATE_HCOT_DAY( HcoState, ExtState, I, J, RC )
!
! !INPUT PARAMETERS: 
!
      TYPE(HCO_State), POINTER        :: HcoState 
      TYPE(Ext_State), POINTER        :: ExtState
      INTEGER,         INTENT(IN   )  :: I 
      INTEGER,         INTENT(IN   )  :: J 
!
! !INPUT/OUTPUT PARAMETERS: 
!
      INTEGER,         INTENT(INOUT)  :: RC
! 
! !REVISION HISTORY: 
!  (1 ) All MEGAN biogenic emission are currently calculated using TS from DAO 
!        met field. TS is the surface air temperature, which should be 
!        carefully distinguished from TSKIN. (tmf, 11/20/04)
!  (2 ) In GEOS4, TS are originally T2M in the A3 files, read in 
!        'a3_read_mod.f'. 
!  17 Dec 2009 - R. Yantosca - Added ProTeX headers
!  09 Nov 2012 - M. Payer    - Replaced all met field arrays with State_Met
!                              derived type object
!EOP
!------------------------------------------------------------------------------
!BOC
!
! !LOCAL VARIABLES:
!
      INTEGER           :: D

      !=================================================================
      ! UPDATE_HCOT_DAY begins here!
      !=================================================================

      ! Move each day up
      DO D = DAY_DIM, 2, -1
         ! Need PAR as well as Temp  (mpb,2009)
         HCOT_DAY(I,J,D)     = HCOT_DAY(I,J,D-1)
         HCOPARDR_DAY(I,J,D) = HCOPARDR_DAY(I,J,D-1)
         HCOPARDF_DAY(I,J,D) = HCOPARDF_DAY(I,J,D-1)
      ENDDO
      
      ! Store 
      HCOT_DAY(I,J,1)     = ExtState%T2M%Arr%Val(I,J)
      HCOPARDF_DAY(I,J,1) = ExtState%PARDF%Arr%Val(I,J)
      HCOPARDR_DAY(I,J,1) = ExtState%PARDR%Arr%Val(I,J)

      ! Return w/ success
      RC = HCO_SUCCESS
       
      END SUBROUTINE UPDATE_HCOT_DAY
!EOC
!------------------------------------------------------------------------------
!                  Harvard-NASA Emissions Component (HEMCO)                   !
!------------------------------------------------------------------------------
!BOP
!
! !IROUTINE: Update_HCOT_15_Avg
!
! !DESCRIPTION: Subroutine Update\_HCOT\_15\_Avg should be called at the 
!  beginning of each day. It loops through the gridboxes doing the following:
!
!  \begin{enumerate}
!  \item Average T\_DAY over the 8 TS values during the day.  
!  \item Push the daily average TS values through T\_15, throwing out the 
!        oldest and putting the newest (the T\_DAY average) in the last spot 
!  \item Get T\_15\_AVG by averaging T\_15 over the 15 day period. 
!  \end{enumerate}
!
! !INTERFACE:
!
      SUBROUTINE UPDATE_HCOT_15_AVG ( HcoState, I, J, RC )
!
! !INPUT PARAMETERS: 
!
      TYPE(HCO_State), POINTER       :: HcoState
      INTEGER,         INTENT(IN   ) :: I 
      INTEGER,         INTENT(IN   ) :: J 
!
! !INPUT/OUTPUT PARAMETERS: 
!
      INTEGER,         INTENT(INOUT) :: RC
! 
! !REVISION HISTORY: 
!  01 Oct 1995 - M. Prather  - Initial version
!  (1 ) All MEGAN biogenic emission are currently calculated using TS from DAO 
!        met field. TS is the surface air temperature, which should be 
!        carefully distinguished from TSKIN. (tmf, 11/20/04)
!  (2 ) In GEOS4, TS are originally T2M in the A3 files, read in 
!        'a3_read_mod.f'. 
!  17 Dec 2009 - R. Yantosca - Added ProTeX headers
!EOP
!------------------------------------------------------------------------------
!BOC
!
! !LOCAL VARIABLES:
!
      INTEGER           :: D
      REAL(hp)          :: D_DIM, D_DAYS, TMP_T
      REAL(hp)          :: TMP_PARDR , TMP_PARDF ! (mpb,2009)

      !=================================================================
      ! UPDATE_HCOT_15_AVG begins here!
      !=================================================================

      ! Convert to REAL*8
      D_DIM  = REAL( DAY_DIM , KIND=hp )
      D_DAYS = REAL( NUM_DAYS, KIND=hp )

      ! Average HCOT_DAY over the TS values during the day.
      TMP_T = SUM( HCOT_DAY(I,J,:) ) / D_DIM
         
      ! Do the same for light (mpb,2009)
      TMP_PARDR = SUM( HCOPARDR_DAY(I,J,:) ) / D_DIM
      TMP_PARDF = SUM( HCOPARDF_DAY(I,J,:) ) / D_DIM

      ! Push the daily average TS values through HCOT_15,
      ! throwing out the oldest 
      DO D = NUM_DAYS, 2, -1
         HCOT_15(I,J,D)     = HCOT_15(I,J,D-1)
         HCOPARDR_15(I,J,D) = HCOPARDR_15(I,J,D-1)
         HCOPARDF_15(I,J,D) = HCOPARDF_15(I,J,D-1)
      ENDDO

      ! Put the newest daily average TS value in the first spot
      HCOT_15(I,J,1) = TMP_T

      ! Get HCOT_15_AVG by averaging HCOT_15 over the 15 day period.
      HCOT_15_AVG(I,J) = SUM( HCOT_15(I,J,:) ) / D_DAYS 

      ! Assign daily average temperature to HCOT_DAILY (mpb,2009)
      ! HCOT_DAILY(I,J)  = TMP_T

      ! Repeat for PAR diffuse & direct (mpb,2009)
      HCOPARDR_15(I,J,1)   = TMP_PARDR
      HCOPARDR_15_AVG(I,J) = SUM( HCOPARDR_15(I,J,:) ) / D_DAYS 
      ! HCOPARDR_DAILY(I,J)  = TMP_PARDR

      HCOPARDF_15(I,J,1)   = TMP_PARDF
      HCOPARDF_15_AVG(I,J) = SUM( HCOPARDF_15(I,J,:) ) / D_DAYS 
      ! HCOPARDF_DAILY(I,J)  = TMP_PARDF

      ! Return w/ success 
      RC = HCO_SUCCESS

      END SUBROUTINE UPDATE_HCOT_15_AVG
!EOC
!------------------------------------------------------------------------------
!          Harvard University Atmospheric Chemistry Modeling Group            !
!------------------------------------------------------------------------------
!BOP
!
! !IROUTINE: CALC_AEF
!
! !DESCRIPTION: Subroutine CALC\_AEF reads Emission Factors for all
!  biogenic VOC species from disk. 
!\\
!\\
! !INTERFACE:
!
      SUBROUTINE CALC_AEF( am_I_Root, HcoState, ExtState, RC )
!
! !USES:
!
      ! References to F90 modules
      USE HCO_FLUXARR_MOD,     ONLY : HCO_EmisAdd 
      USE HCO_EMISLIST_MOD,    ONLY : HCO_GetPtr
!
! !INPUT PARAMETERS: 
!
      LOGICAL,         INTENT(IN)    :: am_I_Root
      TYPE(Ext_State), POINTER       :: ExtState 
      TYPE(HCO_State), POINTER       :: HcoState
!
! !INPUT/OUTPUT PARAMETERS: 
!
      INTEGER,         INTENT(INOUT) :: RC
!
! !REMARKS:
!  Reference: (5 ) Guenther et al, 2004 
! 
! !REVISION HISTORY: 
!  (1 ) Original code by Dorian Abbot (9/2003).  Modified for the standard 
!        code by May Fu (11/2004)
!  (2 ) AEF detailed in the latest MEGAN User's Guide (tmf, 11/19/04)
!  (3 ) Bug fix (tmf, 11/30/04)
!  (4 ) Now reads 1x1 files and regrids to current resolution (bmy, 10/24/05)
!  (5 ) Uses new v2.1 emission factors maps for isoprene, MBO and 7 monoterpene
!     species, download in 2009. (mpb,2009)
!  (6 ) Now use 2.1 emission factors for isoprene, MBO, and 7 monoterpenes. EFs for
!       other compounds are computed by reading in the PFT fractions and multiplying
!       the fractions by corresponding EF values. (dbm, 11/2012)
!  (7 ) Also, now read in the EF values already gridded to model resolution.
!       (dbm, 11/2012)
!  17 Dec 2009 - R. Yantosca - Added ProTeX headers
!EOP
!------------------------------------------------------------------------------
!BOC
!
! !LOCAL VARIABLES:
!
      INTEGER                 :: I, J, P, ARR_IND
      REAL(hp)                :: FACTOR
<<<<<<< HEAD
      REAL(hp)                :: SPECIES2CARBON
      CHARACTER(LEN=255)      :: MSG
      REAL(hp)                :: SUMFARN, SUMBCAR, SUMOSQT, SUMOMTP

      ! SOAupdate: Plant functional types (hotp 2/26/10)
      REAL(sp), POINTER       :: PFT_BT(:,:) => NULL()       ! broadleaf trees
      REAL(sp), POINTER       :: PFT_NT(:,:) => NULL()       ! needleleaf trees
      REAL(sp), POINTER       :: PFT_SH(:,:) => NULL()       ! shrubs
      REAL(sp), POINTER       :: PFT_GR(:,:) => NULL()       ! grasses
      REAL(sp), POINTER       :: PFT_CR(:,:) => NULL()       ! crops

=======
      REAL(hp)                :: ARRAY_16(HcoState%NX,HcoState%NY,16)
      REAL(hp)                :: PFT_EF_OMON(15), PFT_EF_MOHX(15)
      REAL(hp)                :: PFT_EF_ACET(15), PFT_EF_BIDR(15)
      REAL(hp)                :: PFT_EF_STRS(15), PFT_EF_OTHR(15)
! --->
! dbm, compute EF maps for a-pinene and myrcene as well since there seems to 
! be an issue with the EF maps for these species provided on the MEGAN
! data portal
      REAL(hp)                :: PFT_EF_APIN(15), PFT_EF_MYRC(15)
! <---
      REAL(hp)                :: PFT_EF_FARN(15), PFT_EF_BCAR(15)
      REAL(hp)                :: PFT_EF_OSQT(15)
      REAL(hp)                :: EM_FRAC_ALD2(15), EM_FRAC_ETOH(15)
      REAL(hp)                :: EM_FRAC_FAXX(15), EM_FRAC_AAXX(15)
      REAL(hp)                :: EM_FRAC_CH2O(15)
      
>>>>>>> 99302603
      !=================================================================
      ! CALC_AEF begins here!
      !=================================================================

      ! ----------------------------------------------------------------
      ! Note that not all these compounds are used in standard chemistry
      ! simulations, but they are provided here for future incorporation or 
      ! specialized applications. More compounds can be added as needed
      ! by adding the corresponding PFT-specific emission factors and 
      ! emission category fraction.
      ! (dbm, 01/2013)
      ! ----------------------------------------------------------------

      !-----------------------------------------------------------------
      ! Point to external data 
      !-----------------------------------------------------------------

      CALL HCO_GetPtr( am_I_Root, 'MEGAN_AEF_ISOP', AEF_ISOP, RC )
      IF ( RC /= HCO_SUCCESS ) RETURN

! ---> Now compute EF maps for acetone (dbm, 12/2012)
!     CALL HCO_GetPtr( am_I_Root, 'MEGAN_AEF_ACET', AEF_ACET, RC )
!     IF ( RC /= HCO_SUCCESS ) RETURN
! <---

      ! Arrays used if monoterpene switch is turned on
      IF ( ExtNrMono > 0 ) THEN
         CALL HCO_GetPtr( am_I_Root, 'MEGAN_AEF_MBOX', AEF_MBOX, RC )
         IF ( RC /= HCO_SUCCESS ) RETURN
      
! ---> Now compute EF maps for a-pinene and myrcene (dbm, 12/2012)
!         CALL HCO_GetPtr( am_I_Root, 'MEGAN_AEF_APIN',AEF_APIN, RC )
!         IF ( RC /= HCO_SUCCESS ) RETURN
! <---

         CALL HCO_GetPtr( am_I_Root, 'MEGAN_AEF_BPIN',AEF_BPIN, RC )
         IF ( RC /= HCO_SUCCESS ) RETURN

         CALL HCO_GetPtr( am_I_Root, 'MEGAN_AEF_CARE',AEF_CARE, RC )
         IF ( RC /= HCO_SUCCESS ) RETURN

         CALL HCO_GetPtr( am_I_Root, 'MEGAN_AEF_LIMO',AEF_LIMO, RC )
         IF ( RC /= HCO_SUCCESS ) RETURN

! ---> Now compute EF maps for a-pinene and myrcene (dbm, 12/2012)
!         CALL HCO_GetPtr( am_I_Root, 'MEGAN_AEF_MYRC',AEF_MYRC, RC )
!         IF ( RC /= HCO_SUCCESS ) RETURN
! <---

         CALL HCO_GetPtr( am_I_Root, 'MEGAN_AEF_OCIM',AEF_OCIM, RC )
         IF ( RC /= HCO_SUCCESS ) RETURN

         CALL HCO_GetPtr( am_I_Root, 'MEGAN_AEF_SABI',AEF_SABI, RC )
         IF ( RC /= HCO_SUCCESS ) RETURN
      ENDIF

      ! Only used for SOA simulation:
      IF ( ExtNrSoa > 0 ) THEN
         CALL HCO_GetPtr( am_I_Root, 'MEGAN_ORVC', GEIA_ORVC, RC )
         IF ( RC /= HCO_SUCCESS ) RETURN
      ENDIF

      !-----------------------------------------------------------------
      ! Point to PFT fractions
      !-----------------------------------------------------------------

      ! CLM4 PFT coverage (unitless)
      ! From Table 3 in Guenther et al., 2012
      ! PFT_BARE                : Bare
      ! PFT_NDLF_EVGN_TMPT_TREE : Needleleaf evergreen temperate tree
      ! PFT_NDLF_EVGN_BORL_TREE : Needleleaf evergreen boreal tree
      ! PFT_NDLF_DECD_BORL_TREE : Needleleaf deciduous boreal tree
      ! PFT_BDLF_EVGN_TROP_TREE : Broadleaf evergreen tropical tree
      ! PFT_BDLF_EVGN_TMPT_TREE : Broadleaf evergreen temperate tree
      ! PFT_BDLF_DECD_TROP_TREE : Broadleaf deciduous tropical tree
      ! PFT_BDLF_DECD_TMPT_TREE : Broadleaf deciduous temperate tree
      ! PFT_BDLF_DECD_BORL_TREE : Broadleaf deciduous boreal tree
      ! PFT_BDLF_EVGN_SHRB      : Broadleaf evergreen temperate shrub
      ! PFT_BDLF_DECD_TMPT_SHRB : Broadleaf deciduous temperate shrub
      ! PFT_BDLF_DECD_BORL_SHRB : Broadleaf deciduous boreal shrub
      ! PFT_C3_ARCT_GRSS        : Arctic C3 grass
      ! PFT_C3_NARC_GRSS        : Cool C3 grass
      ! PFT_C4_GRSS             : Warm C4 grass
      ! PFT_CROP                : Crop

      CALL HCO_GetPtr( am_I_Root, 'CLM4_PFT_BARE', PFT_BARE, RC )
      IF ( RC /= HCO_SUCCESS ) RETURN

      CALL HCO_GetPtr( am_I_Root, 'CLM4_PFT_NDLF_EVGN_TMPT_TREE',
     &                 PFT_NDLF_EVGN_TMPT_TREE, RC )
      IF ( RC /= HCO_SUCCESS ) RETURN

      CALL HCO_GetPtr( am_I_Root, 'CLM4_PFT_NDLF_EVGN_BORL_TREE',
     &                 PFT_NDLF_EVGN_BORL_TREE, RC )
      IF ( RC /= HCO_SUCCESS ) RETURN

      CALL HCO_GetPtr( am_I_Root, 'CLM4_PFT_NDLF_DECD_BORL_TREE',
     &                 PFT_NDLF_DECD_BORL_TREE, RC )
      IF ( RC /= HCO_SUCCESS ) RETURN

      CALL HCO_GetPtr( am_I_Root, 'CLM4_PFT_BDLF_EVGN_TROP_TREE',
     &                 PFT_BDLF_EVGN_TROP_TREE, RC )
      IF ( RC /= HCO_SUCCESS ) RETURN

      CALL HCO_GetPtr( am_I_Root, 'CLM4_PFT_BDLF_EVGN_TMPT_TREE',
     &                 PFT_BDLF_EVGN_TMPT_TREE, RC )
      IF ( RC /= HCO_SUCCESS ) RETURN

      CALL HCO_GetPtr( am_I_Root, 'CLM4_PFT_BDLF_DECD_TROP_TREE',
     &                 PFT_BDLF_DECD_TROP_TREE, RC )
      IF ( RC /= HCO_SUCCESS ) RETURN

      CALL HCO_GetPtr( am_I_Root, 'CLM4_PFT_BDLF_DECD_TMPT_TREE',
     &                 PFT_BDLF_DECD_TMPT_TREE, RC )
      IF ( RC /= HCO_SUCCESS ) RETURN

      CALL HCO_GetPtr( am_I_Root, 'CLM4_PFT_BDLF_DECD_BORL_TREE',
     &                 PFT_BDLF_DECD_BORL_TREE, RC )
      IF ( RC /= HCO_SUCCESS ) RETURN

      CALL HCO_GetPtr( am_I_Root, 'CLM4_PFT_BDLF_EVGN_SHRB',
     &                 PFT_BDLF_EVGN_SHRB, RC )
      IF ( RC /= HCO_SUCCESS ) RETURN

      CALL HCO_GetPtr( am_I_Root, 'CLM4_PFT_BDLF_DECD_TMPT_SHRB',
     &                 PFT_BDLF_DECD_TMPT_SHRB, RC )
      IF ( RC /= HCO_SUCCESS ) RETURN

      CALL HCO_GetPtr( am_I_Root, 'CLM4_PFT_BDLF_DECD_BORL_SHRB',
     &                 PFT_BDLF_DECD_BORL_SHRB, RC )
      IF ( RC /= HCO_SUCCESS ) RETURN

      CALL HCO_GetPtr( am_I_Root, 'CLM4_PFT_C3_ARCT_GRSS',
     &                 PFT_C3_ARCT_GRSS, RC )
      IF ( RC /= HCO_SUCCESS ) RETURN

      CALL HCO_GetPtr( am_I_Root, 'CLM4_PFT_C3_NARC_GRSS',
     &                 PFT_C3_NARC_GRSS, RC )
      IF ( RC /= HCO_SUCCESS ) RETURN

      CALL HCO_GetPtr( am_I_Root, 'CLM4_PFT_C4_GRSS',
     &                 PFT_C4_GRSS, RC )
      IF ( RC /= HCO_SUCCESS ) RETURN

      CALL HCO_GetPtr( am_I_Root, 'CLM4_PFT_CROP', PFT_CROP, RC )
      IF ( RC /= HCO_SUCCESS ) RETURN

      ! Copy PFTs into ARRAY_16
      ARRAY_16(:,:, 1) = PFT_BARE
      ARRAY_16(:,:, 2) = PFT_NDLF_EVGN_TMPT_TREE
      ARRAY_16(:,:, 3) = PFT_NDLF_EVGN_BORL_TREE
      ARRAY_16(:,:, 4) = PFT_NDLF_DECD_BORL_TREE
      ARRAY_16(:,:, 5) = PFT_BDLF_EVGN_TROP_TREE
      ARRAY_16(:,:, 6) = PFT_BDLF_EVGN_TMPT_TREE
      ARRAY_16(:,:, 7) = PFT_BDLF_DECD_TROP_TREE
      ARRAY_16(:,:, 8) = PFT_BDLF_DECD_TMPT_TREE
      ARRAY_16(:,:, 9) = PFT_BDLF_DECD_BORL_TREE
      ARRAY_16(:,:,10) = PFT_BDLF_EVGN_SHRB
      ARRAY_16(:,:,11) = PFT_BDLF_DECD_TMPT_SHRB
      ARRAY_16(:,:,12) = PFT_BDLF_DECD_BORL_SHRB
      ARRAY_16(:,:,13) = PFT_C3_ARCT_GRSS
      ARRAY_16(:,:,14) = PFT_C3_NARC_GRSS
      ARRAY_16(:,:,15) = PFT_C4_GRSS
      ARRAY_16(:,:,16) = PFT_CROP

      ! --------------------------------------------------------------------------------
      ! PFT-specific EFs from Table 2 in Guenther et al., 2012
      ! in ug compound/m2/h
      ! PFTs 1-15 in the table correspond to #2-16 
      ! (i.e., excluding bare ground #1) in the above array.
      ! --------------------------------------------------------------------------------
      ! Compound Class EF1 EF2 EF3 EF4 EF5 EF6 EF7 EF8 EF9 EF10 EF11 EF12 EF13 EF14 EF15
      ! --------------------------------------------------------------------------------
      ! Other Monoterp 180 180 170 150 150 150 150 150 110 200  110  5    5    5    5
      ! Methanol       900 900 900 500 900 500 900 900 900 900  900  500  500  500  900
      ! Acetone        240 240 240 240 240 240 240 240 240 240  240  80   80   80   80
      ! Bidirect VOC   500 500 500 500 500 500 500 500 500 500  500  80   80   80   80
      ! Stress VOC     300 300 300 300 300 300 300 300 300 300  300  300  300  300  300
      ! Other VOC      140 140 140 140 140 140 140 140 140 140  140  140  140  140  140  
      ! a-Pinene       500 500 510 600 400 600 400 400 200 300  200    2    2    2    2
      ! Myrcene         70  70  60  80  30  80  30  30  30  50   30  0.3  0.3  0.3  0.3
      ! a-Farnesene     40  40  40  60  40  60  40  40  40  40   40    3    3    3    4
      ! b-Carophyllene  80  80  80  60  40  60  40  40  50  50   50    1    1    1    4
      ! Other sesqt.   120 120 120 120 100 120 100 100 100 100  100    2    2    2    2
      ! --------------------------------------------------------------------------------

      ! One thing to note is these are net emissions to the canopy atmosphere
      ! but not net emissions to the above canopy atmosphere since they don't
      !  account for within-canopy deposition. Only an issue for OVOCs.
      
!                     EF1       EF2       EF3       EF4       EF5    
      PFT_EF_OMON = (/180.0_hp, 180.0_hp, 170.0_hp, 150.0_hp, 150.0_hp, 
!                     EF6       EF7       EF8       EF9       EF10
     &                150.0_hp, 150.0_hp, 150.0_hp, 110.0_hp, 200.0_hp, 
!                     EF11      EF12      EF13      EF14      EF15
     &                110.0_hp, 5.0_hp  , 5.0_hp  , 5.0_hp  , 5.0_hp/)

!                     EF1       EF2       EF3       EF4       EF5    
      PFT_EF_MOHX = (/900.0_hp, 900.0_hp, 900.0_hp, 500.0_hp, 900.0_hp, 
!                     EF6       EF7       EF8       EF9       EF10
     &                500.0_hp, 900.0_hp, 900.0_hp, 900.0_hp, 900.0_hp, 
!                     EF11      EF12      EF13      EF14      EF15
     &                900.0_hp, 500.0_hp, 500.0_hp, 500.0_hp, 900.0_hp/)

!                     EF1       EF2       EF3       EF4       EF5    
      PFT_EF_ACET = (/240.0_hp, 240.0_hp, 240.0_hp, 240.0_hp, 240.0_hp, 
!                     EF6       EF7       EF8       EF9       EF10
     &                240.0_hp, 240.0_hp, 240.0_hp, 240.0_hp, 240.0_hp, 
!                     EF11      EF12      EF13      EF14      EF15
     &                240.0_hp, 80.0_hp , 80.0_hp , 80.0_hp , 80.0_hp/)

!                     EF1       EF2       EF3       EF4       EF5    
      PFT_EF_BIDR = (/500.0_hp, 500.0_hp, 500.0_hp, 500.0_hp, 500.0_hp, 
!                     EF6       EF7       EF8       EF9       EF10
     &                500.0_hp, 500.0_hp, 500.0_hp, 500.0_hp, 500.0_hp, 
!                     EF11      EF12      EF13      EF14      EF15
     &                500.0_hp, 80.0_hp , 80.0_hp , 80.0_hp , 80.0_hp/)

!                     EF1       EF2       EF3       EF4       EF5    
      PFT_EF_STRS = (/300.0_hp, 300.0_hp, 300.0_hp, 300.0_hp, 300.0_hp, 
!                     EF6       EF7       EF8       EF9       EF10
     &                300.0_hp, 300.0_hp, 300.0_hp, 300.0_hp, 300.0_hp, 
!                     EF11      EF12      EF13      EF14      EF15
     &                300.0_hp, 300.0_hp, 300.0_hp, 300.0_hp, 300.0_hp/)

!                     EF1       EF2       EF3       EF4       EF5    
      PFT_EF_OTHR = (/140.0_hp, 140.0_hp, 140.0_hp, 140.0_hp, 140.0_hp, 
!                     EF6       EF7       EF8       EF9       EF10
     &                140.0_hp, 140.0_hp, 140.0_hp, 140.0_hp, 140.0_hp, 
!                     EF11      EF12      EF13      EF14      EF15
     &                140.0_hp, 140.0_hp, 140.0_hp, 140.0_hp, 140.0_hp/)

! ---> Now compute EFs for a-pinene and myrcene as well (dbm, 12/2012)
!                     EF1       EF2       EF3       EF4       EF5    
      PFT_EF_APIN = (/500.0_hp, 500.0_hp, 510.0_hp, 600.0_hp, 400.0_hp, 
!                     EF6       EF7       EF8       EF9       EF10
     &                600.0_hp, 400.0_hp, 400.0_hp, 200.0_hp, 300.0_hp, 
!                     EF11      EF12      EF13      EF14      EF15
     &                200.0_hp, 2.0_hp,   2.0_hp,   2.0_hp,   2.0_hp/)

!                     EF1       EF2       EF3       EF4       EF5    
      PFT_EF_MYRC = (/70.0_hp,  70.0_hp,  60.0_hp,  80.0_hp,  30.0_hp, 
!                     EF6       EF7       EF8       EF9       EF10
     &                80.0_hp,  30.0_hp,  30.0_hp,  30.0_hp,  50.0_hp, 
!                     EF11      EF12      EF13      EF14      EF15
     &                30.0_hp,  0.3_hp,   0.3_hp,   0.3_hp,   0.3_hp/)
! <---

!                     EF1       EF2       EF3       EF4       EF5    
      PFT_EF_FARN = (/40.0_hp,  40.0_hp,  40.0_hp,  60.0_hp,  40.0_hp, 
!                     EF6       EF7       EF8       EF9       EF10
     &                60.0_hp,  40.0_hp,  40.0_hp,  40.0_hp,  40.0_hp, 
!                     EF11      EF12      EF13      EF14      EF15
     &                40.0_hp,  3.0_hp,   3.0_hp,   3.0_hp,   4.0_hp/)

!                     EF1       EF2       EF3       EF4       EF5    
      PFT_EF_BCAR = (/80.0_hp,  80.0_hp,  80.0_hp,  60.0_hp,  40.0_hp, 
!                     EF6       EF7       EF8       EF9       EF10
     &                60.0_hp,  40.0_hp,  40.0_hp,  50.0_hp,  50.0_hp, 
!                     EF11      EF12      EF13      EF14      EF15
     &                50.0_hp,  1.0_hp,   1.0_hp,   1.0_hp,   4.0_hp/)

!                     EF1       EF2       EF3       EF4       EF5    
      PFT_EF_OSQT = (/120.0_hp, 120.0_hp, 120.0_hp, 120.0_hp, 100.0_hp, 
!                     EF6       EF7       EF8       EF9       EF10
     &                120.0_hp, 100.0_hp, 100.0_hp, 100.0_hp, 100.0_hp, 
!                     EF11      EF12      EF13      EF14      EF15
     &                100.0_hp, 2.0_hp,   2.0_hp,   2.0_hp,   2.0_hp/)


      ! Other monoterpenes, methanol, acetone, MBO are each 100% of thier
      ! respective categories. The VOCs within the stress category each 
      ! account for a specific fraction of emissions across all PFTs
      ! (ethene 58%, toluene 3%, HCN 1.5%). The VOCs within the 
      ! other category also account for a given fraction of emissions
      ! across all PFTs (propene 48%, butene 24%, other alkenes 0.2%). But
      ! VOCs in the bidirectional category account for a different amount of
      ! the total flux for the different PFTs. So in this case we define a
      ! vector containing these fractions.
      
      ! Acetaldehyde: 40% of bidirectional category flux, except 25%
      ! for grasses and crops
      EM_FRAC_ALD2 = (/0.40_hp, 0.40_hp, 0.40_hp, 0.40_hp, 0.40_hp,
     &                 0.40_hp, 0.40_hp, 0.40_hp, 0.40_hp, 0.40_hp,
     &                 0.40_hp, 0.25_hp, 0.25_hp, 0.25_hp, 0.25_hp/)

      ! Ethanol: 40% of bidirectional category flux, except 25%
      ! for grasses and crops
      EM_FRAC_ETOH = (/0.40_hp, 0.40_hp, 0.40_hp, 0.40_hp, 0.40_hp,
     &                 0.40_hp, 0.40_hp, 0.40_hp, 0.40_hp, 0.40_hp,
     &                 0.40_hp, 0.25_hp, 0.25_hp, 0.25_hp, 0.25_hp/)

      ! Formic acid: 6% of bidirectional category flux, except 15%
      ! for grasses and crops
      EM_FRAC_FAXX = (/0.06_hp, 0.06_hp, 0.06_hp, 0.06_hp, 0.06_hp,
     &                 0.06_hp, 0.06_hp, 0.06_hp, 0.06_hp, 0.06_hp,
     &                 0.06_hp, 0.15_hp, 0.15_hp, 0.15_hp, 0.15_hp/)

      ! Acetic acid: 6% of bidirectional category flux, except 15%
      ! for grasses and crops
      EM_FRAC_AAXX = (/0.06_hp, 0.06_hp, 0.06_hp, 0.06_hp, 0.06_hp,
     &                 0.06_hp, 0.06_hp, 0.06_hp, 0.06_hp, 0.06_hp,
     &                 0.06_hp, 0.15_hp, 0.15_hp, 0.15_hp, 0.15_hp/)

      ! Formaldehyde: 8% of bidirectional category flux, except 20%
      ! for grasses and crops
      EM_FRAC_CH2O = (/0.08_hp, 0.08_hp, 0.08_hp, 0.08_hp, 0.08_hp,
     &                 0.08_hp, 0.08_hp, 0.08_hp, 0.08_hp, 0.08_hp,
     &                 0.08_hp, 0.20_hp, 0.20_hp, 0.20_hp, 0.20_hp/)

      ! Loop through plant types
      DO P = 1, 15

         ! Add 1 to Array_16 index to skip bare ground
         ARR_IND = P + 1
         
         ! Don't need to divide ARRAY_16 by 100 since data from netCDF
         ! file has already been converted to fraction (mps, 2/12/15)

         IF ( ExtNrMono > 0 ) THEN

! ---> Now compute EFs for a-pinene and myrcene as well (dbm, 12/2012)
            ! a-pinene: 100% of category
            AEF_APIN(:,:) = AEF_APIN(:,:) + 
     &           ARRAY_16(:,:,ARR_IND) * PFT_EF_APIN(P)

            ! Myrcene: 100% of category
            AEF_MYRC(:,:) = AEF_MYRC(:,:) + 
     &           ARRAY_16(:,:,ARR_IND) * PFT_EF_MYRC(P)
! <---
            ! Other monoterpenes: 100% of category
            AEF_OMON(:,:) = AEF_OMON(:,:) + 
     &           ARRAY_16(:,:,ARR_IND) * PFT_EF_OMON(P)

            ! a-Farnesene: 100% of category
            AEF_FARN(:,:) = AEF_FARN(:,:) + 
     &           ARRAY_16(:,:,ARR_IND) * PFT_EF_FARN(P)

            ! b-Caryophyllene: 100% of category
            AEF_BCAR(:,:) = AEF_BCAR(:,:) + 
     &           ARRAY_16(:,:,ARR_IND) * PFT_EF_BCAR(P)

            ! Other sesquiterpenes: 100% of category
            AEF_OSQT(:,:) = AEF_OSQT(:,:) + 
     &           ARRAY_16(:,:,ARR_IND) * PFT_EF_OSQT(P)

         ENDIF

         ! Methanol: 100% of category
         AEF_MOHX(:,:) = AEF_MOHX(:,:) + 
     &        ARRAY_16(:,:,ARR_IND) * PFT_EF_MOHX(P)

         ! Acetone: 100% of category
         AEF_ACET(:,:) = AEF_ACET(:,:) + 
     &        ARRAY_16(:,:,ARR_IND) * PFT_EF_ACET(P)

         ! Ethanol: variable fraction of category
         AEF_ETOH(:,:) = AEF_ETOH(:,:) + 
     &        ARRAY_16(:,:,ARR_IND) * PFT_EF_BIDR(P) * EM_FRAC_ETOH(P)

         ! Formaldehyde: variable fraction of category
         AEF_CH2O(:,:) = AEF_CH2O(:,:) + 
     &        ARRAY_16(:,:,ARR_IND) * PFT_EF_BIDR(P) * EM_FRAC_CH2O(P)

         ! Acetaldehyde: variable fraction of category
         AEF_ALD2(:,:) = AEF_ALD2(:,:) + 
     &        ARRAY_16(:,:,ARR_IND) * PFT_EF_BIDR(P) * EM_FRAC_ALD2(P)

         ! Formic acid: variable fraction of category
         AEF_FAXX(:,:) = AEF_FAXX(:,:) + 
     &        ARRAY_16(:,:,ARR_IND) * PFT_EF_BIDR(P) * EM_FRAC_FAXX(P)

         ! Acetic acid: variable fraction of category
         AEF_AAXX(:,:) = AEF_AAXX(:,:) + 
     &        ARRAY_16(:,:,ARR_IND) * PFT_EF_BIDR(P) * EM_FRAC_AAXX(P)

         ! Ethene: 58% of "stress" category for all PFTs
         AEF_C2H4(:,:) = AEF_C2H4(:,:) + 
     &        ARRAY_16(:,:,ARR_IND) * PFT_EF_STRS(P) * 0.58_hp

         ! Toluene: 3% of "stress" category for all PFTs
         AEF_TOLU(:,:) = AEF_TOLU(:,:) + 
     &        ARRAY_16(:,:,ARR_IND) * PFT_EF_STRS(P) * 0.03_hp

         ! HCN: 1.5% of "stress" category for all PFTs
         AEF_HCNX(:,:) = AEF_HCNX(:,:) + 
     &        ARRAY_16(:,:,ARR_IND) * PFT_EF_STRS(P) * 0.015_hp

         ! Propene: 48% of "other" category for all PFTs
         ! Butene:  24% of "other" category for all PFTs
         ! Larger alkenes: 0.2% of "other" category for all PFTs
         ! Total: 72.2% 
         AEF_PRPE(:,:) = AEF_PRPE(:,:) + 
     &        ARRAY_16(:,:,ARR_IND) * PFT_EF_OTHR(P) * 0.722_hp
         
      ENDDO

      ! Nullify pointers
      PFT_BARE                => NULL()
      PFT_NDLF_EVGN_TMPT_TREE => NULL()
      PFT_NDLF_EVGN_BORL_TREE => NULL()
      PFT_NDLF_DECD_BORL_TREE => NULL()
      PFT_BDLF_EVGN_TROP_TREE => NULL()
      PFT_BDLF_EVGN_TMPT_TREE => NULL()
      PFT_BDLF_DECD_TROP_TREE => NULL()
      PFT_BDLF_DECD_TMPT_TREE => NULL()
      PFT_BDLF_DECD_BORL_TREE => NULL()
      PFT_BDLF_EVGN_SHRB      => NULL()
      PFT_BDLF_DECD_TMPT_SHRB => NULL()
      PFT_BDLF_DECD_BORL_SHRB => NULL()
      PFT_C3_ARCT_GRSS        => NULL()
      PFT_C3_NARC_GRSS        => NULL()
      PFT_C4_GRSS             => NULL()
      PFT_CROP                => NULL()

      ! Conversion factor from [ug compound/m2/hr] to [kg compound/m2/s]
      FACTOR = 1.0e-9_hp / 3600.0_hp
          
      ! Loop over grid boxes
      DO J = 1, HcoState%NY 
      DO I = 1, HcoState%NX

         ! Convert AEF arrays to [kgC/m2/s]
         ! Multiply arrays by FACTOR and ratio [g C/g compound]
         ! NOTE: AEFs for ISOP, MBOX, BPIN, CARE, LIMO, OCIM, SABI 
         ! are read from file in [kgC/m2/s], so no need to convert here
         AEF_APIN(I,J) = AEF_APIN(I,J) * FACTOR * 120.0_hp / 136.234_hp
         AEF_MYRC(I,J) = AEF_MYRC(I,J) * FACTOR * 120.0_hp / 136.234_hp
         AEF_OMON(I,J) = AEF_OMON(I,J) * FACTOR * 120.0_hp / 136.234_hp
         AEF_ACET(I,J) = AEF_ACET(I,J) * FACTOR *  36.0_hp /  58.079_hp 
         AEF_ETOH(I,J) = AEF_ETOH(I,J) * FACTOR *  24.0_hp /  46.068_hp 
         AEF_ALD2(I,J) = AEF_ALD2(I,J) * FACTOR *  24.0_hp /  44.053_hp 
         AEF_C2H4(I,J) = AEF_C2H4(I,J) * FACTOR *  24.0_hp /  28.053_hp  
         AEF_TOLU(I,J) = AEF_TOLU(I,J) * FACTOR *  84.0_hp /  92.138_hp 
         AEF_PRPE(I,J) = AEF_PRPE(I,J) * FACTOR *  36.0_hp /  42.080_hp  

         ! Methanol, formaldehyde, formic acid, acetic acid, HCN are
         ! carried in kg, not kg C
         ! Convert AEF arrays to [kg/m2/s]
         AEF_MOHX(I,J) = AEF_MOHX(I,J) * FACTOR
         AEF_CH2O(I,J) = AEF_CH2O(I,J) * FACTOR
         AEF_FAXX(I,J) = AEF_FAXX(I,J) * FACTOR
         AEF_AAXX(I,J) = AEF_AAXX(I,J) * FACTOR
         AEF_HCNX(I,J) = AEF_HCNX(I,J) * FACTOR

      ENDDO
      ENDDO

      ! Return w/ success
      RC = HCO_SUCCESS

      END SUBROUTINE CALC_AEF
!EOC
!------------------------------------------------------------------------------
!                  Harvard-NASA Emissions Component (HEMCO)                   !
!------------------------------------------------------------------------------
!BOP
!
! !IROUTINE: HCOX_Megan_Init 
!
! !DESCRIPTION: Subroutine HCOX\_Megan\_Init allocates and initializes all
!  module arrays.
!\\
!\\
! !INTERFACE:
!
      SUBROUTINE HCOX_Megan_Init( am_I_Root, HcoState, ExtName, 
     &                            ExtState,    RC                ) 
!
! !USES:
!
      USE HCO_STATE_MOD,    ONLY : Hco_GetHcoID
      USE HCO_STATE_MOD,    ONLY : HCO_GetExtHcoID
      USE HCO_ExtList_Mod,  ONLY : GetExtNr, GetExtOpt
!
! !INPUT PARAMETERS:
!
      LOGICAL,          INTENT(IN   )  :: am_I_Root
      TYPE(HCO_State),  POINTER        :: HcoState
      CHARACTER(LEN=*), INTENT(IN   )  :: ExtName     
      TYPE(Ext_State),  POINTER        :: ExtState
!
! !INPUT/OUTPUT PARAMETERS:
!
      INTEGER, INTENT(INOUT)           :: RC
! 
! !REVISION HISTORY: 
!  (1 ) Change the logic in the #if block for G4AHEAD. (bmy, 12/6/05)
!  (2 ) Bug fix: skip Feb 29th if GCAP (phs, 9/18/07)
!  (3 ) Now call GET_AEF_05x0666 for GEOS-5 nested grids (yxw,dan,bmy, 11/6/08)
!  17 Dec 2009 - R. Yantosca - Added ProTeX headers
!  26 Aug 2010 - R. Yantosca - Now reference merra_a1_mod.f
!  01 Sep 2010 - R. Yantosca - Now read in NUM_DAYS of sfc temp data (this had
!                              been hardwired to 15 days previously)
!  07 Feb 2011 - R. Yantosca - Fix typos: make sure to zero out the proper 
!                              HCOPARDF_* and HCOPARDR_* arrays after allocation
!  22 Nov 2011 - R. Yantosca - Do not use erroneous AEF's for nested grids
!  08 Feb 2012 - R. Yantosca - Now read surface temperature for GEOS-5.7.x
!  28 Feb 2012 - R. Yantosca - Removed support for GEOS-3
!  11 Apr 2012 - R. Yantosca - Now remove the call to INIT_LAI; we shall 
!                              initialize the LAI arrays from main.F
!  03 Aug 2012 - R. Yantosca - Move calls to findFreeLUN out of DEVEL block
!  11 Apr 2013 - R. Yantosca - Now pass directory info with Input_Opt
!  18 Feb 2015 - M. Sulprizio- Now allocate AEF arrays for species not read
!                              from file
!EOP
!------------------------------------------------------------------------------
!BOC
!
! !LOCAL VARIABLES:
!
      INTEGER                        :: I, nSpc, AS, NX, NY
      INTEGER, ALLOCATABLE           :: HcoIDs(:)
      REAL*8                         :: PI_180
      REAL(hp), POINTER              :: Ptr2D(:,:) => NULL()
      CHARACTER(LEN=255)             :: MSG
      CHARACTER(LEN=31), ALLOCATABLE :: SpcNames(:) 
 
      !=================================================================
      ! HCOX_MEGAN_INIT begins here!
      !=================================================================

      ! Extension Nr.
      ExtNr = GetExtNr( TRIM(ExtName) )
      IF ( ExtNr <= 0 ) RETURN

      ! Enter
      CALL HCO_ENTER ( 'HCOX_Megan_Init (hcox_megan_mod.F90)', RC )
      IF ( RC /= HCO_SUCCESS ) RETURN

      !-----------------------------------------------------------------
      ! Set settings and species IDs
      !-----------------------------------------------------------------

      ! Read settings specified in configuration file
      ! Note: the specified strings have to match those in 
      !       the config. file!
      CALL GetExtOpt ( ExtNr, 'Isoprene scaling', 
     &                 OptValHp=ISOP_SCALING, RC=RC )
      IF ( RC /= HCO_SUCCESS ) RETURN

      ! Verbose mode
      IF ( am_I_Root ) THEN
         MSG = 'Use MEGAN biogenic emissions (extension module)'
         CALL HCO_MSG( MSG, SEP1='-' )
         MSG = ' - Use the following species:'
         CALL HCO_MSG( MSG )
      ENDIF

      ! Get species IDs
      ! --> Assume that species are ordered ISOP, ACET, PRPE, C2H4 in
      !     config. file!
      CALL HCO_GetExtHcoID( HcoState, ExtNr, HcoIDs, SpcNames, nSpc, RC)
      IF ( RC /= HCO_SUCCESS ) RETURN
      
      ! Assign species IDs
      IDTISOP = -1
      IDTACET = -1
      IDTPRPE = -1
      IDTC2H4 = -1
      IDTALD2 = -1
      DO I = 1, nSpc
         SELECT CASE ( TRIM(SpcNames(I)) )
            CASE( 'ISOP' )
               IDTISOP = HcoIDs(I)
               WRITE(MSG,*) '   Isoprene   = ',TRIM(SpcNames(I)),IDTISOP
            CASE( 'ACET' )
               IDTACET = HcoIDs(I)
               WRITE(MSG,*) '   Acetone    = ',TRIM(SpcNames(I)),IDTACET
            CASE( 'PRPE' )
               IDTPRPE = HcoIDs(I)
               WRITE(MSG,*) '   C3 Alkenes = ',TRIM(SpcNames(I)),IDTPRPE
            CASE( 'ALD2' )
               IDTALD2 = HcoIDs(I)
               WRITE(MSG,*) '   ALD2       = ',TRIM(SpcNames(I)),IDTALD2
            CASE( 'C2H4' )
               IDTC2H4 = HcoIDs(I)
               WRITE(MSG,*) '   Ethene     = ',TRIM(SpcNames(I)),IDTC2H4
            CASE DEFAULT
               MSG = 'Invalid species names: ' // TRIM(SpcNames(I))
               CALL HCO_ERROR( MSG, RC )
               RETURN
         END SELECT
    
         ! Verbose
         IF ( am_I_Root ) CALL HCO_MSG( MSG )
      ENDDO

      ! Verbose mode
      IF ( am_I_Root ) THEN
         WRITE(MSG,*) ' --> Isoprene scale factor is ', ISOP_SCALING
         CALL HCO_MSG( MSG )
      ENDIF

      ! Check for monoterpene option --> this one is required for 
      ! CO, OCPI, MONX
      IDTCO     = -1 
      IDTOCPI   = -1 
      IDTMONX   = -1 
      ExtNrMono = GetExtNr('MEGAN_Mono')
      IF ( ExtNrMono > 0 ) THEN

         ! Verbose
         IF ( am_I_Root ) THEN
            MSG = ' - MEGAN monoterpene option enabled' 
            CALL HCO_MSG( MSG )
         ENDIF

         ! Get HEMCO species IDs of CO, OCPI and MONX
         CALL HCO_GetExtHcoID( HcoState, ExtNrMono, HcoIDs,
     &                         SpcNames, nSpc,      RC       )
         IF ( RC /= HCO_SUCCESS ) RETURN
    
         DO I = 1, nSpc
            SELECT CASE ( TRIM(SpcNames(I)) )
               CASE( 'CO' )
                  IDTCO = HcoIDs(I)
                  WRITE(MSG,*) '   CO         = ',
     &                         TRIM(SpcNames(I)),IDTCO
               CASE( 'OC', 'OCPI' )
                  IDTOCPI = HcoIDs(I)
                  WRITE(MSG,*) '   OC aerosol = ',
     &                         TRIM(SpcNames(I)),IDTOCPI
               CASE( 'MONX' )
                  IDTMONX = HcoIDs(I)
                  WRITE(MSG,*) '   Monoterp.  = ',
     &                         TRIM(SpcNames(I)),IDTMONX
               CASE DEFAULT
                  MSG = 'Invalid species names: ' // TRIM(SpcNames(I))
                  CALL HCO_ERROR( MSG, RC )
                  RETURN
            END SELECT

            ! Verbose
            IF ( am_I_Root ) CALL HCO_MSG( MSG )
         ENDDO

         ! Check if at least one of the Mono species is defined 
         IF ( IDTCO   < 0 .AND. IDTOCPI < 0 .AND. IDTMONX < 0 ) THEN
            MSG = 'MEGAN_MONO option is anabled but none of the '// 
     &            'species is found (CO, OC/OCPI, MONX)!'
            CALL HCO_ERROR( MSG, RC )
            RETURN
         ENDIF

      !-----------------------------------------------------------------
      ELSE

         ! CO emissions and acetone emissions will be zero/incomplete!
         IF ( IDTACET > 0 ) THEN
            MSG = 'Cannot fully calculate MEGAN acetone ' //
     &            'emissions because monoterpene switch is off!'
            CALL HCO_WARNING ( MSG, RC )
         ENDIF
         MSG = 'Will not calculate MEGAN CO emissions ' //
     &         'because monoterpene switch is off!'
         CALL HCO_WARNING ( MSG, RC )
      ENDIF

      ! --> Check for SOA option. This option is only valid together
      !     w/ monoterpene!
      ! This further adds species ALPH/LIMO/ALCO
      IDTMTPA = -1 
      IDTMTPO = -1 
      IDTLIMO = -1 
      IDTSESQ = -1
      ExtNrSoa = GetExtNr('MEGAN_SOA')
      IF ( ExtNrSoa > 0 ) THEN
         IF ( ExtNrMono <= 0 ) THEN
            MSG = 'MEGAN SOA option only valid with monoterpene!'
            CALL HCO_ERROR ( MSG, RC )
            RETURN
         ENDIF

         ! Verbose
         IF ( am_I_Root ) THEN
            MSG = '   - SOA mechanism enabled:' 
            CALL HCO_MSG( MSG )
         ENDIF

         ! Get HEMCO species IDs of ALPH/LIMO/ALCO 
         CALL HCO_GetExtHcoID( HcoState, ExtNrSoa, HcoIDs,
     &                         SpcNames, nSpc,     RC       )
         IF ( RC /= HCO_SUCCESS ) RETURN

         DO I = 1, nSpc
            SELECT CASE ( TRIM(SpcNames(I)) )
               CASE( 'MTPA' )
                  IDTMTPA = HcoIDs(I)
                  WRITE(MSG,*) '     a-,b-pinene    = ',
     &               TRIM(SpcNames(I)),IDTMTPA
               CASE( 'MTPO' )
                  IDTMTPO = HcoIDs(I)
                  WRITE(MSG,*) '     Other monoterp.= ',
     &               TRIM(SpcNames(I)),IDTMTPO
               CASE( 'LIMO' )
                  IDTLIMO = HcoIDs(I)
                  WRITE(MSG,*) '     Limonene       = ',
     &               TRIM(SpcNames(I)),IDTLIMO
               CASE( 'SESQ' )
                  IDTSESQ = HcoIDs(I)
                  WRITE(MSG,*) '     Sesquiterpenes = ',
     &               TRIM(SpcNames(I)),IDTSESQ
               CASE DEFAULT
                  MSG = 'Invalid species names: ' // TRIM(SpcNames(I))
                  CALL HCO_ERROR( MSG, RC )
                  RETURN
            END SELECT

            ! Verbose
            IF ( am_I_Root ) CALL HCO_MSG( MSG )
         ENDDO

         ! Check if at least one of the SOA species is defined 
         IF ( IDTMTPA < 0 .AND. IDTMTPO < 0 .AND.  
     &        IDTLIMO < 0 .AND. IDTSESQ < 0        ) THEN
            MSG = 'MEGAN_SOA option is anabled but none of the '// 
     &            'SOA species is found (MTPA, MTPO, LIMO, SESQ)!'
            CALL HCO_ERROR( MSG, RC )
            RETURN
         ENDIF

         ! Never calculate OCPI if SOA is turned on!!
         IF ( IDTOCPI > 0 ) THEN
            IDTOCPI = -1
            IF ( am_I_Root ) THEN
               MSG = 'SOA option is turned on - '// 
     &               'no OCPI emissions will be calculated'
               CALL HCO_WARNING(MSG,RC)
            ENDIF
         ENDIF
      ENDIF

      !-----------------------------------------------------------------
      ! Allocate module variables 
      !-----------------------------------------------------------------

      ! Get horizontal grid extensions on this CPU
      NX = HcoState%NX
      NY = HcoState%NY

      ! Allocate arrays
      ALLOCATE( HCOT_DAY( NX, NY, DAY_DIM ), STAT=AS )
      IF ( AS /= 0 ) THEN 
        CALL HCO_ERROR( 'HCOT_DAY', RC )
        RETURN
      ENDIF
      HCOT_DAY = 0.0_sp

      ALLOCATE( HCOT_15( NX, NY, NUM_DAYS ), STAT=AS )
      IF ( AS /= 0 ) THEN 
        CALL HCO_ERROR( 'HCOT_15', RC )
        RETURN
      ENDIF
      HCOT_15 = 0.0_sp
      T_PREVDAY => HCOT_15(:,:,1)

      ALLOCATE( HCOT_15_AVG( NX, NY ), STAT=AS )
      IF ( AS /= 0 ) THEN 
        CALL HCO_ERROR( 'HCOT_15_AVG', RC )
        RETURN
      ENDIF
      HCOT_15_AVG = 0.0_sp

!      ! Daily averaged temperature (mpb,2009)
!      ALLOCATE( HCOT_DAILY( NX, NY ), STAT=AS )
!      IF ( AS /= 0 ) THEN 
!        CALL HCO_ERROR( 'HCOT_DAILY', RC )
!        RETURN
!      ENDIF
!      HCOT_DAILY = 0.0_hp
 
      ! Allocate arrays for light (mpb,2009)
      ! -- Direct --
      ALLOCATE( HCOPARDR_DAY( NX, NY, DAY_DIM ), STAT=AS )
      IF ( AS /= 0 ) THEN 
        CALL HCO_ERROR( 'HCOPARDR_DAY', RC )
        RETURN
      ENDIF
      HCOPARDR_DAY = 0.0_sp

      ALLOCATE( HCOPARDR_15( NX, NY, NUM_DAYS ), STAT=AS )
      IF ( AS /= 0 ) THEN 
        CALL HCO_ERROR( 'HCOPARDR_15', RC )
        RETURN
      ENDIF
      HCOPARDR_15 = 0.0_sp

      ALLOCATE( HCOPARDR_15_AVG( NX, NY ), STAT=AS )
      IF ( AS /= 0 ) THEN 
        CALL HCO_ERROR( 'HCOPARDR_15_AVG', RC )
        RETURN
      ENDIF
      HCOPARDR_15_AVG = 0.0_sp

!      ALLOCATE( HCOPARDR_DAILY( NX, NY ), STAT=AS )
!      IF ( AS /= 0 ) THEN 
!        CALL HCO_ERROR( 'HCOPARDR_DAILY', RC )
!        RETURN
!      ENDIF
!      HCOPARDR_DAILY = 0.0_hp
 
      ! -- Diffuse --
      ALLOCATE( HCOPARDF_DAY( NX, NY, DAY_DIM ), STAT=AS )
      IF ( AS /= 0 ) THEN 
        CALL HCO_ERROR( 'HCOPARDF_DAY', RC )
        RETURN
      ENDIF
      HCOPARDF_DAY = 0.0_sp

      ALLOCATE( HCOPARDF_15( NX, NY, NUM_DAYS ), STAT=AS )
      IF ( AS /= 0 ) THEN 
        CALL HCO_ERROR( 'HCOPARDF_15', RC )
        RETURN
      ENDIF
      HCOPARDF_15 = 0.0_sp

      ALLOCATE( HCOPARDF_15_AVG( NX, NY ), STAT=AS )
      IF ( AS /= 0 ) THEN 
        CALL HCO_ERROR( 'HCOPARDF_15_AVG', RC )
        RETURN
      ENDIF
      HCOPARDF_15_AVG = 0.0_sp

!      ALLOCATE( HCOPARDF_DAILY( NX, NY ), STAT=AS )
!      IF ( AS /= 0 ) THEN 
!        CALL HCO_ERROR( 'HCOPARDF_DAILY', RC )
!        RETURN
!      ENDIF
!      HCOPARDF_DAILY = 0d0

<<<<<<< HEAD
      ! -- Generic emission factors --
      ! SOAupdate: For all 20 MEGAN groups (hotp 2/27/10)
      ALLOCATE( AEF_GEN( NX, NY, 20 ), STAT=AS )
      IF ( AS /= 0 ) THEN 
        CALL HCO_ERROR( 'AEF_GEN', RC )
        RETURN
      ENDIF
      AEF_GEN = 0.0_sp

=======
>>>>>>> 99302603
      ! LAI from previous time step
      ALLOCATE( LAI_PREVSTEP( NX, NY ), STAT=AS )
      IF ( AS /= 0 ) THEN 
        CALL HCO_ERROR( 'LAI_PREVSTEP', RC )
        RETURN
      ENDIF
      LAI_PREVSTEP = 0.0_sp

      ALLOCATE( LAI_PREVDAY( NX, NY ), STAT=AS )
      IF ( AS /= 0 ) THEN 
        CALL HCO_ERROR( 'LAI_PREVDAY', RC )
        RETURN
      ENDIF
      LAI_PREVDAY = 0.0_sp

      ! Normalization factor
      ! There should be a different normalization factor for each compound, but
      ! we calculate only 1 normalization factor for all compounds (dbm 11/2012)
      ALLOCATE( NORM_FAC( 1 ), STAT=AS )
      IF ( AS /= 0 ) THEN 
        CALL HCO_ERROR( 'NORM_FAC', RC )
        RETURN
      ENDIF
      NORM_FAC = -99d0

      IF ( ExtNrMono > 0 ) THEN

         ALLOCATE( AEF_APIN( NX, NY ), STAT=AS )
         IF ( AS /= 0 ) THEN 
            CALL HCO_ERROR( 'AEF_APIN', RC )
            RETURN
         ENDIF
         AEF_APIN = 0.0_hp

         ALLOCATE( AEF_MYRC( NX, NY ), STAT=AS )
         IF ( AS /= 0 ) THEN 
            CALL HCO_ERROR( 'AEF_MYRC', RC )
            RETURN
         ENDIF
         AEF_MYRC = 0.0_hp

         ALLOCATE( AEF_OMON( NX, NY ), STAT=AS )
         IF ( AS /= 0 ) THEN 
            CALL HCO_ERROR( 'AEF_OMON', RC )
            RETURN
         ENDIF
         AEF_OMON = 0.0_hp

         ALLOCATE( AEF_FARN( NX, NY ), STAT=AS )
         IF ( AS /= 0 ) THEN 
            CALL HCO_ERROR( 'AEF_FARN', RC )
            RETURN
         ENDIF
         AEF_FARN = 0.0_hp

         ALLOCATE( AEF_BCAR( NX, NY ), STAT=AS )
         IF ( AS /= 0 ) THEN 
            CALL HCO_ERROR( 'AEF_BCAR', RC )
            RETURN
         ENDIF
         AEF_BCAR = 0.0_hp

         ALLOCATE( AEF_OSQT( NX, NY ), STAT=AS )
         IF ( AS /= 0 ) THEN 
            CALL HCO_ERROR( 'AEF_OSQT', RC )
            RETURN
         ENDIF
         AEF_OSQT = 0.0_hp

      ENDIF

      ALLOCATE( AEF_MOHX( NX, NY ), STAT=AS )
      IF ( AS /= 0 ) THEN 
         CALL HCO_ERROR( 'AEF_MOHX', RC )
         RETURN
      ENDIF
      AEF_MOHX = 0.0_hp

      ALLOCATE( AEF_ACET( NX, NY ), STAT=AS )
      IF ( AS /= 0 ) THEN 
         CALL HCO_ERROR( 'AEF_ACET', RC )
         RETURN
      ENDIF
      AEF_ACET = 0.0_hp

      ALLOCATE( AEF_ETOH( NX, NY ), STAT=AS )
      IF ( AS /= 0 ) THEN 
         CALL HCO_ERROR( 'AEF_ETOH', RC )
         RETURN
      ENDIF
      AEF_ETOH = 0.0_hp

      ALLOCATE( AEF_CH2O( NX, NY ), STAT=AS )
      IF ( AS /= 0 ) THEN 
         CALL HCO_ERROR( 'AEF_CH2O', RC )
         RETURN
      ENDIF
      AEF_CH2O = 0.0_hp

      ALLOCATE( AEF_ALD2( NX, NY ), STAT=AS )
      IF ( AS /= 0 ) THEN 
         CALL HCO_ERROR( 'AEF_ALD2', RC )
         RETURN
      ENDIF
      AEF_ALD2 = 0.0_hp

      ALLOCATE( AEF_FAXX( NX, NY ), STAT=AS )
      IF ( AS /= 0 ) THEN 
         CALL HCO_ERROR( 'AEF_FAXX', RC )
         RETURN
      ENDIF
      AEF_FAXX = 0.0_hp

      ALLOCATE( AEF_AAXX( NX, NY ), STAT=AS )
      IF ( AS /= 0 ) THEN 
         CALL HCO_ERROR( 'AEF_AAXX', RC )
         RETURN
      ENDIF
      AEF_AAXX = 0.0_hp

      ALLOCATE( AEF_C2H4( NX, NY ), STAT=AS )
      IF ( AS /= 0 ) THEN 
         CALL HCO_ERROR( 'AEF_C2H4', RC )
         RETURN
      ENDIF
      AEF_C2H4 = 0.0_hp

      ALLOCATE( AEF_TOLU( NX, NY ), STAT=AS )
      IF ( AS /= 0 ) THEN 
         CALL HCO_ERROR( 'AEF_TOLU', RC )
         RETURN
      ENDIF
      AEF_TOLU = 0.0_hp

      ALLOCATE( AEF_HCNX( NX, NY ), STAT=AS )
      IF ( AS /= 0 ) THEN 
         CALL HCO_ERROR( 'AEF_HCNX', RC )
         RETURN
      ENDIF
      AEF_HCNX = 0.0_hp

      ALLOCATE( AEF_PRPE( NX, NY ), STAT=AS )
      IF ( AS /= 0 ) THEN 
         CALL HCO_ERROR( 'AEF_PRPE', RC )
         RETURN
      ENDIF
      AEF_PRPE = 0.0_hp

      !=================================================================
      ! Initialize internal diagnostics. These are the restart variables
      ! that can be used for a 'warm' start of MEGAN.
      !=================================================================
      CALL Diagn_Create ( am_I_Root, 
     &                    HcoState   = HcoState,
     &                    cName      = 'T_DAVG',
     &                    ExtNr      = ExtNr,
     &                    Cat        = -1,  
     &                    Hier       = -1,
     &                    HcoID      = -1, 
     &                    SpaceDim   = 2,   
     &                    OutUnit    = 'K',  
     &                    WriteFreq  = 'End', 
     &                    AutoFill   = 0,      
     &                    Trgt2D     = HCOT_15_AVG, 
     &                    cID        = I,    
     &                    RC         = RC            )
      IF ( RC /= HCO_SUCCESS ) RETURN

      CALL Diagn_Create ( am_I_Root, 
     &                    HcoState   = HcoState,
     &                    cName      = 'T_PREVDAY',
     &                    ExtNr      = ExtNr,  
     &                    Cat        = -1,
     &                    Hier       = -1, 
     &                    HcoID      = -1, 
     &                    SpaceDim   = 2,   
     &                    OutUnit    = 'K',  
     &                    WriteFreq  = 'End', 
     &                    AutoFill   = 0,     
     &                    Trgt2D     = T_PREVDAY, 
     &                    cID        = I,      
     &                    RC         = RC            )
      IF ( RC /= HCO_SUCCESS ) RETURN

      CALL Diagn_Create ( am_I_Root,
     &                    HcoState   = HcoState,
     &                    cName      = 'LAI_PREVDAY',
     &                    ExtNr      = ExtNr,
     &                    Cat        = -1, 
     &                    Hier       = -1, 
     &                    HcoID      = -1,  
     &                    SpaceDim   = 2,    
     &                    OutUnit    = '1',  
     &                    WriteFreq  = 'End',
     &                    AutoFill   = 0,    
     &                    Trgt2D     = LAI_PREVDAY,
     &                    cID        = I,    
     &                    RC         = RC            )
      IF ( RC /= HCO_SUCCESS ) RETURN

      CALL Diagn_Create ( am_I_Root,
     &                    HcoState   = HcoState,
     &                    cName      = 'PARDR_DAVG',
     &                    ExtNr      = ExtNr,
     &                    Cat        = -1, 
     &                    Hier       = -1,
     &                    HcoID      = -1, 
     &                    SpaceDim   = 2,   
     &                    OutUnit    = 'W/m2',
     &                    WriteFreq  = 'End', 
     &                    AutoFill   = 0,   
     &                    Trgt2D     = HCOPARDR_15_AVG,
     &                    cID        = I,
     &                    RC         = RC            )
      IF ( RC /= HCO_SUCCESS ) RETURN

      CALL Diagn_Create ( am_I_Root, 
     &                    HcoState   = HcoState,
     &                    cName      = 'PARDF_DAVG',
     &                    ExtNr      = ExtNr,
     &                    Cat        = -1,
     &                    Hier       = -1,
     &                    HcoID      = -1,
     &                    SpaceDim   = 2,   
     &                    OutUnit    = 'W/m2',
     &                    WriteFreq  = 'End',
     &                    AutoFill   = 0,   
     &                    Trgt2D     = HCOPARDF_15_AVG,
     &                    cID        = I,
     &                    RC         = RC            )
      IF ( RC /= HCO_SUCCESS ) RETURN

      !=================================================================
      ! The original MEGAN code used to read the emission factors here.
      ! We now get the emisson factors through HEMCO, hence no need to
      ! do this anymore (ckeller, 05/19/2014).
      !=================================================================

      ! Set physical constants
      PI_180 = HcoState%Phys%PI / 180.0_dp
      D2RAD  = PI_180                ! Degrees to radians
      RAD2D  = 1.0_hp / PI_180       ! Radians to degrees

      ! Enable met. fields
      ExtState%T2M%DoUse       = .TRUE.
      ExtState%SUNCOSmid%DoUse = .TRUE.
      ExtState%PARDR%DoUse     = .TRUE.
      ExtState%PARDF%DoUse     = .TRUE.
      ExtState%SZAFACT%DoUse   = .TRUE.
      ExtState%GC_LAI%DoUse    = .TRUE.
      ExtState%GWETROOT%DoUse  = .TRUE.

      ! Enable module 
      ExtState%Megan = .TRUE.

      ! Leave w/ success
      IF ( ALLOCATED(HcoIDs  ) ) DEALLOCATE(HcoIDs  )
      IF ( ALLOCATED(SpcNames) ) DEALLOCATE(SpcNames)
      CALL HCO_LEAVE( RC )

      END SUBROUTINE HCOX_Megan_Init
!EOC
!------------------------------------------------------------------------------
!                  Harvard-NASA Emissions Component (HEMCO)                   !
!------------------------------------------------------------------------------
!BOP
!
! !IROUTINE: HCOX_Megan_Final
!
! !DESCRIPTION: Subroutine HCOX\_Megan\_Final deallocates all allocated arrays 
!  at the end of a GEOS-Chem model run.
!\\
!\\
! !INTERFACE:
!
      SUBROUTINE HCOX_MEGAN_FINAL
! 
! !REVISION HISTORY: 
!  17 Dec 2009 - R. Yantosca - Added ProTeX headers
!  16 Aug 2013 - C. Keller   - Now a HEMCO extension 
!  18 Feb 2015 - M. Sulprizio- Added AEF arrays
!EOP
!------------------------------------------------------------------------------
!BOC
      !=================================================================
      ! HCOX_MEGAN_FINAL begins here!
      !=================================================================

      ! Nullify pointers
      GEIA_ORVC => NULL()
      AEF_ISOP  => NULL()
      AEF_MBOX  => NULL()
      AEF_BPIN  => NULL()
      AEF_CARE  => NULL()
      AEF_LIMO  => NULL()
      AEF_OCIM  => NULL()
      AEF_SABI  => NULL()

      ! Cleanup module arrays
      T_PREVDAY => NULL()
      IF ( ALLOCATED( HCOT_DAY        ) ) DEALLOCATE( HCOT_DAY        )
      IF ( ALLOCATED( HCOT_15         ) ) DEALLOCATE( HCOT_15         )
      IF ( ALLOCATED( HCOT_15_AVG     ) ) DEALLOCATE( HCOT_15_AVG     )
!      IF ( ALLOCATED( HCOT_DAILY      ) ) DEALLOCATE( HCOT_DAILY      )
      IF ( ALLOCATED( HCOPARDR_DAY    ) ) DEALLOCATE( HCOPARDR_DAY    )
      IF ( ALLOCATED( HCOPARDR_15     ) ) DEALLOCATE( HCOPARDR_15     )
      IF ( ALLOCATED( HCOPARDR_15_AVG ) ) DEALLOCATE( HCOPARDR_15_AVG )
!      IF ( ALLOCATED( HCOPARDR_DAILY  ) ) DEALLOCATE( HCOPARDR_DAILY  )
      IF ( ALLOCATED( HCOPARDF_DAY    ) ) DEALLOCATE( HCOPARDF_DAY    )
      IF ( ALLOCATED( HCOPARDF_15     ) ) DEALLOCATE( HCOPARDF_15     )
      IF ( ALLOCATED( HCOPARDF_15_AVG ) ) DEALLOCATE( HCOPARDF_15_AVG )
!      IF ( ALLOCATED( HCOPARDF_DAILY  ) ) DEALLOCATE( HCOPARDF_DAILY  )
      IF ( ALLOCATED( LAI_PREVSTEP    ) ) DEALLOCATE( LAI_PREVSTEP    )
      IF ( ALLOCATED( LAI_PREVDAY     ) ) DEALLOCATE( LAI_PREVDAY     )
      IF ( ALLOCATED( NORM_FAC        ) ) DEALLOCATE( NORM_FAC        )
      IF ( ALLOCATED( AEF_APIN        ) ) DEALLOCATE( AEF_APIN        )
      IF ( ALLOCATED( AEF_MYRC        ) ) DEALLOCATE( AEF_MYRC        )
      IF ( ALLOCATED( AEF_OMON        ) ) DEALLOCATE( AEF_OMON        )
      IF ( ALLOCATED( AEF_MOHX        ) ) DEALLOCATE( AEF_MOHX        )
      IF ( ALLOCATED( AEF_ACET        ) ) DEALLOCATE( AEF_ACET        )
      IF ( ALLOCATED( AEF_ETOH        ) ) DEALLOCATE( AEF_ETOH        )
      IF ( ALLOCATED( AEF_CH2O        ) ) DEALLOCATE( AEF_CH2O        )
      IF ( ALLOCATED( AEF_ALD2        ) ) DEALLOCATE( AEF_ALD2        )
      IF ( ALLOCATED( AEF_FAXX        ) ) DEALLOCATE( AEF_FAXX        )
      IF ( ALLOCATED( AEF_AAXX        ) ) DEALLOCATE( AEF_AAXX        )
      IF ( ALLOCATED( AEF_C2H4        ) ) DEALLOCATE( AEF_C2H4        )
      IF ( ALLOCATED( AEF_TOLU        ) ) DEALLOCATE( AEF_TOLU        )
      IF ( ALLOCATED( AEF_HCNX        ) ) DEALLOCATE( AEF_HCNX        )
      IF ( ALLOCATED( AEF_PRPE        ) ) DEALLOCATE( AEF_PRPE        )
      IF ( ALLOCATED( AEF_FARN        ) ) DEALLOCATE( AEF_FARN        )
      IF ( ALLOCATED( AEF_BCAR        ) ) DEALLOCATE( AEF_BCAR        )
      IF ( ALLOCATED( AEF_OSQT        ) ) DEALLOCATE( AEF_OSQT        )

      END SUBROUTINE HCOX_MEGAN_FINAL
!EOC
      END MODULE HCOX_MEGAN_MOD<|MERGE_RESOLUTION|>--- conflicted
+++ resolved
@@ -209,23 +209,6 @@
       ! These fields are obtained from ext. data (from config file)
       ! These arrays represent the base emission values in kg(C)/m2/s
       ! that will be scaled based upon meteorological conditions.
-<<<<<<< HEAD
-      REAL(sp), POINTER       :: AEF_ISOP(:,:) => NULL()     ! Isoprene 
-      REAL(sp), POINTER       :: AEF_MBO(:,:) => NULL()      ! Methyl butenol
-      REAL(sp), POINTER       :: AEF_APINE(:,:) => NULL()    ! Alpha-pinene
-      REAL(sp), POINTER       :: AEF_BPINE(:,:) => NULL()    ! Beta-pinene
-      REAL(sp), POINTER       :: AEF_LIMON(:,:) => NULL()    ! Limonene
-      REAL(sp), POINTER       :: AEF_SABIN(:,:) => NULL()    ! Sabine
-      REAL(sp), POINTER       :: AEF_MYRCN(:,:) => NULL()    ! Myrcene
-      REAL(sp), POINTER       :: AEF_CAREN(:,:) => NULL()    ! 3-Carene
-      REAL(sp), POINTER       :: AEF_OCIMN(:,:) => NULL()    ! Ocimene
-      REAL(sp), POINTER       :: AEF_ACET(:,:) => NULL()     ! Acetone
-      REAL(sp), POINTER       :: GEIA_ORVC(:,:) => NULL()
-
-      ! Generic emission factors (all 20 MEGAN groups). Will be determined from 
-      ! plant functional types.
-      REAL(hp), ALLOCATABLE   :: AEF_GEN(:,:,:)
-=======
       REAL(hp), POINTER       :: AEF_ISOP(:,:)  => NULL()   ! Isoprene 
       REAL(hp), POINTER       :: AEF_MBOX(:,:)  => NULL()   ! Methyl butenol
       REAL(hp), POINTER       :: AEF_BPIN(:,:)  => NULL()   ! Beta-pinene
@@ -275,7 +258,6 @@
 
       ! Normalization factor
       REAL(hp), ALLOCATABLE   :: NORM_FAC(:)
->>>>>>> 99302603
 
       ! Scalars
       INTEGER,  PARAMETER  :: DAY_DIM        = 24       ! # of 1-hr periods/day
@@ -1289,15 +1271,9 @@
 
          ! Eventually update diagnostics
          IF ( Diagn_AutoFillLevelDefined(2) ) THEN
-<<<<<<< HEAD
-            Arr2D => FLUXEMMO
-            CALL Diagn_Update( am_I_Root, ExtNr=ExtNrMono,
-     &                         Cat=-1, Hier=-1, HcoID=IDTMONX,
-=======
             Arr2D => FLUXALD2
             CALL Diagn_Update( am_I_Root, HcoState, ExtNr=ExtNr,
      &                         Cat=-1, Hier=-1, HcoID=IDTALD2,
->>>>>>> 99302603
      &                         AutoFill=1, Array2D=Arr2D, RC=RC   )
             IF ( RC /= HCO_SUCCESS ) RETURN 
             Arr2D => NULL() 
@@ -1449,18 +1425,6 @@
             RETURN 
          ENDIF
 
-<<<<<<< HEAD
-         ! Eventually update diagnostics
-         IF ( Diagn_AutoFillLevelDefined(2) ) THEN
-            Arr2D => FLUXMTPA
-            CALL Diagn_Update( am_I_Root, ExtNr=ExtNrSoa,
-     &                         Cat=-1, Hier=-1, HcoID=IDTMTPA,
-     &                         AutoFill=1, Array2D=Arr2D, RC=RC   )
-            IF ( RC /= HCO_SUCCESS ) RETURN 
-            Arr2D => NULL() 
-         ENDIF
-=======
->>>>>>> 99302603
       ENDIF
 
       ! ----------------------------------------------------------------
@@ -1474,18 +1438,6 @@
             RETURN 
          ENDIF
 
-<<<<<<< HEAD
-         ! Eventually update diagnostics
-         IF ( Diagn_AutoFillLevelDefined(2) ) THEN
-            Arr2D => FLUXMTPO
-            CALL Diagn_Update( am_I_Root, ExtNr=ExtNrSoa,
-     &                         Cat=-1, Hier=-1, HcoID=IDTMTPO,
-     &                         AutoFill=1, Array2D=Arr2D, RC=RC   )
-            IF ( RC /= HCO_SUCCESS ) RETURN 
-            Arr2D => NULL() 
-         ENDIF
-=======
->>>>>>> 99302603
       ENDIF
 
       ! ----------------------------------------------------------------
@@ -1499,18 +1451,6 @@
             RETURN 
          ENDIF
 
-<<<<<<< HEAD
-         ! Eventually update diagnostics
-         IF ( Diagn_AutoFillLevelDefined(2) ) THEN
-            Arr2D => FLUXLIMO
-            CALL Diagn_Update( am_I_Root, ExtNr=ExtNrSoa,
-     &                         Cat=-1, Hier=-1, HcoID=IDTLIMO,
-     &                         AutoFill=1, Array2D=Arr2D, RC=RC   )
-            IF ( RC /= HCO_SUCCESS ) RETURN 
-            Arr2D => NULL() 
-         ENDIF
-=======
->>>>>>> 99302603
       ENDIF
 
       ! ----------------------------------------------------------------
@@ -1524,18 +1464,6 @@
             RETURN 
          ENDIF
 
-<<<<<<< HEAD
-         ! Eventually update diagnostics
-         IF ( Diagn_AutoFillLevelDefined(2) ) THEN
-            Arr2D => FLUXSESQ
-            CALL Diagn_Update( am_I_Root, ExtNr=ExtNrSoa,
-     &                         Cat=-1, Hier=-1, HcoID=IDTSESQ,
-     &                         AutoFill=1, Array2D=Arr2D, RC=RC   )
-            IF ( RC /= HCO_SUCCESS ) RETURN 
-            Arr2D => NULL() 
-         ENDIF
-=======
->>>>>>> 99302603
       ENDIF
 
       ! Restore MEGAN monoterpenes and sesquiterpenes to diagnostics
@@ -2248,365 +2176,7 @@
       CHARACTER(LEN=255):: MSG
 
       !=================================================================
-<<<<<<< HEAD
-      ! GET_EMMONOT_MEGAN begins here!
-      !================================================================= 
-
-      ! Initialize return value & activity factors
-      EMTERP          = 0.0_hp
-      GAMMA_LEAF_AGE  = 0.0_hp
-      AEF_SPARE       = 0.0_hp
-
-      ! Pass met variables. Now use only GC_LAI (ckeller, 10/9/2014)
-      ISOLAI   = ExtState%GC_LAI%Arr%Val(I,J)
-      PMISOLAI = LAI_PREVDAY(I,J)
-      MISOLAI = ISOLAI
-!      PMISOLAI = ExtState%GC_LAI_PM%Arr%Val(I,J)
-!      MISOLAI  = ExtState%GC_LAI_CM%Arr%Val(I,J)
-      TS       = ExtState%T2M%Arr%Val(I,J)
-
-
-      ! Number of days between MISOLAI and PMISOLAI
-      D_BTW_M  = DBLE( DAYS_BTW_M )
-
-      ! Need to determine which monoterpene AEFs 
-      ! we need to use (mpb,2009)
-      ! SOAudpate: add BETA, AGE_SPECIES (hotp 7/29/10)
-      SELECT CASE( TRIM(TERP_SPECIES) )
-      CASE( 'APINE' )
-         AEF_SPARE      = AEF_APINE(I,J)
-         LDF            = 0.1_hp
-         BETA           = 0.09_hp
-         AGE_SPECIES    = 'MONO'
-      CASE( 'BPINE' )
-         AEF_SPARE      = AEF_BPINE(I,J)
-         LDF            = 0.1_hp
-         BETA           = 0.09_hp
-         AGE_SPECIES    = 'MONO'
-      CASE( 'LIMON' )
-         AEF_SPARE      = AEF_LIMON(I,J)
-         LDF            = 0.05_hp
-         BETA           = 0.09_hp
-         AGE_SPECIES    = 'MONO'
-      CASE( 'SABIN' )
-         AEF_SPARE      = AEF_SABIN(I,J)
-         LDF            = 0.1_hp
-         BETA           = 0.09_hp
-         AGE_SPECIES    = 'MONO'
-      CASE( 'MYRCN' )
-         AEF_SPARE      = AEF_MYRCN(I,J)
-         LDF            = 0.05_hp
-         BETA           = 0.09_hp
-         AGE_SPECIES    = 'MONO'
-      CASE( 'CAREN' )
-         AEF_SPARE      = AEF_CAREN(I,J)
-         LDF            = 0.05_hp
-         BETA           = 0.09_hp
-         AGE_SPECIES    = 'MONO'
-      CASE( 'OCIMN' )
-         AEF_SPARE      = AEF_OCIMN(I,J)
-         LDF            = 0.8_hp
-         BETA           = 0.09_hp
-         AGE_SPECIES    = 'MONO'
-      ! SOAupdate: add Sesquiterpenes (hotp 3/1/10)
-      ! Sesquiterpene LDF based on Sakulyanontvittaya 2008
-      ! beta from MEGANv2.04 (megan CDP)
-      ! make name 5 characters
-      CASE( 'FARNE' )
-         AEF_SPARE      = AEF_GEN(I,J,IDMGFARN)
-         LDF            = 0.5_hp
-         BETA           = 0.17_hp
-         AGE_SPECIES    = 'SESQ'
-      CASE( 'BCARE' )
-         AEF_SPARE      = AEF_GEN(I,J,IDMGBCAR)
-         LDF            = 0.5_hp
-         BETA           = 0.17_hp
-         AGE_SPECIES    = 'SESQ'
-      CASE( 'OSQTE' )
-         AEF_SPARE      = AEF_GEN(I,J,IDMGOSQT)
-         LDF            = 0.5_hp
-         BETA           = 0.17_hp
-         AGE_SPECIES    = 'SESQ'
-      ! Other monoterpenes (hotp 3/5/10)
-      CASE( 'OMTPE' )
-         AEF_SPARE      = AEF_GEN(I,J,IDMGOMTP)
-         LDF            = 0.1_hp
-         BETA           = 0.1_hp
-         AGE_SPECIES    = 'MONO'
-      CASE DEFAULT
-         MSG = 'Invalid TERPENE species'
-         CALL HCO_ERROR( MSG, RC, THISLOC='GET_EMTERP_MEGAN' )
-         RETURN 
-      END SELECT   
-
-      !-----------------------------------------------------
-      ! Only interested in terrestrial biosphere (pip)
-      ! If (local LAI != 0 .AND. baseline emission !=0 ) 
-      !-----------------------------------------------------
-      ! AEF_SPARE no longer I,J (hotp 3/10/10)
-      IF ( ISOLAI * AEF_SPARE > 0.0_hp ) THEN
-
-         ! Activity factor for leaf age 
-         GAMMA_LEAF_AGE = GET_GAMMA_LEAF_AGE( MISOLAI, 
-     &                              PMISOLAI, D_BTW_M, 
-     &                              AGE_SPECIES, HCOT_15_AVG(I,J) )
-
-         ! Activity factor for temperature
-         GAMMA_T = GET_GAMMA_T_NISOP( TS, BETA )
-    
-         ! Monoterpene emission is the product of all these; must be 
-         ! careful to distinguish between canopy & PECCA models.
-         IF ( LPECCA ) THEN
-            EMTERP = AEF_SPARE * GAMMA_LEAF_AGE * GAMMA_T 
-     &                         * GAMMA_SM       * GAMMA_LAI
-     &                         * ( (1.0_hp - LDF) + (LDF * GAMMA_P) )
-
-         ELSE 
-
-            ! removed I,J from AEF_SPARE (hotp 3/10/10)
-            EMTERP = AEF_SPARE * GAMMA_LEAF_AGE * GAMMA_T 
-     &                         * GAMMA_SM       
-     &             * ( GAMMA_LAI * (1.0_hp - LDF) + (LDF * GAMMA_P) )
-
-         END IF 
-
-         ! Convert from [kg/box] to [atoms C/box]
-         EMTERP  = EMTERP * XNUMOL
-
-      END IF
-
-      ! Return w/ success
-      RC = HCO_SUCCESS
-
-      END SUBROUTINE GET_EMTERP_MEGAN
-!EOC
-!------------------------------------------------------------------------------
-!                  Harvard-NASA Emissions Component (HEMCO)                   !
-!------------------------------------------------------------------------------
-!BOP
-!
-! !IROUTINE: Get_EmaAet_megan
-!
-! !DESCRIPTION: Subroutine Get\_EmAcet\_Megan computes acetone emissions in
-!  units of [atomsC/box] using the MEGAN inventory.
-!\\
-!\\
-! !INTERFACE:
-!
-      SUBROUTINE GET_EMACET_MEGAN( HcoState, ExtState, I, J, 
-     &                             GAMMA_LAI, GAMMA_P, GAMMA_SM,
-     &                             XNUMOL, EMACET, RC ) 
-!
-! !INPUT PARAMETERS: 
-!
-      TYPE(HCO_STATE), POINTER    :: HcoState
-      TYPE(Ext_State), POINTER    :: ExtState
-      INTEGER,         INTENT(IN) :: I,  J   ! GEOS-Chem lon & lat indices
-      REAL(hp),        INTENT(IN) :: GAMMA_LAI ! Leaf area correction factor 
-      REAL(hp),        INTENT(IN) :: GAMMA_P   ! Light correction factor 
-      REAL(hp),        INTENT(IN) :: GAMMA_SM  ! Soil moisture correction factor 
-      REAL(hp),        INTENT(IN) :: XNUMOL  ! Number of atoms C / kg C 
-!
-! !OUTPUT PARAMETERS: 
-!
-      REAL(hp),        INTENT(OUT) :: EMACET  ! Acetone emissions [atoms C/box]
-!
-! !INPUT/OUTPUT PARAMETERS: 
-!
-      INTEGER, INTENT(INOUT) :: RC
-! 
-! !REMARKS:
-!  References (see above for full citations):
-!  ============================================================================
-!  (1 ) Guenther et al, 1995, 1999, 2004, 2006
-!  (2 ) Guenther et al, 2007, MEGAN v2.1 User Manual
-!
-! !REVISION HISTORY:
-!  (1 ) Written by Michael Barkley (2008), based on old monoterpene code by 
-!       dsa,tmf.
-!  (2 ) Uses gamma factors instead of exchange factors, this includes
-!        calling of a new temperature algorithm which use a beta factor.
-!        (mpb,2008) 
-!  24 May 2011 - E. Fischer  - Modified for acetone. Function GET_EMACET_MEGAN
-!                              is called from "acetone_mod.f"
-!  06 Dec 2011 - M. Payer    - Added ProTeX headers
-!  27 Mar 2012 - R. Yantosca - Avoid segfault errors if LMEGAN=.FALSE.
-!  11 Apr 2012 - R. Yantosca - Now use data from modis_lai_mod.F90
-!EOP
-!------------------------------------------------------------------------------
-!BOC
-!
-! !DEFINED PARAMETERS:
-!
-      ! Fraction of emission that is light dependent (A. Guenther 5/25/2011)
-      REAL(hp), PARAMETER   :: LDF    = 0.2_hp
-
-      ! Temperature response factor for light-independent emissions
-      ! (A. Guenther 5/25/2011)
-      REAL(hp), PARAMETER   :: BETA   = 0.1_hp
-!
-! !LOCAL VARIABLES:
-!
-      REAL(hp)              :: GAMMA_LEAF_AGE
-      REAL(hp)              :: GAMMA_T
-      REAL(hp)              :: D_BTW_M, TS, SUNCOS
-      REAL(hp)              :: ISOLAI, PMISOLAI, MISOLAI
-
-      !=================================================================
-      ! GET_EMACET_MEGAN begins here!
-      !================================================================= 
-
-      ! Initialize return value & activity factors
-      EMACET          = 0.0_hp
-      GAMMA_T         = 0.0_hp
-      GAMMA_LEAF_AGE  = 1.0_hp
-
-      ! Pass met variables. Now use only GC_LAI (ckeller, 10/9/2014)
-      ISOLAI   = ExtState%GC_LAI%Arr%Val(I,J)
-      PMISOLAI = LAI_PREVDAY(I,J)
-      MISOLAI = ISOLAI
-!      PMISOLAI = ExtState%GC_LAI_PM%Arr%Val(I,J)
-!      MISOLAI  = ExtState%GC_LAI_CM%Arr%Val(I,J)
-      TS       = ExtState%T2M%Arr%Val(I,J)
-      SUNCOS   = ExtState%SUNCOSmid%Arr%Val(I,J)
-
-
-      !-----------------------------------------------------
-      ! Only interested in terrestrial biosphere (pip)
-      ! If (local LAI != 0 .AND. baseline emission !=0 ) 
-      !-----------------------------------------------------
-      IF ( ISOLAI * AEF_ACET(I,J) > 0.0_hp ) THEN
-
-         ! Calculate gamma PAR only if sunlight conditions
-         IF ( SUNCOS > 0.0_hp ) THEN
-
-            ! --------------------------------------------------
-            ! GAMMA_age
-            ! --------------------------------------------------
-            ! Activity factor for leaf age
-            ! there is no leaf age dependence for acetone so 
-            ! GAMMA_LEAF_AGE should be 1
-!            GAMMA_LEAF_AGE = GET_GAMMA_LEAF_AGE( MISOLAI(I,J), 
-!     &                                 PMISOLAI(I,J), D_BTW_M, 
-!     &                                 'MOHT', HCOT_15_AVG(I,J) )
-
-         ENDIF
-    
-         ! --------------------------------------------------
-         ! GAMMA_T
-         ! --------------------------------------------------
-         ! Activity factor for temperature
-         GAMMA_T = GET_GAMMA_T_NISOP( TS, BETA )
-
-         ! Acetone emission is the product of all these; must be 
-         ! careful to distinguish between canopy & PECCA models.
-         IF ( LPECCA ) THEN
-
-            EMACET   = AEF_ACET(I,J) * GAMMA_LEAF_AGE 
-     &               * GAMMA_T   * GAMMA_SM   * GAMMA_LAI
-     &               * ( (1.0_hp - LDF) + (LDF * GAMMA_P) )
-
-         ELSE 
-
-            EMACET   = AEF_ACET(I,J)     * GAMMA_LEAF_AGE 
-     &               * GAMMA_T                    * GAMMA_SM       
-     &               * (  GAMMA_LAI * (1.0_hp - LDF) + (LDF * GAMMA_P) )
-
-         END IF 
-
-         ! Convert from [kg/box] to [atoms C/box]
-         EMACET  = EMACET * XNUMOL
- 
-      END IF
-
-      ! Return w/ success
-      RC = HCO_SUCCESS
-
-!      ! testing only
-!      if ( i==ix .and. j==iy ) then
-!         write(*,*) ' '
-!         write(*,*) 'HEMCO GET_EMACET_MEGAN @',i,j
-!         write(*,*) 'GAMMA_LEAF_AGE: ', GAMMA_LEAF_AGE
-!         write(*,*) 'GAMMA_T: ', GAMMA_T
-!         write(*,*) 'GAMMA_SM: ', GAMMA_SM
-!         write(*,*) 'GAMMA_P: ', GAMMA_P
-!         write(*,*) 'GAMMA_LAI: ', GAMMA_LAI
-!      endif
-!
-      END SUBROUTINE GET_EMACET_MEGAN
-!EOC
-!------------------------------------------------------------------------------
-!                  Harvard-NASA Emissions Component (HEMCO)                   !
-!------------------------------------------------------------------------------
-!BOP
-!
-! !IROUTINE: Get_EmMonot_Megan
-!
-! !DESCRIPTION: Subroutine Get\_EmMonot\_Megan computes the total 
-!  monoterpene emissions in units of [atoms C/box] using the MEGAN v2.1 
-!  inventory.
-!\\
-!\\
-! !INTERFACE:
-!
-      SUBROUTINE GET_EMMONOT_MEGAN( HcoState, ExtState, I, J, 
-     &                              GAMMA_LAI, GAMMA_P, GAMMA_SM,
-     &                              XNUMOL, EMMONOT, RC )
-!
-! !INPUT PARAMETERS: 
-!
-      TYPE(HCO_STATE), POINTER    :: HcoState
-      TYPE(Ext_State), POINTER    :: ExtState
-      INTEGER,         INTENT(IN) :: I, J      ! Lon & lat indices
-      REAL(hp),        INTENT(IN) :: GAMMA_LAI ! Leaf area correction factor 
-      REAL(hp),        INTENT(IN) :: GAMMA_P   ! Light correction factor 
-      REAL(hp),        INTENT(IN) :: GAMMA_SM  ! Soil moisture correction factor 
-      REAL(hp),        INTENT(IN) :: XNUMOL    ! Number of atoms C / kg C 
-!
-! !OUTPUT PARAMETERS: 
-!
-      REAL(hp),        INTENT(OUT) :: EMMONOT   ! Monoterpene emissions [atoms C/box]
-!
-! !INPUT/OUTPUT PARAMETERS: 
-!
-      INTEGER,         INTENT(INOUT) :: RC
-!
-! !REMARKS:
-!  References (see above for full citations):
-!  ============================================================================
-!  (1 ) Guenther et al, 1995, 1999, 2000, 2006
-!  (2 ) Guenther et al, 2007, MEGAN v2.1 User Manual
-! 
-! !REVISION HISTORY: 
-!  (1 ) Original code by Michael Barkley (mpb,2009).
-!  17 Dec 2009 - R. Yantosca - Added ProTeX headers
-!  09 Mar 2010 - H.O.T. Pye  - Change order of arguments in call to 
-!                              routine GET_EMMONOG_MEGAN
-!  11 Apr 2012 - R. Yantosca - Now use data from modis_lai_mod.F90
-!EOP
-!------------------------------------------------------------------------------
-!BOC
-!
-! !DEFINED PARAMETERS:
-!
-      INTEGER, PARAMETER :: N = 7
-!
-! !LOCAL VARIABLES:
-!
-      ! Scalars
-      REAL(hp)           :: MONO
-      INTEGER            :: K 
-
-      ! Arrays
-      CHARACTER(LEN=5)   :: SPECIES(N) = (/ 'APINE', 'BPINE', 'LIMON', 
-     &                                      'SABIN', 'MYRCN', 'CAREN', 
-     &                                      'OCIMN'                   /)
-
-      !=================================================================
-      ! GET_EMMONOT_MEGAN begins here!
-=======
       ! GET_MEGAN_AEF begins here!
->>>>>>> 99302603
       !================================================================= 
 
       ! Find appropriate tracer
@@ -2697,13 +2267,8 @@
       TYPE(HCO_State), POINTER    :: HcoState
       TYPE(Ext_State), POINTER    :: ExtState
       INTEGER,         INTENT(IN) :: I,  J             ! Lon & lat indices 
-<<<<<<< HEAD
-      REAL(sp),        INTENT(IN) :: HCOPARDR_AVG_SIM     ! Average direct PAR [W/m2]
-      REAL(sp),        INTENT(IN) :: HCOPARDF_AVG_SIM     ! Average diffuse PAR [W/m2]
-=======
       REAL(hp),        INTENT(IN) :: HCOPARDR_AVG_SIM  ! Avg direct PAR [W/m2]
       REAL(hp),        INTENT(IN) :: HCOPARDF_AVG_SIM  ! Avg diffuse PAR [W/m2]
->>>>>>> 99302603
       REAL(hp),        INTENT(IN) :: Q_DIR_2           ! Direct PAR [umol/m2/s]
       REAL(hp),        INTENT(IN) :: Q_DIFF_2          ! Diffuse PAR [umol/m2/s]
 !
@@ -2898,18 +2463,8 @@
       ! is assumed equivalent to the leaf temperature over forests.
       REAL(hp),  INTENT(IN) :: T 
 
-<<<<<<< HEAD
- 
-      ! Average leaf temperature over the past 15 days
-      REAL(sp),  INTENT(IN) :: PHCOT_15
-
-      ! Average leaf temperature over the past arbitray day(s).
-      ! This is not used at present (but might be soon!).
-      REAL(sp),  INTENT(IN) :: PT_1
-=======
       ! Temperature factor per species
       REAL(hp),  INTENT(IN) :: BETA
->>>>>>> 99302603
 !
 ! !RETURN VALUE:
 !
@@ -3134,14 +2689,6 @@
 !
 ! !INPUT PARAMETERS: 
 !
-<<<<<<< HEAD
-      REAL(hp),         INTENT(IN) :: T        ! Number of days between 
-                                               !  current and previous LAI.
-      REAL(hp),         INTENT(IN) :: CMLAI    ! Current month's LAI [cm2/cm2]
-      REAL(hp),         INTENT(IN) :: PMLAI    ! Previous months LAI [cm2/cm2]
-      CHARACTER(LEN=4), INTENT(IN) :: SPECIES  ! BVOC species name
-      REAL(sp),         INTENT(IN) :: TT       ! Daily average temperature [K]
-=======
       REAL(hp), INTENT(IN) :: CMLAI     ! Current month's LAI [cm2/cm2]
       REAL(hp), INTENT(IN) :: PMLAI     ! Previous months LAI [cm2/cm2]
       REAL(hp), INTENT(IN) :: DBTWN     ! Number of days between 
@@ -3150,7 +2697,6 @@
       REAL(hp), INTENT(IN) :: AG        ! Relative emiss factor (growing leaves)
       REAL(hp), INTENT(IN) :: AM        ! Relative emiss factor (mature leaves)
       REAL(hp), INTENT(IN) :: AO        ! Relative emiss factor (old leaves)
->>>>>>> 99302603
 !
 ! !RETURN VALUE:
 !
@@ -3877,19 +3423,6 @@
 !
       INTEGER                 :: I, J, P, ARR_IND
       REAL(hp)                :: FACTOR
-<<<<<<< HEAD
-      REAL(hp)                :: SPECIES2CARBON
-      CHARACTER(LEN=255)      :: MSG
-      REAL(hp)                :: SUMFARN, SUMBCAR, SUMOSQT, SUMOMTP
-
-      ! SOAupdate: Plant functional types (hotp 2/26/10)
-      REAL(sp), POINTER       :: PFT_BT(:,:) => NULL()       ! broadleaf trees
-      REAL(sp), POINTER       :: PFT_NT(:,:) => NULL()       ! needleleaf trees
-      REAL(sp), POINTER       :: PFT_SH(:,:) => NULL()       ! shrubs
-      REAL(sp), POINTER       :: PFT_GR(:,:) => NULL()       ! grasses
-      REAL(sp), POINTER       :: PFT_CR(:,:) => NULL()       ! crops
-
-=======
       REAL(hp)                :: ARRAY_16(HcoState%NX,HcoState%NY,16)
       REAL(hp)                :: PFT_EF_OMON(15), PFT_EF_MOHX(15)
       REAL(hp)                :: PFT_EF_ACET(15), PFT_EF_BIDR(15)
@@ -3906,7 +3439,6 @@
       REAL(hp)                :: EM_FRAC_FAXX(15), EM_FRAC_AAXX(15)
       REAL(hp)                :: EM_FRAC_CH2O(15)
       
->>>>>>> 99302603
       !=================================================================
       ! CALC_AEF begins here!
       !=================================================================
@@ -4738,18 +4270,6 @@
 !      ENDIF
 !      HCOPARDF_DAILY = 0d0
 
-<<<<<<< HEAD
-      ! -- Generic emission factors --
-      ! SOAupdate: For all 20 MEGAN groups (hotp 2/27/10)
-      ALLOCATE( AEF_GEN( NX, NY, 20 ), STAT=AS )
-      IF ( AS /= 0 ) THEN 
-        CALL HCO_ERROR( 'AEF_GEN', RC )
-        RETURN
-      ENDIF
-      AEF_GEN = 0.0_sp
-
-=======
->>>>>>> 99302603
       ! LAI from previous time step
       ALLOCATE( LAI_PREVSTEP( NX, NY ), STAT=AS )
       IF ( AS /= 0 ) THEN 
