!------------------------------------------------------------------------------
!                  Harvard-NASA Emissions Component (HEMCO)                   !
!------------------------------------------------------------------------------
!BOP
!
! !MODULE: hcox_state_mod.F90
!
! !DESCRIPTION: Module HCOX\_State\_Mod contains routines and variables
! to organize the extensions state type ExtState. ExtState contains the
! logical switches for each extension (denoting whether or not it is 
! enabled) as well as pointers to all met fields used by the extensions. 
! ExtState is passed to all extension modules, and the met fields
! defined in here are thus available to all extensions. Additional met 
! fields (and extension switches) can be added as required.
!\\
! This module contains the routines to initialize and finalize the
! ExtState object, but doesn't link the met field pointers to the 
! corresponding fields. This is done in the HEMCO-model interface
! routines (e.g. hcoi\_standalone\_mod.F90, hcoi\_gc\_main\_mod.F90).
! Newly added met fields will only work if the corresponding pointer
! assignments are added to these interface routines!
!\\
!\\
! !INTERFACE: 
!
MODULE HCOX_STATE_MOD
!
! !USES:
!
  USE HCO_ERROR_MOD
  USE HCO_ARR_MOD

  IMPLICIT NONE
  PRIVATE
!
! !PUBLIC MEMBER FUNCTIONS:
!
  PUBLIC :: ExtStateInit
  PUBLIC :: ExtStateFinal
  PUBLIC :: ExtDat_Set
!
! !DERIVED TYPES:
!
  !=========================================================================
  ! ExtDat_*: Derived types containing pointers to the met field arrays 
  ! (Arr) and a logical flag whether or not the field is used by any of 
  ! the extensions (DoUse).  Arrays can be 3D reals or 2D reals or integer 
  ! All real values are of default precision! (df), as specified in 
  ! HCO\_ERROR\_MOD.  You can add more types if necessary.
  !=========================================================================
 
  ! 2D real, default precision
  TYPE, PUBLIC :: ExtDat_2R
     TYPE(Arr2D_HP), POINTER :: Arr
     LOGICAL                 :: DoUse
     LOGICAL                 :: FromList 
  END TYPE ExtDat_2R

  ! 2D real, single precision
  TYPE, PUBLIC :: ExtDat_2S
     TYPE(Arr2D_SP), POINTER :: Arr
     LOGICAL                 :: DoUse
     LOGICAL                 :: FromList 
  END TYPE ExtDat_2S

  ! 2D integer
  TYPE, PUBLIC :: ExtDat_2I
     TYPE(Arr2D_I),  POINTER :: Arr
     LOGICAL                 :: DoUse
     LOGICAL                 :: FromList 
  END TYPE ExtDat_2I

  ! 3D real, default precision
  TYPE, PUBLIC :: ExtDat_3R
     TYPE(Arr3D_HP), POINTER :: Arr
     LOGICAL                 :: DoUse
     LOGICAL                 :: FromList 
  END TYPE ExtDat_3R

  ! 3D real, single precision
  TYPE, PUBLIC :: ExtDat_3S
     TYPE(Arr3D_SP), POINTER :: Arr
     LOGICAL                 :: DoUse
     LOGICAL                 :: FromList 
  END TYPE ExtDat_3S
  !=========================================================================
  ! Ext_State: Derived type declaration for the State object containing 
  ! pointers to all met fields and related quantities used by the HEMCO 
  ! extensions. An 'Ext_State' type called ExtState is defined at the 
  ! beginning of a HEMCO run and populated according to the specifications
  ! set in the configuration file.  You can add more fields if necessary.
  !=========================================================================
  TYPE, PUBLIC :: Ext_State
 
     !----------------------------------------------------------------------
     ! Extension switches (enabled?)
     ! NOTE: When adding a new extension, don't forget to initialize this
     ! switch in subroutine ExtStateInit below!
     !----------------------------------------------------------------------
     LOGICAL                   :: Custom         ! Customizable ext.
     LOGICAL                   :: DustDead       ! DEAD dust model
     LOGICAL                   :: DustGinoux     ! Ginoux dust emissions
     LOGICAL                   :: LightNOx       ! Lightning NOx
     LOGICAL                   :: ParaNOx        ! PARANOX ship emissions
     LOGICAL                   :: SoilNOx        ! Soil NOx emissions
     LOGICAL                   :: Megan          ! MEGAN biogenic emissions
     LOGICAL                   :: SeaFlux        ! air-sea exchange
     LOGICAL                   :: SeaSalt        ! Seasalt emissions
     LOGICAL                   :: GFED           ! GFED biomass burning
     LOGICAL                   :: FINN           ! FINN biomass burning
     LOGICAL                   :: GC_RnPbBe      ! GEOS-Chem Rn-Pb-Be simulation
     LOGICAL                   :: GC_POPs        ! GEOS-Chem POPs simulation
     LOGICAL                   :: Wetland_CH4    ! Methane emissions from wetlands
     LOGICAL                   :: TOMAS_SeaSalt  ! TOMAS sectional sea salt

     !----------------------------------------------------------------------
     ! Data directory
     !----------------------------------------------------------------------
     CHARACTER(LEN=255)        :: DATA_DIR    ! Directory for data 

     !----------------------------------------------------------------------
     ! Met fields
     !----------------------------------------------------------------------
     TYPE(ExtDat_2R),  POINTER :: U10M        ! E/W 10m wind speed [m/s]
     TYPE(ExtDat_2R),  POINTER :: V10M        ! N/S 10m wind speed [m/s]
     TYPE(ExtDat_2R),  POINTER :: ALBD        ! Surface albedo [-] 
     TYPE(ExtDat_2R),  POINTER :: WLI         ! 0=water, 1=land, 2=ice
     TYPE(ExtDat_2R),  POINTER :: T2M         ! 2m Sfce temperature [K] 
     TYPE(ExtDat_2R),  POINTER :: TSKIN       ! Surface skin temperature [K]
     TYPE(ExtDat_2R),  POINTER :: GWETROOT    ! Root soil wetness [1]
     TYPE(ExtDat_2R),  POINTER :: GWETTOP     ! Top soil moisture [-]
     TYPE(ExtDat_2R),  POINTER :: SNOWHGT     ! Snow height [mm H2O = kg H2O/m2]
     TYPE(ExtDat_2R),  POINTER :: SNODP       ! Snow depth [m ] 
     TYPE(ExtDat_2R),  POINTER :: USTAR       ! Friction velocity [m/s] 
     TYPE(ExtDat_2R),  POINTER :: Z0          ! Sfc roughness height [m]
     TYPE(ExtDat_2R),  POINTER :: TROPP       ! Tropopause pressure [hPa] 
     TYPE(ExtDat_2R),  POINTER :: SUNCOSmid   ! COS (SZA) 
     TYPE(ExtDat_2R),  POINTER :: SZAFACT     ! current SZA/total daily SZA
     TYPE(ExtDat_2R),  POINTER :: PARDR       ! direct photsyn radiation [W/m2]
     TYPE(ExtDat_2R),  POINTER :: PARDF       ! diffuse photsyn radiation [W/m2]
     TYPE(ExtDat_2R),  POINTER :: RADSWG      ! surface radiation [W/m2]
     TYPE(ExtDat_2R),  POINTER :: FRCLND      ! Olson land fraction [-] 
     TYPE(ExtDat_2R),  POINTER :: FRLAND      ! land fraction [-] 
     TYPE(ExtDat_2R),  POINTER :: FROCEAN     ! ocean fraction [-] 
     TYPE(ExtDat_2R),  POINTER :: FRLAKE      ! lake fraction [-] 
     TYPE(ExtDat_2R),  POINTER :: FRLANDIC    ! land ice fraction [-] 
     TYPE(ExtDat_2R),  POINTER :: CLDFRC      ! cloud fraction [-]
     TYPE(ExtDat_2R),  POINTER :: JNO2        ! J-Value for NO2 [1/s] 
     TYPE(ExtDat_2R),  POINTER :: JO1D        ! J-Value for O3  [1/s]
     TYPE(ExtDat_2R),  POINTER :: GC_LAI      ! daily leaf area index [cm2/cm2] 
     INTEGER,          POINTER :: PBL_MAX     ! Max height of PBL [level]
     TYPE(ExtDat_3R),  POINTER :: CNV_MFC     ! Convective cloud mass flux [kg/m2/s] 
     TYPE(ExtDat_3R),  POINTER :: FRAC_OF_PBL ! Fraction of grid box in PBL
     TYPE(ExtDat_3R),  POINTER :: SPHU        ! Spec. humidity [g H2O/kg air] 
     TYPE(ExtDat_3R),  POINTER :: TK          ! Air temperature [K]
     TYPE(ExtDat_3R),  POINTER :: AIR         ! Air mass [kg]
     TYPE(ExtDat_3R),  POINTER :: AIRVOL      ! Air volume [m3] 
     TYPE(ExtDat_3R),  POINTER :: O3          ! O3 mass [kg]
     TYPE(ExtDat_3R),  POINTER :: NO          ! NO mass [kg]
     TYPE(ExtDat_3R),  POINTER :: NO2         ! NO2 mass [kg]
     TYPE(ExtDat_3R),  POINTER :: HNO3        ! HNO3 mass [kg]

     !----------------------------------------------------------------------
     ! Deposition parameter
     ! DRY_TOTN and WET_TOTN are the total (dry/wet) deposited N since the
     ! last emission timestep. Even though these numbers are per second,
     ! they may represent accumulated deposition velocities if chemistry
     ! and/or dynamic timestep are not equal to the emission timestep.
     ! These values are used by the soil NOx module. Note that it is assumed
     ! that DRY_TOTN and WET_TOTN are summed over chemistry and transport 
     ! timesteps, respectively!
     !----------------------------------------------------------------------
     TYPE(ExtDat_2R),  POINTER :: DRY_TOTN    ! Dry deposited N   [molec/cm2/s] 
     TYPE(ExtDat_2R),  POINTER :: WET_TOTN    ! Wet deposited N   [kg N/s] 
     REAL(hp),         POINTER :: DRYCOEFF(:) ! Baldocci drydep coeff.
     
     !----------------------------------------------------------------------
     ! Constants for POPs emissions module
     !----------------------------------------------------------------------
     REAL(dp)                  :: POP_DEL_H   ! Delta H [J/mol]
     REAL(dp)                  :: POP_KOA     ! POP octanol-water partition coef
     REAL(dp)                  :: POP_KBC     ! POP BC-air partition coeff.

     !----------------------------------------------------------------------
     ! Fields used in ESMF environment only. These arrays won't be used
     ! in a classic environment. They become filled in HCO_SetExtState_ESMF
     ! in hcoi_esmf_mod.F90 (called from within hcoi_gc_main_mod.F90). 
     ! Note: CNV_TOPP is currently not being used. 
     !----------------------------------------------------------------------
     TYPE(ExtDat_2S),  POINTER :: CNV_TOPP    ! Convective cloud top height 
     TYPE(ExtDat_3S),  POINTER :: RCCODE      ! Convection return code
     TYPE(ExtDat_3S),  POINTER :: BYNCY       ! Buoyancy 

  END TYPE Ext_State
!
! !PRIVATE MEMBER FUNCTIONS:
!
! !REVISION HISTORY:
!  02 Oct 2013 - C. Keller   - Initial version
!  23 Jun 2014 - R. Yantosca - Now add DATA_DIR to Ext_State declaration
!  23 Jun 2014 - R. Yantosca - Now use F90 freeform indentation
!  23 Jun 2014 - R. Yantosca - Cosmetic changes in ProTeX headers
!  27 Jun 2014 - C. Keller   - Added FINN biomass burning extension
!  07 Jul 2014 - R. Yantosca - Modified for GEOS-Chem Rn-Pb-Be simulation
!  28 Jul 2014 - C. Keller   - Added J-Values for NO2 and O3 to state obj. 
!  20 Aug 2014 - M. Sulprizio- Modified for GEOS-Chem POPs emissions module
!  01 Oct 2014 - R. Yantosca - Modified for TOMAS sea salt emissions module
!  11 Dec 2014 - M. Yannetti - Updated DRYCOEFF to REAL(hp)
!  10 Mar 2015 - C. Keller   - Fields can now be in HEMCO precision or single
!                              precision. Single precision is useful for 
!                              fields used in ESMF setting. 
!  03 Apr 2015 - C. Keller   - Added ExtDat_Set.
!EOP
!-----------------------------------------------------------------------------
!BOC
!
! !MODULE INTERFACES: 
!
  INTERFACE ExtDat_Init
     MODULE PROCEDURE ExtDat_Init_2R
     MODULE PROCEDURE ExtDat_Init_2S
     MODULE PROCEDURE ExtDat_Init_2I
     MODULE PROCEDURE ExtDat_Init_3R
     MODULE PROCEDURE ExtDat_Init_3S
  END INTERFACE ExtDat_Init
 
  INTERFACE ExtDat_Set
     MODULE PROCEDURE ExtDat_Set_2R
     MODULE PROCEDURE ExtDat_Set_2S
     MODULE PROCEDURE ExtDat_Set_2I
     MODULE PROCEDURE ExtDat_Set_3R
     MODULE PROCEDURE ExtDat_Set_3S
  END INTERFACE ExtDat_Set
 
  INTERFACE ExtDat_Cleanup
     MODULE PROCEDURE ExtDat_Cleanup_2R
     MODULE PROCEDURE ExtDat_Cleanup_2S
     MODULE PROCEDURE ExtDat_Cleanup_2I
     MODULE PROCEDURE ExtDat_Cleanup_3R
     MODULE PROCEDURE ExtDat_Cleanup_3S
  END INTERFACE ExtDat_Cleanup

CONTAINS
!EOC
!------------------------------------------------------------------------------
!                  Harvard-NASA Emissions Component (HEMCO)                   !
!------------------------------------------------------------------------------
!BOP
!
! !ROUTINE: ExtStateInit
!
! !DESCRIPTION: Initializes all fields of the ExtState object. 
!\\
!\\
! !INTERFACE:
!
  SUBROUTINE ExtStateInit( ExtState, RC )
!
! !INPUT/OUTPUT PARAMETERS:
!
    TYPE(Ext_State), POINTER        :: ExtState   ! ExtState object
    INTEGER,         INTENT(INOUT)  :: RC         ! Success or failure?
!
! !REMARKS:
!  You can add more initialization statements as is necessary.
!
! !REVISION HISTORY:
!  15 Dec 2013 - C. Keller - Initial version
!  23 Jun 2014 - R. Yantosca - Now use F90 freeform indentation
!  23 Jun 2014 - R. Yantosca - Cosmetic changes in ProTeX headers
!EOP
!------------------------------------------------------------------------------
!BOC
!
! !LOCAL VARIABLES:
!
    !======================================================================
    ! ExtStateInit begins here
    !======================================================================

    ! Allocate object 
    IF ( .NOT. ASSOCIATED ( ExtState ) ) ALLOCATE ( ExtState )

    !-----------------------------------------------------------------------
    ! Set all switches to FALSE
    !-----------------------------------------------------------------------
    ExtState%Custom        = .FALSE.
    ExtState%DustDead      = .FALSE.
    ExtState%DustGinoux    = .FALSE.
    ExtState%LightNOx      = .FALSE.
    ExtState%ParaNOx       = .FALSE.
    ExtState%SoilNOx       = .FALSE.
    ExtState%Megan         = .FALSE.
    ExtState%SeaFlux       = .FALSE.
    ExtState%SeaSalt       = .FALSE.
    ExtState%GFED          = .FALSE.
    ExtState%FINN          = .FALSE.
    ExtState%GC_RnPbBe     = .FALSE.
    ExtState%GC_POPs       = .FALSE.
    ExtState%Wetland_CH4   = .FALSE.
    ExtState%TOMAS_SeaSalt = .FALSE.

    !-----------------------------------------------------------------------
    ! Initialize constants for POPs emissions module
    !-----------------------------------------------------------------------
    ExtState%POP_DEL_H   = 0d0
    ExtState%POP_KOA     = 0d0
    ExtState%POP_KBC     = 0d0

    !-----------------------------------------------------------------------
    ! Initialize all met arrays.
    ! This defines a nullified pointer for every met field and sets the
    ! corresponding DoUse flag to FALSE. The pointers to the met fields 
    ! need to be defined in the HEMCO-model interface routine.
    !-----------------------------------------------------------------------
    CALL ExtDat_Init( ExtState%U10M, RC ) 
    IF ( RC /= HCO_SUCCESS ) RETURN

    CALL ExtDat_Init ( ExtState%V10M, RC ) 
    IF ( RC /= HCO_SUCCESS ) RETURN

    CALL ExtDat_Init ( ExtState%ALBD, RC ) 
    IF ( RC /= HCO_SUCCESS ) RETURN

    CALL ExtDat_Init ( ExtState%WLI , RC ) 
    IF ( RC /= HCO_SUCCESS ) RETURN

    CALL ExtDat_Init ( ExtState%T2M, RC ) 
    IF ( RC /= HCO_SUCCESS ) RETURN

    CALL ExtDat_Init ( ExtState%TSKIN, RC ) 
    IF ( RC /= HCO_SUCCESS ) RETURN

    CALL ExtDat_Init ( ExtState%GWETROOT, RC ) 
    IF ( RC /= HCO_SUCCESS ) RETURN

    CALL ExtDat_Init ( ExtState%GWETTOP, RC ) 
    IF ( RC /= HCO_SUCCESS ) RETURN

    CALL ExtDat_Init ( ExtState%SNOWHGT, RC ) 
    IF ( RC /= HCO_SUCCESS ) RETURN

    CALL ExtDat_Init ( ExtState%SNODP, RC ) 
    IF ( RC /= HCO_SUCCESS ) RETURN

    CALL ExtDat_Init ( ExtState%USTAR, RC ) 
    IF ( RC /= HCO_SUCCESS ) RETURN

    CALL ExtDat_Init ( ExtState%Z0, RC ) 
    IF ( RC /= HCO_SUCCESS ) RETURN

    CALL ExtDat_Init ( ExtState%TROPP, RC ) 
    IF ( RC /= HCO_SUCCESS ) RETURN

    CALL ExtDat_Init ( ExtState%SUNCOSmid, RC ) 
    IF ( RC /= HCO_SUCCESS ) RETURN

    CALL ExtDat_Init ( ExtState%SZAFACT, RC ) 
    IF ( RC /= HCO_SUCCESS ) RETURN

    CALL ExtDat_Init ( ExtState%PARDR, RC ) 
    IF ( RC /= HCO_SUCCESS ) RETURN

    CALL ExtDat_Init ( ExtState%PARDF, RC ) 
    IF ( RC /= HCO_SUCCESS ) RETURN

    CALL ExtDat_Init ( ExtState%RADSWG, RC ) 
    IF ( RC /= HCO_SUCCESS ) RETURN

    CALL ExtDat_Init ( ExtState%FRCLND, RC ) 
    IF ( RC /= HCO_SUCCESS ) RETURN

    CALL ExtDat_Init ( ExtState%FRLAND, RC ) 
    IF ( RC /= HCO_SUCCESS ) RETURN

    CALL ExtDat_Init ( ExtState%FROCEAN, RC ) 
    IF ( RC /= HCO_SUCCESS ) RETURN

    CALL ExtDat_Init ( ExtState%FRLAKE, RC ) 
    IF ( RC /= HCO_SUCCESS ) RETURN

    CALL ExtDat_Init ( ExtState%FRLANDIC, RC ) 
    IF ( RC /= HCO_SUCCESS ) RETURN

    CALL ExtDat_Init ( ExtState%CLDFRC, RC ) 
    IF ( RC /= HCO_SUCCESS ) RETURN

    CALL ExtDat_Init ( ExtState%GC_LAI, RC ) 
    IF ( RC /= HCO_SUCCESS ) RETURN

    CALL ExtDat_Init ( ExtState%JNO2, RC ) 
    IF ( RC /= HCO_SUCCESS ) RETURN

    CALL ExtDat_Init ( ExtState%JO1D, RC ) 
    IF ( RC /= HCO_SUCCESS ) RETURN

    CALL ExtDat_Init ( ExtState%CNV_MFC, RC ) 
    IF ( RC /= HCO_SUCCESS ) RETURN

    ExtState%PBL_MAX    => NULL()

    CALL ExtDat_Init ( ExtState%FRAC_OF_PBL, RC ) 
    IF ( RC /= HCO_SUCCESS ) RETURN

    CALL ExtDat_Init ( ExtState%SPHU, RC ) 
    IF ( RC /= HCO_SUCCESS ) RETURN

    CALL ExtDat_Init ( ExtState%TK, RC ) 
    IF ( RC /= HCO_SUCCESS ) RETURN

    CALL ExtDat_Init ( ExtState%AIR, RC ) 
    IF ( RC /= HCO_SUCCESS ) RETURN

    CALL ExtDat_Init ( ExtState%AIRVOL, RC ) 
    IF ( RC /= HCO_SUCCESS ) RETURN

    CALL ExtDat_Init ( ExtState%O3, RC ) 
    IF ( RC /= HCO_SUCCESS ) RETURN

    CALL ExtDat_Init ( ExtState%NO, RC ) 
    IF ( RC /= HCO_SUCCESS ) RETURN

    CALL ExtDat_Init ( ExtState%NO2, RC ) 
    IF ( RC /= HCO_SUCCESS ) RETURN

    CALL ExtDat_Init ( ExtState%HNO3, RC ) 
    IF ( RC /= HCO_SUCCESS ) RETURN

    CALL ExtDat_Init ( ExtState%DRY_TOTN, RC ) 
    IF ( RC /= HCO_SUCCESS ) RETURN

    CALL ExtDat_Init ( ExtState%WET_TOTN, RC ) 
    IF ( RC /= HCO_SUCCESS ) RETURN

    CALL ExtDat_Init ( ExtState%CNV_TOPP, RC ) 
    IF ( RC /= HCO_SUCCESS ) RETURN

    CALL ExtDat_Init ( ExtState%RCCODE, RC ) 
    IF ( RC /= HCO_SUCCESS ) RETURN

    CALL ExtDat_Init ( ExtState%BYNCY, RC ) 
    IF ( RC /= HCO_SUCCESS ) RETURN

    ! Return w/ success
    RC = HCO_SUCCESS

  END SUBROUTINE ExtStateInit
!EOC
!------------------------------------------------------------------------------
!                  Harvard-NASA Emissions Component (HEMCO)                   !
!------------------------------------------------------------------------------
!BOP
!
! !IROUTINE: ExtStateFinal
!
! !DESCRIPTION: Finalizes the ExtState object. This removes all defined 
!  pointer links (i.e. nullifies ExtDat\%Arr), but does not deallocate 
!  the target array!
!\\
!\\
! !INTERFACE:
!
  SUBROUTINE ExtStateFinal( ExtState )
!
! !INPUT PARAMETERS:
!
    TYPE(Ext_State), POINTER  :: ExtState
!
! !REVISION HISTORY:
!  03 Oct 2013 - C. Keller - Initial version
!  23 Jun 2014 - R. Yantosca - Now use F90 freeform indentation
!  23 Jun 2014 - R. Yantosca - Cosmetic changes in ProTeX headers
!EOP
!------------------------------------------------------------------------------
!BOC
    !======================================================================
    ! ExtStateFinal begins here
    !======================================================================

    IF ( ASSOCIATED(ExtState) ) THEN

       ! Cleanup arrays. Don't do deepclean, i.e. only nullify pointers!
       CALL ExtDat_Cleanup( ExtState%U10M       )
       CALL ExtDat_Cleanup( ExtState%V10M       )
       CALL ExtDat_Cleanup( ExtState%ALBD       )
       CALL ExtDat_Cleanup( ExtState%WLI        )
       CALL ExtDat_Cleanup( ExtState%T2M        )
       CALL ExtDat_Cleanup( ExtState%TSKIN      )
       CALL ExtDat_Cleanup( ExtState%GWETROOT   )
       CALL ExtDat_Cleanup( ExtState%GWETTOP    )
       CALL ExtDat_Cleanup( ExtState%SNOWHGT    )
       CALL ExtDat_Cleanup( ExtState%SNODP      )
       CALL ExtDat_Cleanup( ExtState%USTAR      )
       CALL ExtDat_Cleanup( ExtState%Z0         )
       CALL ExtDat_Cleanup( ExtState%TROPP      )
       CALL ExtDat_Cleanup( ExtState%SUNCOSmid  )
       CALL ExtDat_Cleanup( ExtState%SZAFACT    )
       CALL ExtDat_Cleanup( ExtState%PARDR      )
       CALL ExtDat_Cleanup( ExtState%PARDF      )
       CALL ExtDat_Cleanup( ExtState%RADSWG     )
       CALL ExtDat_Cleanup( ExtState%FRCLND     )
       CALL ExtDat_Cleanup( ExtState%FRLAND     )
       CALL ExtDat_Cleanup( ExtState%FROCEAN    )
       CALL ExtDat_Cleanup( ExtState%FRLAKE     )
       CALL ExtDat_Cleanup( ExtState%FRLANDIC   )
       CALL ExtDat_Cleanup( ExtState%CLDFRC     )
       CALL ExtDat_Cleanup( ExtState%GC_LAI     )
       CALL ExtDat_Cleanup( ExtState%JNO2       )
       CALL ExtDat_Cleanup( ExtState%JO1D       )
       CALL ExtDat_Cleanup( ExtState%CNV_MFC    )
       CALL ExtDat_Cleanup( ExtState%FRAC_OF_PBL)
       CALL ExtDat_Cleanup( ExtState%SPHU       )
       CALL ExtDat_Cleanup( ExtState%TK         )
       CALL ExtDat_Cleanup( ExtState%AIR        )
       CALL ExtDat_Cleanup( ExtState%AIRVOL     )
       CALL ExtDat_Cleanup( ExtState%O3         )
       CALL ExtDat_Cleanup( ExtState%NO         )
       CALL ExtDat_Cleanup( ExtState%NO2        )
       CALL ExtDat_Cleanup( ExtState%HNO3       )
       CALL ExtDat_Cleanup( ExtState%DRY_TOTN   )
       CALL ExtDat_Cleanup( ExtState%WET_TOTN   )
       CALL ExtDat_Cleanup( ExtState%CNV_TOPP   )
       CALL ExtDat_Cleanup( ExtState%RCCODE     )
       CALL ExtDat_Cleanup( ExtState%BYNCY      )

       ExtState%DRYCOEFF   => NULL()
       ExtState%PBL_MAX    => NULL()

    ENDIF

  END SUBROUTINE ExtStateFinal
!EOC
!------------------------------------------------------------------------------
!                  Harvard-NASA Emissions Component (HEMCO)                   !
!------------------------------------------------------------------------------
!BOP
!
! !IROUTINE: ExtDat_Init_2R
!
! !DESCRIPTION: Subroutine ExtDat\_Init\_2R initializes the given ExtDat type. 
!\\
!\\
! !INTERFACE:
!
  SUBROUTINE ExtDat_Init_2R ( ExtDat, RC ) 
!
! !INPUT PARAMETERS:
!
    TYPE(ExtDat_2R), POINTER       :: ExtDat
    INTEGER,         INTENT(INOUT) :: RC        ! Return code
!
! !REVISION HISTORY:
!  20 Apr 2013 - C. Keller - Initial version
!  23 Jun 2014 - R. Yantosca - Now use F90 freeform indentation
!  23 Jun 2014 - R. Yantosca - Cosmetic changes in ProTeX headers
!EOP
!------------------------------------------------------------------------------
!BOC

    ! ================================================================
    ! ExtDat_Init_2R begins here
    ! ================================================================

    ExtDat     => NULL()
    ALLOCATE(ExtDat)
    ExtDat%Arr => NULL()

    ! Establish pointer to ExtDat%Arr%Val
    CALL HCO_ArrInit( ExtDat%Arr, 0, 0, RC )
    IF ( RC /= HCO_SUCCESS ) RETURN

    ExtDat%DoUse = .FALSE.
    ExtDat%FromList = .FALSE.

    ! Leave
    RC = HCO_SUCCESS

  END SUBROUTINE ExtDat_Init_2R
!EOC
!------------------------------------------------------------------------------
!                  Harvard-NASA Emissions Component (HEMCO)                   !
!------------------------------------------------------------------------------
!BOP
!
! !IROUTINE: ExtDat_Init_2S
!
! !DESCRIPTION: Subroutine ExtDat\_Init\_2S initializes the given ExtDat type. 
!\\
!\\
! !INTERFACE:
!
  SUBROUTINE ExtDat_Init_2S ( ExtDat, RC ) 
!
! !INPUT PARAMETERS:
!
    TYPE(ExtDat_2S), POINTER       :: ExtDat
    INTEGER,         INTENT(INOUT) :: RC        ! Return code
!
! !REVISION HISTORY:
!  20 Apr 2013 - C. Keller - Initial version
!  23 Jun 2014 - R. Yantosca - Now use F90 freeform indentation
!  23 Jun 2014 - R. Yantosca - Cosmetic changes in ProTeX headers
!EOP
!------------------------------------------------------------------------------
!BOC

    ! ================================================================
    ! ExtDat_Init_2S begins here
    ! ================================================================

    ExtDat     => NULL()
    ALLOCATE(ExtDat)
    ExtDat%Arr => NULL()

    ! Establish pointer to ExtDat%Arr%Val
    CALL HCO_ArrInit( ExtDat%Arr, 0, 0, RC )
    IF ( RC /= HCO_SUCCESS ) RETURN

    ExtDat%DoUse = .FALSE.
    ExtDat%FromList = .FALSE.

    ! Leave
    RC = HCO_SUCCESS

  END SUBROUTINE ExtDat_Init_2S
!EOC
!------------------------------------------------------------------------------
!                  Harvard-NASA Emissions Component (HEMCO)                   !
!------------------------------------------------------------------------------
!BOP
!
! !IROUTINE: ExtDat_Init_2I
!
! !DESCRIPTION: Subroutine ExtDat\_Init\_2I initializes the given ExtDat type. 
!\\
!\\
! !INTERFACE:
!
  SUBROUTINE ExtDat_Init_2I ( ExtDat, RC ) 
!
! !INPUT PARAMETERS:
!
    TYPE(ExtDat_2I), POINTER       :: ExtDat
    INTEGER,         INTENT(INOUT) :: RC        ! Return code
!
! !REVISION HISTORY:
!  20 Apr 2013 - C. Keller - Initial version
!  23 Jun 2014 - R. Yantosca - Now use F90 freeform indentation
!  23 Jun 2014 - R. Yantosca - Cosmetic changes in ProTeX headers
!EOP
!------------------------------------------------------------------------------
!BOC

    ! ================================================================
    ! ExtDat_Init_2I begins here
    ! ================================================================

    ExtDat => NULL()
    ALLOCATE(ExtDat)
    ExtDat%Arr => NULL()

    ! Establish pointer to ExtDat%Arr%Val
    CALL HCO_ArrInit( ExtDat%Arr, 0, 0, RC )
    IF ( RC /= HCO_SUCCESS ) RETURN

    ExtDat%DoUse = .FALSE.
    ExtDat%FromList = .FALSE.

    ! Leave
    RC = HCO_SUCCESS

  END SUBROUTINE ExtDat_Init_2I
!EOC
!------------------------------------------------------------------------------
!                  Harvard-NASA Emissions Component (HEMCO)                   !
!------------------------------------------------------------------------------
!BOP
!
! !IROUTINE: ExtDat_Init_3R
!
! !DESCRIPTION: Subroutine ExtDat\_Init\_3R initializes the given ExtDat type. 
!\\
!\\
! !INTERFACE:
!
  SUBROUTINE ExtDat_Init_3R ( ExtDat, RC ) 
!
! !INPUT PARAMETERS:
!
    TYPE(ExtDat_3R), POINTER       :: ExtDat
    INTEGER,         INTENT(INOUT) :: RC        ! Return code
!
! !REVISION HISTORY:
!  20 Apr 2013 - C. Keller - Initial version
!  23 Jun 2014 - R. Yantosca - Now use F90 freeform indentation
!  23 Jun 2014 - R. Yantosca - Cosmetic changes in ProTeX headers
!EOP
!------------------------------------------------------------------------------
!BOC
    ! ================================================================
    ! ExtDat_Init_3R begins here
    ! ================================================================

    ExtDat => NULL()
    ALLOCATE(ExtDat)
    ExtDat%Arr => NULL()

    ! Establish pointer to ExtDat%Arr%Val
    CALL HCO_ArrInit( ExtDat%Arr, 0, 0, 0, RC )
    IF ( RC /= HCO_SUCCESS ) RETURN

    ExtDat%DoUse = .FALSE.
    ExtDat%FromList = .FALSE.

    ! Leave
    RC = HCO_SUCCESS

  END SUBROUTINE ExtDat_Init_3R
!EOC
!------------------------------------------------------------------------------
!                  Harvard-NASA Emissions Component (HEMCO)                   !
!------------------------------------------------------------------------------
!BOP
!
! !IROUTINE: ExtDat_Init_3S
!
! !DESCRIPTION: Subroutine ExtDat\_Init\_3S initializes the given ExtDat type. 
!\\
!\\
! !INTERFACE:
!
  SUBROUTINE ExtDat_Init_3S ( ExtDat, RC ) 
!
! !INPUT PARAMETERS:
!
    TYPE(ExtDat_3S), POINTER       :: ExtDat
    INTEGER,         INTENT(INOUT) :: RC        ! Return code
!
! !REVISION HISTORY:
!  20 Apr 2013 - C. Keller - Initial version
!  23 Jun 2014 - R. Yantosca - Now use F90 freeform indentation
!  23 Jun 2014 - R. Yantosca - Cosmetic changes in ProTeX headers
!EOP
!------------------------------------------------------------------------------
!BOC
    ! ================================================================
    ! ExtDat_Init_3S begins here
    ! ================================================================

    ExtDat => NULL()
    ALLOCATE(ExtDat)
    ExtDat%Arr => NULL()

    ! Establish pointer to ExtDat%Arr%Val
    CALL HCO_ArrInit( ExtDat%Arr, 0, 0, 0, RC )
    IF ( RC /= HCO_SUCCESS ) RETURN

    ExtDat%DoUse = .FALSE.
    ExtDat%FromList = .FALSE.

    ! Leave
    RC = HCO_SUCCESS

  END SUBROUTINE ExtDat_Init_3S
!EOC
!------------------------------------------------------------------------------
!                  Harvard-NASA Emissions Component (HEMCO)                   !
!------------------------------------------------------------------------------
!BOP
!
! !IROUTINE: ExtDat_Cleanup_2R
!
! !DESCRIPTION: Subroutine ExtDat\_Cleanup\_2R removes the given ExtDat type.
!\\
!\\
! !INTERFACE:
!
  SUBROUTINE ExtDat_Cleanup_2R ( ExtDat ) 
!
! !INPUT PARAMETERS:
!
    TYPE(ExtDat_2R), POINTER       :: ExtDat
!
! !REVISION HISTORY:
!  20 Apr 2013 - C. Keller - Initial version
!  23 Jun 2014 - R. Yantosca - Now use F90 freeform indentation
!  23 Jun 2014 - R. Yantosca - Cosmetic changes in ProTeX headers
!EOP
!------------------------------------------------------------------------------
!BOC
    ! ================================================================
    ! ExtDat_Cleanup_2R begins here
    ! ================================================================

    IF ( ASSOCIATED( ExtDat) ) THEN 
       CALL HCO_ArrCleanup( ExtDat%Arr, DeepClean=.TRUE. ) 
       DEALLOCATE ( ExtDat )
    ENDIF

  END SUBROUTINE ExtDat_Cleanup_2R
!EOC
!------------------------------------------------------------------------------
!                  Harvard-NASA Emissions Component (HEMCO)                   !
!------------------------------------------------------------------------------
!BOP
!
! !IROUTINE: ExtDat_Cleanup_2S
!
! !DESCRIPTION: Subroutine ExtDat\_Cleanup\_2S removes the given ExtDat type.
!\\
!\\
! !INTERFACE:
!
  SUBROUTINE ExtDat_Cleanup_2S ( ExtDat ) 
!
! !INPUT PARAMETERS:
!
    TYPE(ExtDat_2S), POINTER       :: ExtDat
!
! !REVISION HISTORY:
!  20 Apr 2013 - C. Keller - Initial version
!  23 Jun 2014 - R. Yantosca - Now use F90 freeform indentation
!  23 Jun 2014 - R. Yantosca - Cosmetic changes in ProTeX headers
!EOP
!------------------------------------------------------------------------------
!BOC
    ! ================================================================
    ! ExtDat_Cleanup_2S begins here
    ! ================================================================

    IF ( ASSOCIATED( ExtDat) ) THEN 
       CALL HCO_ArrCleanup( ExtDat%Arr, DeepClean=.TRUE. ) 
       DEALLOCATE ( ExtDat )
    ENDIF

  END SUBROUTINE ExtDat_Cleanup_2S
!EOC
!------------------------------------------------------------------------------
!                  Harvard-NASA Emissions Component (HEMCO)                   !
!------------------------------------------------------------------------------
!BOP
!
! !IROUTINE: ExtDat_Cleanup_2I
!
! !DESCRIPTION: Subroutine ExtDat\_Cleanup\_2I removes the given ExtDat type. 
!\\
!\\
! !INTERFACE:
!
  SUBROUTINE ExtDat_Cleanup_2I ( ExtDat ) 
!
! !INPUT PARAMETERS:
!
    TYPE(ExtDat_2I), POINTER       :: ExtDat
!
! !REVISION HISTORY:
!  20 Apr 2013 - C. Keller - Initial version
!  23 Jun 2014 - R. Yantosca - Now use F90 freeform indentation
!  23 Jun 2014 - R. Yantosca - Cosmetic changes in ProTeX headers
!EOP
!------------------------------------------------------------------------------
!BOC
    ! ================================================================
    ! ExtDat_Cleanup_2I begins here
    ! ================================================================

    IF ( ASSOCIATED( ExtDat) ) THEN 
       CALL HCO_ArrCleanup( ExtDat%Arr, DeepClean=.TRUE. ) 
       DEALLOCATE ( ExtDat )
    ENDIF

  END SUBROUTINE ExtDat_Cleanup_2I
!EOC
!------------------------------------------------------------------------------
!                  Harvard-NASA Emissions Component (HEMCO)                   !
!------------------------------------------------------------------------------
!BOP
!
! !IROUTINE: ExtDat_Cleanup_3R
!
! !DESCRIPTION: Subroutine ExtDat\_Cleanup\_3R removes the given ExtDat type. 
!\\
!\\
! !INTERFACE:
!
  SUBROUTINE ExtDat_Cleanup_3R( ExtDat ) 
!
! !INPUT PARAMETERS:
!
    TYPE(ExtDat_3R), POINTER       :: ExtDat
!
! !REVISION HISTORY:
!  20 Apr 2013 - C. Keller - Initial version
!  23 Jun 2014 - R. Yantosca - Now use F90 freeform indentation
!  23 Jun 2014 - R. Yantosca - Cosmetic changes in ProTeX headers
!EOP
!------------------------------------------------------------------------------
!BOC
    ! ================================================================
    ! ExtDat_Cleanup_3R begins here
    ! ================================================================

    IF ( ASSOCIATED( ExtDat) ) THEN 
       CALL HCO_ArrCleanup( ExtDat%Arr, DeepClean=.TRUE. ) 
       DEALLOCATE ( ExtDat )
    ENDIF

  END SUBROUTINE ExtDat_Cleanup_3R
!EOC
!------------------------------------------------------------------------------
!                  Harvard-NASA Emissions Component (HEMCO)                   !
!------------------------------------------------------------------------------
!BOP
!
! !IROUTINE: ExtDat_Cleanup_3S
!
! !DESCRIPTION: Subroutine ExtDat\_Cleanup\_3S removes the given ExtDat type. 
!\\
!\\
! !INTERFACE:
!
  SUBROUTINE ExtDat_Cleanup_3S( ExtDat ) 
!
! !INPUT PARAMETERS:
!
    TYPE(ExtDat_3S), POINTER       :: ExtDat
!
! !REVISION HISTORY:
!  20 Apr 2013 - C. Keller - Initial version
!  23 Jun 2014 - R. Yantosca - Now use F90 freeform indentation
!  23 Jun 2014 - R. Yantosca - Cosmetic changes in ProTeX headers
!EOP
!------------------------------------------------------------------------------
!BOC
    ! ================================================================
    ! ExtDat_Cleanup_3S begins here
    ! ================================================================

    IF ( ASSOCIATED( ExtDat) ) THEN 
       CALL HCO_ArrCleanup( ExtDat%Arr, DeepClean=.TRUE. ) 
       DEALLOCATE ( ExtDat )
    ENDIF

  END SUBROUTINE ExtDat_Cleanup_3S
!EOC
!------------------------------------------------------------------------------
!                  Harvard-NASA Emissions Component (HEMCO)                   !
!------------------------------------------------------------------------------
!BOP
!
! !IROUTINE: ExtDat_Set_2R
!
! !DESCRIPTION: Subroutine ExtDat\_Set\_2R sets/updates the data array of an
! ExtDat object. 
!\\
!\\
! !INTERFACE:
!
  SUBROUTINE ExtDat_Set_2R ( am_I_Root, HcoState, ExtDat, &
                             FldName,   RC,       First,  Trgt ) 
!
! !USES:
!
    USE HCO_ARR_MOD,        ONLY : HCO_ArrAssert
    USE HCO_STATE_MOD,      ONLY : HCO_State
    USE HCO_EMISLIST_MOD,   ONLY : HCO_GetPtr
!
! !INPUT PARAMETERS:
!
    LOGICAL,          INTENT(IN   )                   :: am_I_Root
    TYPE(HCO_State),  POINTER                         :: HcoState
    TYPE(ExtDat_2R),  POINTER                         :: ExtDat
    CHARACTER(LEN=*), INTENT(IN   )                   :: FldName
    INTEGER,          INTENT(INOUT)                   :: RC     
    LOGICAL,          INTENT(IN   ), OPTIONAL         :: First
    REAL(hp),         INTENT(INOUT), OPTIONAL, TARGET :: Trgt(:,:)
!
! !REVISION HISTORY:
!  03 Apr 2015 - C. Keller - Initial version
!EOP
!------------------------------------------------------------------------------
!BOC
!
! !LOCAL VARIABLES:
!
    INTEGER            :: NX, NY
    REAL(sp), POINTER  :: Ptr2D(:,:) => NULL() 
    CHARACTER(LEN=255) :: MSG
    CHARACTER(LEN=255) :: LOC = 'ExtDat_Set_2R (hcox_state_mod.F90)'
    LOGICAL            :: FRST
    LOGICAL            :: FOUND 

    ! ================================================================
    ! ExtDat_Set_2R begins here
    ! ================================================================

    ! Leave
    RC = HCO_SUCCESS

    ! Nothing to do if this ExtDat field is not in use
    IF ( .NOT. ExtDat%DoUse ) RETURN

    ! First time
    IF ( PRESENT(FIRST) ) THEN
       FRST = FIRST
    ELSE
       FRST = .FALSE.
    ENDIF

    ! On first call or if data is flagged as being read from list, get data
    ! from emissions list 
    IF ( FRST .OR. ExtDat%FromList ) THEN

       ! Try to get data from list
       CALL HCO_GetPtr( am_I_Root, TRIM(FldName), Ptr2D, RC, FOUND=FOUND )
       IF ( RC /= HCO_SUCCESS ) RETURN     

       ! On first call, need to make additional checks
       IF ( FRST ) THEN
   
          ! If read from list
          IF ( FOUND ) THEN
             ExtDat%FromList = .TRUE.
  
             ! Pointer dimensions 
             NX = SIZE(Ptr2D,1)
             NY = SIZE(Ptr2D,2)

             ! Must cover the horizontal grid 
             IF ( ( (NX /= 1) .AND. (NX /= HcoState%NX) ) .OR. &
                  ( (NY /= 1) .AND. (NY /= HcoState%NY) )       ) THEN
                WRITE(MSG,*) 'Horizontal dimensions of input data do not ', &
                   'correspond to simulation grid (and is not 1, either): ', &
                   'Expected dimensions: ', HcoState%NX, HcoState%NY, &
                   '; encountered dimensions: ', NX, NY, '. Error occured ', &
                   'for field ', TRIM(FldName)
                CALL HCO_ERROR( MSG, RC, THISLOC=LOC )
                RETURN
             ENDIF

             ! Make sure array is allocated
             CALL HCO_ArrAssert( ExtDat%Arr, HcoState%NX, HcoState%NY, RC )
             IF ( RC /= HCO_SUCCESS ) RETURN
   
             ! Verbose
             IF ( HCO_IsVerb(2) ) THEN
                MSG = 'Will fill extension field from HEMCO data list field ' // TRIM(FldName)
                CALL HCO_MSG(MSG)
             ENDIF
   
          ! Target to data
          ELSE
   
             ! Target array must be present
             IF ( .NOT. PRESENT(Trgt) ) THEN
                MSG = 'Cannot fill extension field ' // TRIM(FldName)
                CALL HCO_ERROR( MSG, RC, THISLOC=LOC )
                RETURN
             ENDIF
  
             ! Make sure dimensions agree
             NX = SIZE(Trgt,1)
             NY = SIZE(Trgt,2)
 
             ! Must cover the horizontal grid 
             IF ( (NX/=HcoState%NX) .OR. (NY/=HcoState%NY) ) THEN
                WRITE(MSG,*) 'Horizontal dimensions of target data do not ', &
                   'correspond to simulation grid: ', &
                   'Expected dimensions: ', HcoState%NX, HcoState%NY, &
                   '; encountered dimensions: ', NX, NY, '. Error occured ', &
                   'for field ', TRIM(FldName)
                CALL HCO_ERROR( MSG, RC, THISLOC=LOC )
                RETURN
             ENDIF

             ! Link data to target
             ExtDat%Arr%Val => Trgt
   
             ! Make sure it's not from list
             ExtDat%FromList = .FALSE.
   
             ! Verbose
             IF ( HCO_IsVerb(2) ) THEN
                MSG = 'Set extension field pointer to external data: ' // TRIM(FldName)
                CALL HCO_MSG(MSG)
             ENDIF
          ENDIF
       ENDIF ! FIRST
   
       ! Eventually copy field from HEMCO list to ExtState. We need to
       ! make a copy and cannot just set a pointer because ExtState fields
       ! are in HEMCO precision but the EmisList fields are in single 
       ! precisions.
       IF ( ExtDat%FromList ) THEN
          IF ( .NOT. FOUND ) THEN
             MSG = 'Cannot find extension field in HEMCO data list: ' // TRIM(FldName)
             CALL HCO_ERROR( MSG, RC, THISLOC=LOC )
             RETURN
          ENDIF
   
          ! Copy values
          IF ( SIZE(Ptr2D,1) == 1 ) THEN
             ExtDat%Arr%Val(:,:) = Ptr2D(1,1)
          ELSE
             ExtDat%Arr%Val(:,:) = Ptr2D(:,:)
          ENDIF
       ENDIF ! FromList
    ENDIF  

    ! Make sure array exists
    IF ( .NOT. ASSOCIATED(ExtDat%Arr%Val) ) THEN
       MSG = 'ExtState array not filled: ' // TRIM(FldName)
       CALL HCO_ERROR( MSG, RC, THISLOC=LOC )
    ENDIF
 
    ! Return w/ success
    RC = HCO_SUCCESS  

  END SUBROUTINE ExtDat_Set_2R
!EOC
!------------------------------------------------------------------------------
!                  Harvard-NASA Emissions Component (HEMCO)                   !
!------------------------------------------------------------------------------
!BOP
!
! !IROUTINE: ExtDat_Set_2S
!
! !DESCRIPTION: Subroutine ExtDat\_Set\_2S sets/updates the data array of an
! ExtDat object. 
!\\
!\\
! !INTERFACE:
!
  SUBROUTINE ExtDat_Set_2S ( am_I_Root, HcoState, ExtDat, &
                             FldName,   RC,       First,  Trgt ) 
!
! !USES:
!
    USE HCO_ARR_MOD,        ONLY : HCO_ArrAssert
    USE HCO_STATE_MOD,      ONLY : HCO_State
    USE HCO_EMISLIST_MOD,   ONLY : HCO_GetPtr
!
! !INPUT PARAMETERS:
!
    LOGICAL,          INTENT(IN   )                   :: am_I_Root
    TYPE(HCO_State),  POINTER                         :: HcoState
    TYPE(ExtDat_2S),  POINTER                         :: ExtDat
    CHARACTER(LEN=*), INTENT(IN   )                   :: FldName
    INTEGER,          INTENT(INOUT)                   :: RC     
    LOGICAL,          INTENT(IN   ), OPTIONAL         :: First
    REAL(sp),         INTENT(INOUT), OPTIONAL, TARGET :: Trgt(:,:)
!
! !REVISION HISTORY:
!  03 Apr 2015 - C. Keller - Initial version
!EOP
!------------------------------------------------------------------------------
!BOC
!
! !LOCAL VARIABLES:
!
    INTEGER            :: NX, NY
    REAL(sp), POINTER  :: Ptr2D(:,:) => NULL() 
    CHARACTER(LEN=255) :: MSG
    CHARACTER(LEN=255) :: LOC = 'ExtDat_Set_2S (hcox_state_mod.F90)'
    LOGICAL            :: FRST
    LOGICAL            :: FOUND 

    ! ================================================================
    ! ExtDat_Set_2S begins here
    ! ================================================================

    ! Leave
    RC = HCO_SUCCESS

    ! Nothing to do if this ExtDat field is not in use
    IF ( .NOT. ExtDat%DoUse ) RETURN

    ! First time
    IF ( PRESENT(FIRST) ) THEN
       FRST = FIRST
    ELSE
       FRST = .FALSE.
    ENDIF

    ! On first call or if data is flagged as being read from list, get data
    ! from emissions list 
    IF ( FRST .OR. ExtDat%FromList ) THEN

       ! Try to get data from list
       CALL HCO_GetPtr( am_I_Root, TRIM(FldName), Ptr2D, RC, FOUND=FOUND )
       IF ( RC /= HCO_SUCCESS ) RETURN     

       ! On first call, need to make additional checks
       IF ( FRST ) THEN
   
          ! If read from list
          IF ( FOUND ) THEN
 
             ! Pointer dimensions 
             NX = SIZE(Ptr2D,1)
             NY = SIZE(Ptr2D,2)
     
             ! Must cover the horizontal grid 
             IF ( ( (NX /= 1) .AND. (NX /= HcoState%NX) ) .OR. &
                  ( (NY /= 1) .AND. (NY /= HcoState%NY) )       ) THEN
                WRITE(MSG,*) 'Horizontal dimensions of input data do not ', &
                   'correspond to simulation grid (and is not 1, either): ', &
                   'Expected dimensions: ', HcoState%NX, HcoState%NY, &
                   '; encountered dimensions: ', NX, NY, '. Error occured ', &
                   'for field ', TRIM(FldName)
                CALL HCO_ERROR( MSG, RC, THISLOC=LOC )
                RETURN
             ENDIF
 
             ! Check if input data is of same size. In this case, we can set
             ! a pointer
             IF ( (NX == HcoState%NX) .AND. (NY == HcoState%NY) ) THEN
   
                ExtDat%Arr%Val  => Ptr2D
                ExtDat%FromList = .FALSE.
   
                ! Verbose
                IF ( HCO_IsVerb(2) ) THEN
                   MSG = 'Set extension field pointer to HEMCO data list field ' // TRIM(FldName)
                   CALL HCO_MSG(MSG)
                ENDIF
   
             ELSE
                ExtDat%FromList = .TRUE.
   
                ! Make sure array is allocated
                CALL HCO_ArrAssert( ExtDat%Arr, HcoState%NX, HcoState%NY, RC )
                IF ( RC /= HCO_SUCCESS ) RETURN
   
                ! Verbose
                IF ( HCO_IsVerb(2) ) THEN
                   MSG = 'Will fill extension field from HEMCO data list field ' // TRIM(FldName)
                   CALL HCO_MSG(MSG)
                ENDIF
             ENDIF
   
          ! Target to data
          ELSE
   
             ! Target array must be present
             IF ( .NOT. PRESENT(Trgt) ) THEN
                MSG = 'Cannot fill extension field ' // TRIM(FldName)
                CALL HCO_ERROR( MSG, RC, THISLOC=LOC )
                RETURN
             ENDIF
  
             ! Make sure dimensions agree
             NX = SIZE(Trgt,1)
             NY = SIZE(Trgt,2)
 
             ! Must cover the horizontal grid 
             IF ( (NX/=HcoState%NX) .OR. (NY/=HcoState%NY) ) THEN
                WRITE(MSG,*) 'Horizontal dimensions of target data do not ', &
                   'correspond to simulation grid: ', &
                   'Expected dimensions: ', HcoState%NX, HcoState%NY, &
                   '; encountered dimensions: ', NX, NY, '. Error occured ', &
                   'for field ', TRIM(FldName)
                CALL HCO_ERROR( MSG, RC, THISLOC=LOC )
                RETURN
             ENDIF
 
             ! Link data to target
             ExtDat%Arr%Val => Trgt
   
             ! Make sure it's not from list
             ExtDat%FromList = .FALSE.
   
             ! Verbose
             IF ( HCO_IsVerb(2) ) THEN
                MSG = 'Set extension field pointer to external data: ' // TRIM(FldName)
                CALL HCO_MSG(MSG)
             ENDIF
          ENDIF
    
       ENDIF ! FIRST
   
       ! Eventually copy field from HEMCO list to ExtState. We need to
       ! make a copy and cannot just set a pointer because ExtState fields
       ! are in HEMCO precision but the EmisList fields are in single 
       ! precisions.
       IF ( ExtDat%FromList ) THEN
          IF ( .NOT. FOUND ) THEN
             MSG = 'Cannot find extension field in HEMCO data list: ' // TRIM(FldName)
             CALL HCO_ERROR( MSG, RC, THISLOC=LOC )
             RETURN
          ENDIF
   
          ! Copy values
          IF ( SIZE(Ptr2D,1) == 1 ) THEN
             ExtDat%Arr%Val(:,:) = Ptr2D(1,1)
          ELSE
             ExtDat%Arr%Val(:,:) = Ptr2D(:,:)
          ENDIF
       ENDIF !FromList
    ENDIF

    ! Make sure array exists
    IF ( .NOT. ASSOCIATED(ExtDat%Arr%Val) ) THEN
       MSG = 'ExtState array not filled: ' // TRIM(FldName)
       CALL HCO_ERROR( MSG, RC, THISLOC=LOC )
    ENDIF
 
    ! Return w/ success
    RC = HCO_SUCCESS  

  END SUBROUTINE ExtDat_Set_2S
!EOC
!------------------------------------------------------------------------------
!                  Harvard-NASA Emissions Component (HEMCO)                   !
!------------------------------------------------------------------------------
!BOP
!
! !IROUTINE: ExtDat_Set_2I
!
! !DESCRIPTION: Subroutine ExtDat\_Set\_2I sets/updates the data array of an
! ExtDat object. 
!\\
!\\
! !INTERFACE:
!
  SUBROUTINE ExtDat_Set_2I ( am_I_Root, HcoState, ExtDat, &
                             FldName,   RC,       First,  Trgt ) 
!
! !USES:
!
    USE HCO_ARR_MOD,        ONLY : HCO_ArrAssert
    USE HCO_STATE_MOD,      ONLY : HCO_State
    USE HCO_EMISLIST_MOD,   ONLY : HCO_GetPtr
!
! !INPUT PARAMETERS:
!
    LOGICAL,          INTENT(IN   )                   :: am_I_Root
    TYPE(HCO_State),  POINTER                         :: HcoState
    TYPE(ExtDat_2I),  POINTER                         :: ExtDat
    CHARACTER(LEN=*), INTENT(IN   )                   :: FldName
    INTEGER,          INTENT(INOUT)                   :: RC     
    LOGICAL,          INTENT(IN   ), OPTIONAL         :: First
    INTEGER,          INTENT(INOUT), OPTIONAL, TARGET :: Trgt(:,:)
!
! !REVISION HISTORY:
!  03 Apr 2015 - C. Keller - Initial version
!EOP
!------------------------------------------------------------------------------
!BOC
!
! !LOCAL VARIABLES:
!
    INTEGER            :: NX, NY
    REAL(sp), POINTER  :: Ptr2D(:,:) => NULL() 
    CHARACTER(LEN=255) :: MSG
    CHARACTER(LEN=255) :: LOC = 'ExtDat_Set_2I (hcox_state_mod.F90)'
    LOGICAL            :: FRST
    LOGICAL            :: FOUND 

    ! ================================================================
    ! ExtDat_Set_2I begins here
    ! ================================================================

    ! Leave
    RC = HCO_SUCCESS

    ! Nothing to do if this ExtDat field is not in use
    IF ( .NOT. ExtDat%DoUse ) RETURN

    ! First time
    IF ( PRESENT(FIRST) ) THEN
       FRST = FIRST
    ELSE
       FRST = .FALSE.
    ENDIF

    ! On first call or if data is flagged as being read from list, get data
    ! from emissions list 
    IF ( FRST .OR. ExtDat%FromList ) THEN

       ! Try to get data from list
       CALL HCO_GetPtr( am_I_Root, TRIM(FldName), Ptr2D, RC, FOUND=FOUND )
       IF ( RC /= HCO_SUCCESS ) RETURN     

       ! On first call, need to make additional checks
       IF ( FRST ) THEN
   
          ! If read from list
          IF ( FOUND ) THEN
             ExtDat%FromList = .TRUE.
  
             ! Pointer dimensions 
             NX = SIZE(Ptr2D,1)
             NY = SIZE(Ptr2D,2)

             ! Must cover the horizontal grid 
             IF ( ( (NX /= 1) .AND. (NX /= HcoState%NX) ) .OR. &
                  ( (NY /= 1) .AND. (NY /= HcoState%NY) )       ) THEN
                WRITE(MSG,*) 'Horizontal dimensions of input data do not ', &
                   'correspond to simulation grid (and is not 1, either): ', &
                   'Expected dimensions: ', HcoState%NX, HcoState%NY, &
                   '; encountered dimensions: ', NX, NY, '. Error occured ', &
                   'for field ', TRIM(FldName)
                CALL HCO_ERROR( MSG, RC, THISLOC=LOC )
                RETURN
             ENDIF
 
             ! Make sure array is allocated
             CALL HCO_ArrAssert( ExtDat%Arr, HcoState%NX, HcoState%NY, RC )
             IF ( RC /= HCO_SUCCESS ) RETURN
   
             ! Verbose
             IF ( HCO_IsVerb(2) ) THEN
                MSG = 'Will fill extension field from HEMCO data list field ' // TRIM(FldName)
                CALL HCO_MSG(MSG)
             ENDIF
   
          ! Target to data
          ELSE
   
             ! Target array must be present
             IF ( .NOT. PRESENT(Trgt) ) THEN
                MSG = 'Cannot fill extension field ' // TRIM(FldName)
                CALL HCO_ERROR( MSG, RC, THISLOC=LOC )
                RETURN
             ENDIF
   
             ! Make sure dimensions agree
             NX = SIZE(Trgt,1)
             NY = SIZE(Trgt,2)
 
             ! Must cover the horizontal grid 
             IF ( (NX /= HcoState%NX) .OR. (NY /= HcoState%NY) ) THEN
                WRITE(MSG,*) 'Horizontal dimensions of target data do not ', &
                   'correspond to simulation grid: ', &
                   'Expected dimensions: ', HcoState%NX, HcoState%NY, &
                   '; encountered dimensions: ', NX, NY, '. Error occured ', &
                   'for field ', TRIM(FldName)
                CALL HCO_ERROR( MSG, RC, THISLOC=LOC )
                RETURN
             ENDIF
 
             ! Link data to target
             ExtDat%Arr%Val => Trgt
   
             ! Make sure it's not from list
             ExtDat%FromList = .FALSE.
   
             ! Verbose
             IF ( HCO_IsVerb(2) ) THEN
                MSG = 'Set extension field pointer to external data: ' // TRIM(FldName)
                CALL HCO_MSG(MSG)
             ENDIF
          ENDIF
    
       ENDIF ! FIRST
   
       ! Eventually copy field from HEMCO list to ExtState. We need to
       ! make a copy and cannot just set a pointer because ExtState fields
       ! are in HEMCO precision but the EmisList fields are in single 
       ! precisions.
       IF ( ExtDat%FromList ) THEN
          IF ( .NOT. FOUND ) THEN
             MSG = 'Cannot find extension field in HEMCO data list: ' // TRIM(FldName)
             CALL HCO_ERROR( MSG, RC, THISLOC=LOC )
             RETURN
          ENDIF
   
          ! Copy values
          IF ( SIZE(Ptr2D,1) == 1 ) THEN
             ExtDat%Arr%Val(:,:) = Ptr2D(1,1)
          ELSE
             ExtDat%Arr%Val(:,:) = Ptr2D(:,:)
          ENDIF
       ENDIF !FromList
    ENDIF 
   
    ! Make sure array exists
    IF ( .NOT. ASSOCIATED(ExtDat%Arr%Val) ) THEN
       MSG = 'ExtState array not filled: ' // TRIM(FldName)
       CALL HCO_ERROR( MSG, RC, THISLOC=LOC )
    ENDIF
 
    ! Return w/ success
    RC = HCO_SUCCESS  

  END SUBROUTINE ExtDat_Set_2I
!EOC
!------------------------------------------------------------------------------
!                  Harvard-NASA Emissions Component (HEMCO)                   !
!------------------------------------------------------------------------------
!BOP
!
! !IROUTINE: ExtDat_Set_3R
!
! !DESCRIPTION: Subroutine ExtDat\_Set\_3R sets/updates the data array of an
! ExtDat object. 
!\\
!\\
! !INTERFACE:
!
  SUBROUTINE ExtDat_Set_3R ( am_I_Root, HcoState, ExtDat, FldName, & 
                             RC,        First,    Trgt,   OnLevEdge ) 
!
! !USES:
!
    USE HCO_ARR_MOD,        ONLY : HCO_ArrAssert
    USE HCO_STATE_MOD,      ONLY : HCO_State
    USE HCO_EMISLIST_MOD,   ONLY : HCO_GetPtr
!
! !INPUT PARAMETERS:
!
    LOGICAL,          INTENT(IN   )                   :: am_I_Root
    TYPE(HCO_State),  POINTER                         :: HcoState
    TYPE(ExtDat_3R),  POINTER                         :: ExtDat
    CHARACTER(LEN=*), INTENT(IN   )                   :: FldName
    INTEGER,          INTENT(INOUT)                   :: RC     
    LOGICAL,          INTENT(IN   ), OPTIONAL         :: First
<<<<<<< HEAD
    REAL(hp),         INTENT(INOUT), OPTIONAL, TARGET :: Trgt(HcoState%NX,HcoState%NY,HcoState%NZ)
=======
    REAL(hp),         INTENT(INOUT), OPTIONAL, TARGET :: Trgt(:,:,:)
>>>>>>> 74b0af8e
    LOGICAL,          INTENT(IN   ), OPTIONAL         :: OnLevEdge 
!
! !REVISION HISTORY:
!  03 Apr 2015 - C. Keller - Initial version
!EOP
!------------------------------------------------------------------------------
!BOC
!
! !LOCAL VARIABLES:
!
    INTEGER            :: NX, NY, NZ, NZ_EXPECTED
    INTEGER            :: L
    LOGICAL            :: FRST
    LOGICAL            :: FOUND 
    REAL(sp), POINTER  :: Ptr2D(:,:)   => NULL() 
    REAL(sp), POINTER  :: Ptr3D(:,:,:) => NULL() 
    CHARACTER(LEN=255) :: MSG
    CHARACTER(LEN=255) :: LOC = 'ExtDat_Set_3R (hcox_state_mod.F90)'

    ! ================================================================
    ! ExtDat_Set_3R begins here
    ! ================================================================

    ! Leave
    RC = HCO_SUCCESS

    ! Nothing to do if this ExtDat field is not in use
    IF ( .NOT. ExtDat%DoUse ) RETURN

    ! First time
    IF ( PRESENT(FIRST) ) THEN
       FRST = FIRST
    ELSE
       FRST = .FALSE.
    ENDIF

    ! Expected number of vertical levels: NZ if not on edge, NZ+1 if on edge
    NZ_EXPECTED = HcoState%NZ
    IF ( PRESENT(OnLevEdge) ) THEN
       IF ( OnLevEdge ) THEN
          NZ_EXPECTED = HcoState%NZ + 1
       ENDIF
    ENDIF

    ! On first call or if data is flagged as being read from list, get data
    ! from emissions list 
    IF ( FRST .OR. ExtDat%FromList ) THEN

       ! Try to get data from list
       CALL HCO_GetPtr( am_I_Root, TRIM(FldName), Ptr3D, RC, FOUND=FOUND )
       IF ( RC /= HCO_SUCCESS ) RETURN     

       ! Also try to read 2D if not found 
       IF ( .NOT. FOUND ) THEN
          CALL HCO_GetPtr( am_I_Root, TRIM(FldName), Ptr2D, RC, FOUND=FOUND )
          IF ( RC /= HCO_SUCCESS ) RETURN     
       ENDIF 

       ! On first call, need to make additional checks
       IF ( FRST ) THEN
   
          ! If read from list
          IF ( FOUND ) THEN
             ExtDat%FromList = .TRUE.

             ! Dimensions of data pointer
             IF ( ASSOCIATED(Ptr3D) ) THEN
                NX = SIZE(Ptr3D,1)
                NY = SIZE(Ptr3D,2)
                NZ = SIZE(Ptr3D,3)
             ELSEIF ( ASSOCIATED(Ptr2D) ) THEN 
                NX = SIZE(Ptr2D,1)
                NY = SIZE(Ptr2D,2)
                NZ = 1
             ! will cause error:
             ELSE
                NX = 0
                NY = 0
                NZ = 0
             ENDIF

             ! Must cover the horizontal grid 
             IF ( ( (NX /= 1) .AND. (NX /= HcoState%NX) ) .OR. &
                  ( (NY /= 1) .AND. (NY /= HcoState%NY) )       ) THEN
                WRITE(MSG,*) 'Horizontal dimensions of input data do not ', &
                   'correspond to simulation grid (and is not 1, either): ', &
                   'Expected dimensions: ', HcoState%NX, HcoState%NY, &
                   '; encountered dimensions: ', NX, NY, '. Error occured ', &
                   'for field ', TRIM(FldName)
                CALL HCO_ERROR( MSG, RC, THISLOC=LOC )
                RETURN
             ENDIF
   
             ! Must also cover vertical extension
             IF ( (NZ /= 1) .AND. (NZ /= NZ_EXPECTED) ) THEN
                WRITE(MSG,*) 'Vertical dimension of input data does not ', &
                   'correspond to simulation grid (and is not 1, either): ', &
                   'Expected dimension: ', NZ_EXPECTED, &
                   '; encountered dimensions: ', NZ, '. Error occured ', &
                   'for field ', TRIM(FldName)
                CALL HCO_ERROR( MSG, RC, THISLOC=LOC )
                RETURN
             ENDIF
 
             ! Make sure array is allocated
             CALL HCO_ArrAssert( ExtDat%Arr, HcoState%NX, HcoState%NY, NZ_EXPECTED, RC )
             IF ( RC /= HCO_SUCCESS ) RETURN
   
             ! Verbose
             IF ( HCO_IsVerb(2) ) THEN
                MSG = 'Will fill extension field from HEMCO data list field ' // TRIM(FldName)
                CALL HCO_MSG(MSG)
             ENDIF
   
          ! Target to data
          ELSE
   
             ! Target array must be present
             IF ( .NOT. PRESENT(Trgt) ) THEN
                MSG = 'Cannot fill extension field ' // TRIM(FldName)
                CALL HCO_ERROR( MSG, RC, THISLOC=LOC )
                RETURN
             ENDIF
  
             ! Make sure dimensions agree
             NX = SIZE(Trgt,1)
             NY = SIZE(Trgt,2)
             NZ = SIZE(Trgt,3)
 
             ! Must cover the horizontal grid 
             IF ( (NX/=HcoState%NX) .OR. (NY/=HcoState%NY) .OR. (NZ/=NZ_EXPECTED) ) THEN
                WRITE(MSG,*) 'Dimensions of target data do not ', &
                   'correspond to simulation grid: ', &
                   'Expected dimensions: ', HcoState%NX, HcoState%NY, NZ_EXPECTED, &
                   '; encountered dimensions: ', NX, NY, NZ, '. Error occured ', &
                   'for field ', TRIM(FldName)
                CALL HCO_ERROR( MSG, RC, THISLOC=LOC )
                RETURN
             ENDIF
 
             ! Link data to target
             ExtDat%Arr%Val => Trgt
   
             ! Make sure it's not from list
             ExtDat%FromList = .FALSE.
   
             ! Verbose
             IF ( HCO_IsVerb(2) ) THEN
                MSG = 'Set extension field pointer to external data: ' // TRIM(FldName)
                CALL HCO_MSG(MSG)
             ENDIF
          ENDIF
    
       ENDIF ! FIRST
   
       ! Eventually copy field from HEMCO list to ExtState. We need to
       ! make a copy and cannot just set a pointer because ExtState fields
       ! are in HEMCO precision but the EmisList fields are in single 
       ! precisions.
       IF ( ExtDat%FromList ) THEN
          IF ( .NOT. FOUND ) THEN
             MSG = 'Cannot find extension field in HEMCO data list: ' // TRIM(FldName)
             CALL HCO_ERROR( MSG, RC, THISLOC=LOC )
             RETURN
          ENDIF
   
          ! If it's a 3D array...
          IF ( ASSOCIATED(Ptr3D) ) THEN
             ExtDat%Arr%Val(:,:,:) = Ptr3D(:,:,:)
   
          ! If it's a 2D array...
          ELSEIF ( ASSOCIATED(Ptr2D) ) THEN
             IF ( SIZE(Ptr2D,1) == 1 ) THEN
                ExtDat%Arr%Val(:,:,:) = Ptr2D(1,1)
             ELSE
                DO L = 1, NZ_EXPECTED 
                   ExtDat%Arr%Val(:,:,L) = Ptr2D(:,:)
                ENDDO
             ENDIF
          ENDIF
       ENDIF !FromList
    ENDIF 

    ! Make sure array exists
    IF ( .NOT. ASSOCIATED(ExtDat%Arr%Val) ) THEN
       MSG = 'ExtState array not filled: ' // TRIM(FldName)
       CALL HCO_ERROR( MSG, RC, THISLOC=LOC )
    ENDIF
 
    ! Return w/ success
    RC = HCO_SUCCESS  

  END SUBROUTINE ExtDat_Set_3R
!EOC
!------------------------------------------------------------------------------
!                  Harvard-NASA Emissions Component (HEMCO)                   !
!------------------------------------------------------------------------------
!BOP
!
! !IROUTINE: ExtDat_Set_3S
!
! !DESCRIPTION: Subroutine ExtDat\_Set\_3S sets/updates the data array of an
! ExtDat object. 
!\\
!\\
! !INTERFACE:
!
  SUBROUTINE ExtDat_Set_3S ( am_I_Root, HcoState, ExtDat, FldName, &
                             RC,        First,    Trgt,   OnLevEdge ) 
!
! !USES:
!
    USE HCO_ARR_MOD,        ONLY : HCO_ArrAssert
    USE HCO_STATE_MOD,      ONLY : HCO_State
    USE HCO_EMISLIST_MOD,   ONLY : HCO_GetPtr
!
! !INPUT PARAMETERS:
!
    LOGICAL,          INTENT(IN   )                   :: am_I_Root
    TYPE(HCO_State),  POINTER                         :: HcoState
    TYPE(ExtDat_3S),  POINTER                         :: ExtDat
    CHARACTER(LEN=*), INTENT(IN   )                   :: FldName
    INTEGER,          INTENT(INOUT)                   :: RC     
    LOGICAL,          INTENT(IN   ), OPTIONAL         :: First
<<<<<<< HEAD
    REAL(sp),         INTENT(INOUT), OPTIONAL, TARGET :: Trgt(HcoState%NX,HcoState%NY,HcoState%NZ)
=======
    REAL(sp),         INTENT(INOUT), OPTIONAL, TARGET :: Trgt(:,:,:)
>>>>>>> 74b0af8e
    LOGICAL,          INTENT(IN   ), OPTIONAL         :: OnLevEdge 
!
! !REVISION HISTORY:
!  03 Apr 2015 - C. Keller - Initial version
!EOP
!------------------------------------------------------------------------------
!BOC
!
! !LOCAL VARIABLES:
!
    INTEGER            :: NX, NY, NZ, NZ_EXPECTED
    INTEGER            :: L
    LOGICAL            :: FRST
    LOGICAL            :: FOUND 
    REAL(sp), POINTER  :: Ptr2D(:,:)   => NULL() 
    REAL(sp), POINTER  :: Ptr3D(:,:,:) => NULL() 
    CHARACTER(LEN=255) :: MSG
    CHARACTER(LEN=255) :: LOC = 'ExtDat_Set_3S (hcox_state_mod.F90)'

    ! ================================================================
    ! ExtDat_Set_3S begins here
    ! ================================================================

    ! Leave
    RC = HCO_SUCCESS

    ! Nothing to do if this ExtDat field is not in use
    IF ( .NOT. ExtDat%DoUse ) RETURN

    ! First time
    IF ( PRESENT(FIRST) ) THEN
       FRST = FIRST
    ELSE
       FRST = .FALSE.
    ENDIF

    ! Expected number of vertical levels: NZ if not on edge, NZ+1 if on edge
    NZ_EXPECTED = HcoState%NZ
    IF ( PRESENT(OnLevEdge) ) THEN
       IF ( OnLevEdge ) THEN
          NZ_EXPECTED = HcoState%NZ + 1
       ENDIF
    ENDIF

    ! On first call or if data is flagged as being read from list, get data
    ! from emissions list 
    IF ( FRST .OR. ExtDat%FromList ) THEN

       ! Try to get data from list
       CALL HCO_GetPtr( am_I_Root, TRIM(FldName), Ptr3D, RC, FOUND=FOUND )
       IF ( RC /= HCO_SUCCESS ) RETURN     

       ! Also try to read 2D if not found 
       IF ( .NOT. FOUND ) THEN
          CALL HCO_GetPtr( am_I_Root, TRIM(FldName), Ptr2D, RC, FOUND=FOUND )
          IF ( RC /= HCO_SUCCESS ) RETURN     
       ENDIF 

       ! On first call, need to make additional checks
       IF ( FRST ) THEN
   
          ! If read from list
          IF ( FOUND ) THEN
  
             ! Dimensions of data pointer
             IF ( ASSOCIATED(Ptr3D) ) THEN
                NX = SIZE(Ptr3D,1)
                NY = SIZE(Ptr3D,2)
                NZ = SIZE(Ptr3D,3)
             ELSEIF ( ASSOCIATED(Ptr2D) ) THEN 
                NX = SIZE(Ptr2D,1)
                NY = SIZE(Ptr2D,2)
                NZ = 1
             ! will cause error:
             ELSE
                NX = 0
                NY = 0
                NZ = 0
             ENDIF

             ! Must cover the horizontal grid 
             IF ( ( (NX /= 1) .AND. (NX /= HcoState%NX) ) .OR. &
                  ( (NY /= 1) .AND. (NY /= HcoState%NY) )       ) THEN
                WRITE(MSG,*) 'Horizontal dimensions of input data do not ', &
                   'correspond to simulation grid (and is not 1, either): ', &
                   'Expected dimensions: ', HcoState%NX, HcoState%NY, &
                   '; encountered dimensions: ', NX, NY, '. Error occured ', &
                   'for field ', TRIM(FldName)
                CALL HCO_ERROR( MSG, RC, THISLOC=LOC )
                RETURN
             ENDIF
   
             ! Must also cover vertical extension
             IF ( (NZ /= 1) .AND. (NZ /= NZ_EXPECTED) ) THEN
                WRITE(MSG,*) 'Vertical dimension of input data does not ', &
                   'correspond to simulation grid (and is not 1, either): ', &
                   'Expected dimension: ', NZ_EXPECTED, &
                   '; encountered dimensions: ', NZ, '. Error occured ', &
                   'for field ', TRIM(FldName)
                CALL HCO_ERROR( MSG, RC, THISLOC=LOC )
                RETURN
             ENDIF
 
             ! Set pointer to 3D field
             IF ( ASSOCIATED(Ptr3D) .AND. (NX==HcoState%NX) ) THEN
                ExtDat%Arr%Val  => Ptr3D
                ExtDat%FromList = .FALSE.
   
                ! Verbose
                IF ( HCO_IsVerb(2) ) THEN
                   MSG = 'Set extension field pointer to HEMCO data list field ' // TRIM(FldName)
                   CALL HCO_MSG(MSG)
                ENDIF
   
             ELSE
                ExtDat%FromList = .TRUE.
   
                ! Make sure array is allocated
                CALL HCO_ArrAssert( ExtDat%Arr, HcoState%NX, HcoState%NY, NZ_EXPECTED, RC )
                IF ( RC /= HCO_SUCCESS ) RETURN
   
                ! Verbose
                IF ( HCO_IsVerb(2) ) THEN
                   MSG = 'Will fill extension field from HEMCO data list field ' // TRIM(FldName)
                   CALL HCO_MSG(MSG)
                ENDIF
             ENDIF
   
          ! Target to data
          ELSE
   
             ! Target array must be present
             IF ( .NOT. PRESENT(Trgt) ) THEN
                MSG = 'Cannot fill extension field ' // TRIM(FldName)
                CALL HCO_ERROR( MSG, RC, THISLOC=LOC )
                RETURN
             ENDIF
  
             ! Make sure dimensions agree
             NX = SIZE(Trgt,1)
             NY = SIZE(Trgt,2)
             NZ = SIZE(Trgt,3)
 
             ! Must cover the horizontal grid 
             IF ( (NX/=HcoState%NX) .OR. (NY/=HcoState%NY) .OR. (NZ/=NZ_EXPECTED) ) THEN
                WRITE(MSG,*) 'Dimensions of target data do not ', &
                   'correspond to simulation grid: ', &
                   'Expected dimensions: ', HcoState%NX, HcoState%NY, NZ_EXPECTED, &
                   '; encountered dimensions: ', NX, NY, NZ, '. Error occured ', &
                   'for field ', TRIM(FldName)
                CALL HCO_ERROR( MSG, RC, THISLOC=LOC )
                RETURN
             ENDIF
 
             ! Link data to target
             ExtDat%Arr%Val => Trgt
   
             ! Make sure it's not from list
             ExtDat%FromList = .FALSE.
   
             ! Verbose
             IF ( HCO_IsVerb(2) ) THEN
                MSG = 'Set extension field pointer to external data: ' // TRIM(FldName)
                CALL HCO_MSG(MSG)
             ENDIF
          ENDIF 
       ENDIF ! FIRST
   
       ! Eventually copy field from HEMCO list to ExtState. We need to
       ! make a copy and cannot just set a pointer because ExtState fields
       ! are in HEMCO precision but the EmisList fields are in single 
       ! precisions.
       IF ( ExtDat%FromList ) THEN
          IF ( .NOT. FOUND ) THEN
             MSG = 'Cannot find extension field in HEMCO data list: ' // TRIM(FldName)
             CALL HCO_ERROR( MSG, RC, THISLOC=LOC )
             RETURN
          ENDIF
   
          ! If it's a 3D array...
          IF ( ASSOCIATED(Ptr3D) ) THEN
             ExtDat%Arr%Val(:,:,:) = Ptr3D(:,:,:)
   
          ! If it's a 2D array...
          ELSEIF ( ASSOCIATED(Ptr2D) ) THEN
             IF ( SIZE(Ptr2D,1) == 1 ) THEN
                ExtDat%Arr%Val(:,:,:) = Ptr2D(1,1)
             ELSE
                DO L = 1, NZ_EXPECTED
                   ExtDat%Arr%Val(:,:,L) = Ptr2D(:,:)
                ENDDO
             ENDIF
          ENDIF
       ENDIF ! FromList
    ENDIF  
 
    ! Make sure array exists
    IF ( .NOT. ASSOCIATED(ExtDat%Arr%Val) ) THEN
       MSG = 'ExtState array not filled: ' // TRIM(FldName)
       CALL HCO_ERROR( MSG, RC, THISLOC=LOC )
    ENDIF
 
    ! Return w/ success
    RC = HCO_SUCCESS  

  END SUBROUTINE ExtDat_Set_3S
!EOC
END MODULE HCOX_STATE_MOD<|MERGE_RESOLUTION|>--- conflicted
+++ resolved
@@ -1516,11 +1516,7 @@
     CHARACTER(LEN=*), INTENT(IN   )                   :: FldName
     INTEGER,          INTENT(INOUT)                   :: RC     
     LOGICAL,          INTENT(IN   ), OPTIONAL         :: First
-<<<<<<< HEAD
-    REAL(hp),         INTENT(INOUT), OPTIONAL, TARGET :: Trgt(HcoState%NX,HcoState%NY,HcoState%NZ)
-=======
     REAL(hp),         INTENT(INOUT), OPTIONAL, TARGET :: Trgt(:,:,:)
->>>>>>> 74b0af8e
     LOGICAL,          INTENT(IN   ), OPTIONAL         :: OnLevEdge 
 !
 ! !REVISION HISTORY:
@@ -1745,11 +1741,7 @@
     CHARACTER(LEN=*), INTENT(IN   )                   :: FldName
     INTEGER,          INTENT(INOUT)                   :: RC     
     LOGICAL,          INTENT(IN   ), OPTIONAL         :: First
-<<<<<<< HEAD
-    REAL(sp),         INTENT(INOUT), OPTIONAL, TARGET :: Trgt(HcoState%NX,HcoState%NY,HcoState%NZ)
-=======
     REAL(sp),         INTENT(INOUT), OPTIONAL, TARGET :: Trgt(:,:,:)
->>>>>>> 74b0af8e
     LOGICAL,          INTENT(IN   ), OPTIONAL         :: OnLevEdge 
 !
 ! !REVISION HISTORY:
