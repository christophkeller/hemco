--- conflicted
+++ resolved
@@ -217,17 +217,10 @@
 !  01 Mar 2012 - R. Yantosca - Now use GET_YMID_R(I,J,L) from grid_mod.F90
 !  09 Nov 2012 - M. Payer    - Replaced all met field arrays with State_Met
 !                              derived type object
-<<<<<<< HEAD
-!  25 Nov 2013 - C. Keller - Now a HEMCO extension
-!  06 Oct 2014 - C. Keller - Now calculate pressure center from edges.
-!  26 Jun 2015 - E. Lundgren - Add L. Zhang new dust size distribution scheme
-!
-! !NOTES: 
-=======
 !  25 Nov 2013 - C. Keller   - Now a HEMCO extension
 !  06 Oct 2014 - C. Keller   - Now calculate pressure center from edges.
+!  26 Jun 2015 - E. Lundgren - Add L. Zhang new dust size distribution scheme
 !  08 Jul 2015 - M. Sulprizio- Now include dust alkalinity source (tdf 04/10/08)
->>>>>>> 84628f4f
 !EOP
 !------------------------------------------------------------------------------
 !BOC
